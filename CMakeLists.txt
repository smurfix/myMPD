# SPDX-License-Identifier: GPL-3.0-or-later
# myMPD (c) 2018-2022 Juergen Mang <mail@jcgames.de>
# https://github.com/jcorporation/mympd

# minimal cmake version needed for new option handling
cmake_minimum_required(VERSION 3.13 FATAL_ERROR)
cmake_policy(SET CMP0003 NEW)

# myMPD is written in C
# supported compilers: gcc, clang
project(mympd
<<<<<<< HEAD
  VERSION 10.2.0
=======
  VERSION 10.1.6
>>>>>>> e7c21ad7
  LANGUAGES C
)

# output binaries in bin directory
set(CMAKE_RUNTIME_OUTPUT_DIRECTORY ${CMAKE_BINARY_DIR}/bin)

message("Cmake version: ${CMAKE_VERSION}")
message("Cmake src dir: ${PROJECT_SOURCE_DIR}")
message("Cmake build dir: ${CMAKE_CURRENT_BINARY_DIR}")
message("Cmake build type: ${CMAKE_BUILD_TYPE}")
message("Compiler: ${CMAKE_C_COMPILER_ID} ${CMAKE_C_COMPILER_VERSION}")
message("CMAKE_C_FLAGS: ${CMAKE_C_FLAGS}")
message("CMAKE_EXE_LINKER_FLAGS: ${CMAKE_EXE_LINKER_FLAGS}")

# reset cmake default Release and Debug flags
set(CMAKE_C_FLAGS_RELEASE "")
set(CMAKE_C_FLAGS_DEBUG "")

# default is to deliver the assets from htdocs for Debug
# and embedded assets for all other build types
if(NOT DEFINED MYMPD_EMBEDDED_ASSETS)
  if(CMAKE_BUILD_TYPE STREQUAL "Debug")
    set(MYMPD_EMBEDDED_ASSETS "OFF")
  else()
    set(MYMPD_EMBEDDED_ASSETS "ON")
  endif()
endif()

# set debug define for source
if(NOT DEFINED MYMPD_DEBUG)
  if(CMAKE_BUILD_TYPE STREQUAL "Debug")
    set(MYMPD_DEBUG "ON")
  else()
    set(MYMPD_DEBUG "OFF")
  endif()
endif()

# available options
option(MYMPD_DEBUG "Enables myMPD debug mode, default OFF, ON for Debug" "OFF")
option(MYMPD_EMBEDDED_ASSETS "Embed assets in binary, default ON, OFF for Debug" "ON")
option(MYMPD_ENABLE_FLAC "Enables flac support, default ON" "ON")
option(MYMPD_ENABLE_IPV6 "Enables IPv6, default ON" "ON")
option(MYMPD_ENABLE_LIBASAN "Enables build with libasan, default OFF" "OFF")
option(MYMPD_ENABLE_LIBID3TAG "Enables libid3tag support, default ON" "ON")
option(MYMPD_ENABLE_LUA "Enables lua support, default ON" "ON")
option(MYMPD_ENABLE_SSL "Enables OpenSSL support, default ON" "ON")
option(MYMPD_MANPAGES "Creates and installs manpages" "ON")
option(MYMPD_MINIMAL "Enables minimal myMPD build, disables all MYMPD_ENABLE_* flags" "OFF")
option(MYMPD_STRIP_BINARY "Enables stripping the binaries for Release, default ON" "ON")

if(MYMPD_MINIMAL)
  set(MYMPD_ENABLE_FLAC "OFF")
  set(MYMPD_ENABLE_IPV6 "OFF")
  set(MYMPD_ENABLE_LUA "OFF")
  set(MYMPD_ENABLE_LIBID3TAG "OFF")
  set(MYMPD_ENABLE_SSL "OFF")
endif()

# cmake modules
include(GNUInstallDirs)
include(CheckCSourceCompiles)
include(CheckCCompilerFlag)

# custom cmake modules
set(CMAKE_MODULE_PATH ${CMAKE_MODULE_PATH} "${PROJECT_SOURCE_DIR}/cmake/")

# calculate paths
if(CMAKE_INSTALL_PREFIX STREQUAL "/usr")
  set(SUBDIR "/${PROJECT_NAME}")
  set(SUBDIRLIB "/lib")
  set(SUBDIRCACHE "/cache")
else()
  # for install in /opt
  set(SUBDIR "")
  set(SUBDIRLIB "")
  set(SUBDIRCACHE "")
endif()

message("Executables in: ${CMAKE_INSTALL_FULL_BINDIR}")

if(CMAKE_INSTALL_PREFIX STREQUAL "/usr/local")
  set(MYMPD_WORK_DIR "/${CMAKE_INSTALL_LOCALSTATEDIR}${SUBDIRLIB}${SUBDIR}")
else()
  set(MYMPD_WORK_DIR "${CMAKE_INSTALL_FULL_LOCALSTATEDIR}${SUBDIRLIB}${SUBDIR}")
endif()
message("Workdir: ${MYMPD_WORK_DIR}")

if(CMAKE_INSTALL_PREFIX STREQUAL "/usr/local")
  set(MYMPD_CACHE_DIR "/${CMAKE_INSTALL_LOCALSTATEDIR}${SUBDIRCACHE}${SUBDIR}")
else()
  set(MYMPD_CACHE_DIR "${CMAKE_INSTALL_FULL_LOCALSTATEDIR}${SUBDIRCACHE}${SUBDIR}")
endif()
message("Cachedir: ${MYMPD_CACHE_DIR}")

if(MYMPD_EMBEDDED_ASSETS)
  message("Embedding assets in binary")
  set(MYMPD_DOC_ROOT "${MYMPD_WORK_DIR}/empty")
  set(MYMPD_LUALIBS_PATH "")
  set(ENV{MYMPD_BUILDDIR} "${CMAKE_CURRENT_BINARY_DIR}")
  execute_process(COMMAND "${PROJECT_SOURCE_DIR}/build.sh" createassets)
  # remove object files with embedded assets
  file(REMOVE "${CMAKE_CURRENT_BINARY_DIR}/src/CMakeFiles/mympd.dir/web_server/utility.c.o")
  file(REMOVE "${CMAKE_CURRENT_BINARY_DIR}/src/CMakeFiles/mympd.dir/mympd_api/scripts.c.o")
else()
  message("Serving assets from filesystem")
  set(MYMPD_DOC_ROOT "${PROJECT_SOURCE_DIR}/htdocs")
  set(MYMPD_LUALIBS_PATH "${PROJECT_SOURCE_DIR}/contrib/lualibs")
  set(ENV{MYMPD_BUILDDIR} "${CMAKE_CURRENT_BINARY_DIR}")
  execute_process(COMMAND "${PROJECT_SOURCE_DIR}/build.sh" copyassets)
endif()
message("Document root: ${MYMPD_DOC_ROOT}")

# required dependencies
find_package(Threads REQUIRED)
find_package(PCRE2 REQUIRED)
find_library(MATH_LIB m REQUIRED)

# optional dependencies
if(MYMPD_ENABLE_SSL)
  message("Searching for openssl")
  find_package(OpenSSL)
  if(OPENSSL_FOUND)
    if(NOT OPENSSL_VERSION VERSION_GREATER_EQUAL "1.1.0")
      message("OpenSSL is disabled because a version lower than 1.1.0 was found")
      set(MYMPD_ENABLE_SSL "OFF")
    endif()
  else()
    message("OpenSSL is disabled because it was not found")
    set(MYMPD_ENABLE_SSL "OFF")
  endif()
else()
  message("OpenSSL is disabled by user")
endif()

if(MYMPD_ENABLE_LIBID3TAG)
  message("Searching for libid3tag")
  find_package(LIBID3TAG)
  if(NOT LIBID3TAG_FOUND)
    message("Libid3tag is disabled because it was not found")
    set(MYMPD_ENABLE_LIBID3TAG "OFF")
  endif()
else()
  message("Libid3tag is disabled by user")
endif()

if(MYMPD_ENABLE_FLAC)
  message("Searching for flac")
  find_package(FLAC)
  if(NOT FLAC_FOUND)
    message("Flac is disabled because it was not found")
    set(MYMPD_ENABLE_FLAC "OFF")
  endif()
else()
  message("Flac is disabled by user")
endif()

if(MYMPD_ENABLE_LUA)
  if(EXISTS "/etc/alpine-release")
    set(ENV{LUA_DIR} "/usr/lib/lua5.4")
  endif()
  message("Searching for lua")
  find_package(Lua)
  if(LUA_FOUND)
    if(NOT LUA_VERSION_STRING VERSION_GREATER_EQUAL "5.3.0")
      message("Lua is disabled because a version lower than 5.3.0 was found")
      set(MYMPD_ENABLE_LUA "OFF")
    endif()
  else()
    message("Lua is disabled because it was not found")
    set(MYMPD_ENABLE_LUA "OFF")
  endif()
else()
  message("Lua is disabled by user")
endif()

# translation files
if(MYMPD_EMBEDDED_ASSETS)
  if(EXISTS "${PROJECT_BINARY_DIR}/htdocs/assets/i18n/de-DE.json.gz")
    set(I18N_de_DE "ON")
  endif()
  if(EXISTS "${PROJECT_BINARY_DIR}/htdocs/assets/i18n/en-US.json.gz")
    set(I18N_en_US "ON")
  endif()
  if(EXISTS "${PROJECT_BINARY_DIR}/htdocs/assets/i18n/es-ES.json.gz")
    set(I18N_es_ES "ON")
  endif()
  if(EXISTS "${PROJECT_BINARY_DIR}/htdocs/assets/i18n/es-VE.json.gz")
    set(I18N_es_VE "ON")
  endif()
  if(EXISTS "${PROJECT_BINARY_DIR}/htdocs/assets/i18n/fi-FI.json.gz")
    set(I18N_fi_FI "ON")
  endif()
  if(EXISTS "${PROJECT_BINARY_DIR}/htdocs/assets/i18n/fr-FR.json.gz")
    set(I18N_fr_FR "ON")
  endif()
  if(EXISTS "${PROJECT_BINARY_DIR}/htdocs/assets/i18n/it-IT.json.gz")
    set(I18N_it_IT "ON")
  endif()
  if(EXISTS "${PROJECT_BINARY_DIR}/htdocs/assets/i18n/ja-JP.json.gz")
    set(I18N_ja_JP "ON")
  endif()
  if(EXISTS "${PROJECT_BINARY_DIR}/htdocs/assets/i18n/ko-KR.json.gz")
    set(I18N_ko_KR "ON")
  endif()
  if(EXISTS "${PROJECT_BINARY_DIR}/htdocs/assets/i18n/nl-NL.json.gz")
    set(I18N_nl_NL "ON")
  endif()
  if(EXISTS "${PROJECT_BINARY_DIR}/htdocs/assets/i18n/zh-Hans.json.gz")
    set(I18N_zh_Hans "ON")
  endif()
  if(EXISTS "${PROJECT_BINARY_DIR}/htdocs/assets/i18n/zh-Hant.json.gz")
    set(I18N_zh_Hant "ON")
  endif()
endif()

# configure some files - version and path information
configure_file(src/compile_time.h.in "${PROJECT_BINARY_DIR}/compile_time.h")
configure_file(cmake/CopyConfig.cmake.in cmake/CopyConfig.cmake @ONLY)
configure_file(contrib/initscripts/mympd.service.in contrib/initscripts/mympd.service @ONLY)
configure_file(contrib/initscripts/mympd.sysVinit.in contrib/initscripts/mympd.sysVinit @ONLY)
configure_file(contrib/initscripts/mympd.openrc.in contrib/initscripts/mympd.openrc @ONLY)

if(CMAKE_BUILD_TYPE MATCHES "(Release|Debug)")
  # set strict global compile flags
  add_compile_options(
    "-fdata-sections"
    "-ffunction-sections"
    "-fstack-protector-strong"
    "-pedantic"
    "-Wall"
    "-Werror"
    "-Wextra"
    "-Wformat"
    "-Wformat-security"
    "-Winit-self"
    "-Wmissing-include-dirs"
    "-Wnested-externs"
    "-Wold-style-definition"
    "-Wredundant-decls"
    "-Wshadow"
    "-Wsign-compare"
    "-Wstrict-prototypes"
    "-Wundef"
    "-Wuninitialized"
    "-Wunused-parameter"
    "-Wvla"
    "-Wwrite-strings"
  )

  # check for supported compiler flags
  foreach(FLAG IN ITEMS "-std=gnu17" "-fstack-clash-protection" "-fcf-protection" "-fno-plt")
    message("Checking for compiler flag ${FLAG}")
    unset(COMPILER_SUPPORTS_FLAG CACHE)
    unset(COMPILER_SUPPORTS_FLAG)
    check_c_compiler_flag("${FLAG}" COMPILER_SUPPORTS_FLAG)
    if(COMPILER_SUPPORTS_FLAG)
      add_compile_options("${FLAG}")
    endif()
  endforeach()

  if(NOT MYMPD_ENABLE_LIBASAN)
    #incompatible with libasan
    add_compile_options("-D_FORTIFY_SOURCE=2")
  endif()
else()
  # if CMAKE_BUILD_TYPE is neither Release nor Debug,
  # do not alter compile options
endif()

# libasan memory checker
# https://github.com/google/sanitizers/wiki/AddressSanitizer#faq
if(MYMPD_ENABLE_LIBASAN)
  message("Compiling with libasan")
  set(LIBASAN_FLAGS
    "-fsanitize=address"
    "-fsanitize=alignment"
    "-fsanitize=bool"
    "-fsanitize=bounds"
    "-fsanitize=bounds-strict"
    "-fsanitize=enum"
    "-fsanitize=float-cast-overflow"
    "-fsanitize=float-divide-by-zero"
    "-fsanitize=integer-divide-by-zero"
    "-fsanitize=nonnull-attribute"
    "-fsanitize=null"
    "-fsanitize=object-size"
    "-fsanitize=return"
    "-fsanitize=returns-nonnull-attribute"
    "-fsanitize=shift"
    "-fsanitize=signed-integer-overflow"
    "-fsanitize=undefined"
    "-fsanitize=unreachable"
    "-fsanitize=vla-bound"
    "-fsanitize=vptr"
  )
  add_compile_options(
    ${LIBASAN_FLAGS}
    "-fno-omit-frame-pointer"
  )
endif()

if(CMAKE_BUILD_TYPE STREQUAL "Release")
  add_compile_options(
    "-fPIE"
    "-O2"
    "-DNDEBUG"
    "-flto=auto"
    "-ffat-lto-objects"
  )
  if(NOT MYMPD_STRIP_BINARY)
    message("Generating binary with debug symbols")
    add_compile_options("-g")
  endif()
elseif(CMAKE_BUILD_TYPE STREQUAL "Debug")
  add_compile_options(
    "-ggdb"
    "-Og"
  )
else()
  # if CMAKE_BUILD_TYPE is neither Release nor Debug,
  # do not alter compile options
endif()

# linker flags
if(MYMPD_ENABLE_LIBASAN)
  add_link_options(${LIBASAN_FLAGS})
endif()

if(CMAKE_BUILD_TYPE STREQUAL "Release")
  add_link_options(
    "-pie"
    "-Wl,-z,relro,-z,now,--gc-sections,--as-needed"
  )
  if(MYMPD_STRIP_BINARY)
    message("Generating stripped binary")
    add_link_options("-s")
  endif()
else()
  # if CMAKE_BUILD_TYPE is neither Release nor Debug,
  # do not alter link options
endif()

# distributed libraries
add_subdirectory("dist")

# the main mympd target
add_subdirectory("src")

# command line utilities
add_subdirectory("cli_tools")

# link all together
target_link_libraries(mympd
  libmympdclient
  mjson
  mongoose
  rax
  sds
  tinymt
  ${CMAKE_THREAD_LIBS_INIT}
  ${MATH_LIB}
  ${PCRE2_LIBRARIES}
)

# link optional dependencies
if(OPENSSL_FOUND)
  target_link_libraries(mympd ${OPENSSL_LIBRARIES})
endif()
if(LIBID3TAG_FOUND)
  target_link_libraries(mympd ${LIBID3TAG_LIBRARIES})
endif()
if(FLAC_FOUND)
  target_link_libraries(mympd ${FLAC_LIBRARIES})
endif()
if(LUA_FOUND)
  target_link_libraries(mympd ${LUA_LIBRARIES})
endif()

# install
install(TARGETS mympd DESTINATION ${CMAKE_INSTALL_FULL_BINDIR})
install(SCRIPT ${CMAKE_CURRENT_BINARY_DIR}/cmake/CopyConfig.cmake)<|MERGE_RESOLUTION|>--- conflicted
+++ resolved
@@ -9,11 +9,7 @@
 # myMPD is written in C
 # supported compilers: gcc, clang
 project(mympd
-<<<<<<< HEAD
   VERSION 10.2.0
-=======
-  VERSION 10.1.6
->>>>>>> e7c21ad7
   LANGUAGES C
 )
 
