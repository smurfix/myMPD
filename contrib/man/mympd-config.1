.\" Manpage for mympd-config.
.\" Contact <mail@jcgames.de> to correct errors or typos.
<<<<<<< HEAD
.TH man 1 "02 Nov 2024" "19.0.0" "mympd-config man page"
=======
.TH man 1 "15 Nov 2024" "18.2.1" "mympd-config man page"
>>>>>>> ff8927ef

.SH NAME
mympd-config \- mympd configuration tool

.SH SYNOPSIS
mympd-config [-b </usr/bin/mympd>] [-c </var/lib/mympd/config>] [-s <0|1>] [SETTING VALUE ...]

.SH DESCRIPTION
mympd-config is a small commandline tool to configure basic myMPD settings.

.SH OPTIONS
.TP
\fB-b <//usr/bin/mympd>\fR
Set's the path to the myMPD executable.
.TP
\fB-c </var/lib/mympd/config>\fR
Set's the path to the myMPD config directory.
.TP
\fB-s <0|1>\fR
0 = myMPD runs with normal linux user account
1 = myMPD ist started with systemd private user
.TP
\fBSETTING VALUE\fR
Valid settings are the environment variables respected by "mympd -c".

Reference: https://jcorporation.github.io/myMPD/configuration/configuration-files

.SH AUTHOR
Juergen Mang (mail@jcgames.de)

.SH BUGS
If you find a bug, please report it at https://github.com/jcorporation/myMPD/issues

.SH SEE ALSO
https://github.com/jcorporation/myMPD<|MERGE_RESOLUTION|>--- conflicted
+++ resolved
@@ -1,10 +1,6 @@
 .\" Manpage for mympd-config.
 .\" Contact <mail@jcgames.de> to correct errors or typos.
-<<<<<<< HEAD
-.TH man 1 "02 Nov 2024" "19.0.0" "mympd-config man page"
-=======
-.TH man 1 "15 Nov 2024" "18.2.1" "mympd-config man page"
->>>>>>> ff8927ef
+.TH man 1 "17 Nov 2024" "19.0.0" "mympd-config man page"
 
 .SH NAME
 mympd-config \- mympd configuration tool
