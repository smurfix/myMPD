--- conflicted
+++ resolved
@@ -1,10 +1,6 @@
 .\" Manpage for mympd-config.
 .\" Contact <mail@jcgames.de> to correct errors or typos.
-<<<<<<< HEAD
-.TH man 1 "17 Nov 2024" "19.0.0" "mympd-config man page"
-=======
-.TH man 1 "21 Nov 2024" "18.2.2" "mympd-config man page"
->>>>>>> f024d1b7
+.TH man 1 "21 Nov 2024" "19.0.0" "mympd-config man page"
 
 .SH NAME
 mympd-config \- mympd configuration tool
