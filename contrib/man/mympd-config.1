.\" Manpage for mympd-config.
.\" Contact <mail@jcgames.de> to correct errors or typos.
<<<<<<< HEAD
.TH man 1 "28 Jun 2024" "17.0.0" "mympd-config man page"
=======
.TH man 1 "28 Jun 2024" "16.0.1" "mympd-config man page"
>>>>>>> 79ca23ac

.SH NAME
mympd-config \- mympd configuration tool

.SH SYNOPSIS
mympd-config [-b </usr/bin/mympd>] [-c </var/lib/mympd/config>] [-s <0|1>] [SETTING VALUE ...]

.SH DESCRIPTION
mympd-config is a small commandline tool to configure basic myMPD settings.

.SH OPTIONS
.TP
\fB-b <//usr/bin/mympd>\fR
Set's the path to the myMPD executable.
.TP
\fB-c </var/lib/mympd/config>\fR
Set's the path to the myMPD config directory.
.TP
\fB-s <0|1>\fR
0 = myMPD runs with normal linux user account
1 = myMPD ist started with systemd private user
.TP
\fBSETTING VALUE\fR
Valid settings are the environment variables respected by "mympd -c".

Reference: https://jcorporation.github.io/myMPD/configuration/configuration-files

.SH AUTHOR
Juergen Mang (mail@jcgames.de)

.SH BUGS
If you find a bug, please report it at https://github.com/jcorporation/myMPD/issues

.SH SEE ALSO
https://github.com/jcorporation/myMPD<|MERGE_RESOLUTION|>--- conflicted
+++ resolved
@@ -1,10 +1,6 @@
 .\" Manpage for mympd-config.
 .\" Contact <mail@jcgames.de> to correct errors or typos.
-<<<<<<< HEAD
-.TH man 1 "28 Jun 2024" "17.0.0" "mympd-config man page"
-=======
-.TH man 1 "28 Jun 2024" "16.0.1" "mympd-config man page"
->>>>>>> 79ca23ac
+.TH man 1 "30 Jun 2024" "17.0.0" "mympd-config man page"
 
 .SH NAME
 mympd-config \- mympd configuration tool
