.\" Manpage for mympd.
.\" Contact <mail@jcgames.de> to correct errors or typos.
<<<<<<< HEAD
.TH man 1 "12 Nov 2023" "14.0.0" "mympd man page"
=======
.TH man 1 "19 Nov 2023" "13.0.5" "mympd man page"
>>>>>>> 09fcc111

.SH NAME
myMPD \- standalone and mobile friendly web mpd client

.SH SYNOPSIS
mympd [options]

.SH DESCRIPTION
myMPD is a standalone and lightweight web-based MPD client. It's tuned for minimal resource usage and requires only very few dependencies. Therefore myMPD is ideal for raspberry pis and similar devices.

The backend is written in C and has no dependencies to external databases or webservers. The configuration is stored in plain text files and all the data is pulled on demand from MPD. The MPD database is the only source of truth for myMPD.

The frontend is mobile friendly, written as a PWA and offers on all devices the same functionality. It communicates over AJAX and websockets using the json-rpc 2 protocol.

myMPD also integrates extended features like an advanced jukebox mode, timers, triggers and smart playlists. With the integrated lua interpreter myMPD functions can also be scripted.

.SH OPTIONS
.TP
\fB\-c\fR, \fB\-\-config\fR
creates config and ssl certificates and exits
.TP
\fB\-h\fR, \fB\-\-help\fR
print all valid options and exits
.TP
\fB\-v\fR, \fB\-\-version\fR
print all valid options and exits
.TP
\fB\-u\fR, \fB\-\-user USERNAME\fR
username to drop privileges to (default: mympd)
.TP
\fB\-p\fR, \fB\-\-pin
sets a pin for myMPD settings
.TP
\fB\-s\fR, \fB\-\-syslog\fR
enable syslog logging (facility: daemon)
.TP
\fB\-w\fR, \fB\-\-workdir PATH\fR
working directory (default: /var/lib/mympd)
.TP
\fB\-a\fR, \fB\-\-cachedir PATH\fR
cache directory (default: /var/cache/mympd)
.TP
\fB\-p\fR, \fB\-\-pin\fR
sets a pin for myMPD settings

.SH AUTHOR
Juergen Mang (mail@jcgames.de)

.SH BUGS
If you find a bug, please report it at https://github.com/jcorporation/myMPD/issues

.SH SEE ALSO
https://github.com/jcorporation/myMPD<|MERGE_RESOLUTION|>--- conflicted
+++ resolved
@@ -1,10 +1,6 @@
 .\" Manpage for mympd.
 .\" Contact <mail@jcgames.de> to correct errors or typos.
-<<<<<<< HEAD
-.TH man 1 "12 Nov 2023" "14.0.0" "mympd man page"
-=======
-.TH man 1 "19 Nov 2023" "13.0.5" "mympd man page"
->>>>>>> 09fcc111
+.TH man 1 "19 Nov 2023" "14.0.0" "mympd man page"
 
 .SH NAME
 myMPD \- standalone and mobile friendly web mpd client
