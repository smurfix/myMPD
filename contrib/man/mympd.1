--- conflicted
+++ resolved
@@ -1,10 +1,6 @@
 .\" Manpage for mympd.
 .\" Contact <mail@jcgames.de> to correct errors or typos.
-<<<<<<< HEAD
-.TH man 1 "12 Aug 2021" "8.0.4" "mympd man page"
-=======
 .TH man 1 "01 Aug 2021" "8.1.0" "mympd man page"
->>>>>>> fbc2edfe
 
 .SH NAME
 myMPD \- standalone and mobile friendly web mpd client
