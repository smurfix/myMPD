--- conflicted
+++ resolved
@@ -1,10 +1,6 @@
 .\" Manpage for mympd.
 .\" Contact <mail@jcgames.de> to correct errors or typos.
-<<<<<<< HEAD
-.TH man 1 "13 Feb 2021" "6.11.3" "mympd man page"
-=======
 .TH man 1 "20 Feb 2021" "6.12.0" "mympd man page"
->>>>>>> 290dd527
 .SH NAME
 myMPD \- standalone and mobile friendly web mpd client
 .SH SYNOPSIS
