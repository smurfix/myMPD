.\" Manpage for mympd.
.\" Contact <mail@jcgames.de> to correct errors or typos.
<<<<<<< HEAD
.TH man 1 "30 Jul 2023" "11.1.0" "mympd man page"
=======
.TH man 1 "03 Aug 2023" "11.0.3" "mympd man page"
>>>>>>> 906cee70

.SH NAME
myMPD \- standalone and mobile friendly web mpd client

.SH SYNOPSIS
mympd [options]

.SH DESCRIPTION
myMPD is a standalone and lightweight web-based MPD client. It's tuned for minimal resource usage and requires only very few dependencies. Therefore myMPD is ideal for raspberry pis and similar devices.

The backend is written in C and has no dependencies to external databases or webservers. The configuration is stored in plain text files and all the data is pulled on demand from MPD. The MPD database is the only source of truth for myMPD.

The frontend is mobile friendly, written as a PWA and offers on all devices the same functionality. It communicates over AJAX and websockets using the json-rpc 2 protocol.

myMPD also integrates extended features like an advanced jukebox mode, timers, triggers and smart playlists. With the integrated lua interpreter myMPD functions can also be scripted.

.SH OPTIONS
.TP
\fB\-c\fR, \fB\-\-config\fR
creates config and ssl certificates and exits
.TP
\fB\-h\fR, \fB\-\-help\fR
print all valid options and exits
.TP
\fB\-v\fR, \fB\-\-version\fR
print all valid options and exits
.TP
\fB\-u\fR, \fB\-\-user USERNAME\fR
username to drop privileges to (default: mympd)
.TP
\fB\-p\fR, \fB\-\-pin
sets a pin for myMPD settings
.TP
\fB\-s\fR, \fB\-\-syslog\fR
enable syslog logging (facility: daemon)
.TP
\fB\-w\fR, \fB\-\-workdir PATH\fR
working directory (default: /var/lib/mympd)
.TP
\fB\-a\fR, \fB\-\-cachedir PATH\fR
cache directory (default: /var/cache/mympd)
.TP
\fB\-p\fR, \fB\-\-pin\fR
sets a pin for myMPD settings

.SH AUTHOR
Juergen Mang (mail@jcgames.de)

.SH BUGS
If you find a bug, please report it at https://github.com/jcorporation/myMPD/issues

.SH SEE ALSO
https://github.com/jcorporation/myMPD<|MERGE_RESOLUTION|>--- conflicted
+++ resolved
@@ -1,10 +1,6 @@
 .\" Manpage for mympd.
 .\" Contact <mail@jcgames.de> to correct errors or typos.
-<<<<<<< HEAD
-.TH man 1 "30 Jul 2023" "11.1.0" "mympd man page"
-=======
-.TH man 1 "03 Aug 2023" "11.0.3" "mympd man page"
->>>>>>> 906cee70
+.TH man 1 "03 Aug 2023" "11.1.0" "mympd man page"
 
 .SH NAME
 myMPD \- standalone and mobile friendly web mpd client
