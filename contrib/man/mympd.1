.\" Manpage for mympd.
.\" Contact <mail@jcgames.de> to correct errors or typos.
<<<<<<< HEAD
.TH man 1 "27 Nov 2022" "10.2.0" "mympd man page"
=======
.TH man 1 "04 Dec 2022" "10.1.4" "mympd man page"
>>>>>>> a3a12728

.SH NAME
myMPD \- standalone and mobile friendly web mpd client

.SH SYNOPSIS
mympd [options]

.SH DESCRIPTION
myMPD is a standalone and lightweight web-based MPD client. It's tuned for minimal resource usage and requires only very few dependencies. Therefore myMPD is ideal for raspberry pis and similar devices.

The backend is written in C and has no dependencies to external databases or webservers. The configuration is stored in plain text files and all the data is pulled on demand from MPD. The MPD database is the only source of truth for myMPD.

The frontend is mobile friendly, written as a PWA and offers on all devices the same functionality. It communicates over AJAX and websockets using the json-rpc 2 protocol.

myMPD also integrates extended features like an advanced jukebox mode, timers, triggers and smart playlists. With the integrated lua interpreter myMPD functions can also be scripted.

.SH OPTIONS
.TP
\fB\-c\fR, \fB\-\-config\fR
creates config and exits
.TP
\fB\-h\fR, \fB\-\-help\fR
print all valid options and exits
.TP
\fB\-v\fR, \fB\-\-version\fR
print all valid options and exits
.TP
\fB\-u\fR, \fB\-\-user USERNAME\fR
username to drop privileges to (default: mympd)
.TP
\fB\-p\fR, \fB\-\-pin
sets a pin for myMPD settings
.TP
\fB\-s\fR, \fB\-\-syslog\fR
enable syslog logging (facility: daemon)
.TP
\fB\-w\fR, \fB\-\-workdir PATH\fR
working directory (default: /var/lib/mympd)
.TP
\fB\-a\fR, \fB\-\-cachedir PATH\fR
cache directory (default: /var/cache/mympd)
.TP
\fB\-p\fR, \fB\-\-pin\fR
sets a pin for myMPD settings

.SH AUTHOR
Juergen Mang (mail@jcgames.de)

.SH BUGS
If you find a bug, please report it at https://github.com/jcorporation/myMPD/issues

.SH SEE ALSO
https://github.com/jcorporation/myMPD<|MERGE_RESOLUTION|>--- conflicted
+++ resolved
@@ -1,10 +1,6 @@
 .\" Manpage for mympd.
 .\" Contact <mail@jcgames.de> to correct errors or typos.
-<<<<<<< HEAD
-.TH man 1 "27 Nov 2022" "10.2.0" "mympd man page"
-=======
-.TH man 1 "04 Dec 2022" "10.1.4" "mympd man page"
->>>>>>> a3a12728
+.TH man 1 "04 Dec 2022" "10.2.0" "mympd man page"
 
 .SH NAME
 myMPD \- standalone and mobile friendly web mpd client
