.\" Manpage for mympd.
.\" Contact <mail@jcgames.de> to correct errors or typos.
<<<<<<< HEAD
.TH man 1 "17 Jan 2022" "9.0.4" "mympd man page"
=======
.TH man 1 "22 Dec 2021" "9.1.0" "mympd man page"
>>>>>>> 9ab9a194

.SH NAME
myMPD \- standalone and mobile friendly web mpd client

.SH SYNOPSIS
mympd

.SH DESCRIPTION
myMPD is a standalone and lightweight web-based MPD client. It's tuned for minimal resource usage and requires only very few dependencies. Therefore myMPD is ideal for raspberry pis and similar devices.

The backend is written in C and has no dependencies to external databases or webservers. The configuration is stored in plain text files and all the data is pulled on demand from MPD. The MPD database is the only source of truth for myMPD.

The frontend is mobile friendly, written as a PWA and offers on all devices the same functionality. It communicates over AJAX and websockets using the json-rpc 2 protocol.

myMPD also integrates extended features like an advanced jukebox mode, timers, triggers and smart playlists. With the integrated lua interpreter myMPD functions can also be scripted.

.SH OPTIONS
.TP
\fB\-c\fR, \fB\-\-config\fR
creates config and exits
.TP
\fB\-h\fR, \fB\-\-help\fR
print all valid options and exits
.TP
\fB\-v\fR, \fB\-\-version\fR
print all valid options and exits
.TP
\fB\-u\fR, \fB\-\-user USERNAME\fR
username to drop privileges to (default: mympd)
.TP
\fB\-p\fR, \fB\-\-pin
sets a pin for myMPD settings
.TP
\fB\-s\fR, \fB\-\-syslog\fR
enable syslog logging (facility: daemon)
.TP
\fB\-w\fR, \fB\-\-workdir PATH\fR
working directory (default: /var/lib/mympd)
.TP
\fB\-a\fR, \fB\-\-cachedir PATH\fR
cache directory (default: /var/cache/mympd)
.TP
\fB\-p\fR, \fB\-\-pin\fR
sets a pin for myMPD settings

.SH AUTHOR
Juergen Mang (mail@jcgames.de)

https://github.com/jcorporation/myMPD<|MERGE_RESOLUTION|>--- conflicted
+++ resolved
@@ -1,10 +1,6 @@
 .\" Manpage for mympd.
 .\" Contact <mail@jcgames.de> to correct errors or typos.
-<<<<<<< HEAD
-.TH man 1 "17 Jan 2022" "9.0.4" "mympd man page"
-=======
 .TH man 1 "22 Dec 2021" "9.1.0" "mympd man page"
->>>>>>> 9ab9a194
 
 .SH NAME
 myMPD \- standalone and mobile friendly web mpd client
