--- conflicted
+++ resolved
@@ -1,10 +1,6 @@
 .\" Manpage for mympd.
 .\" Contact <mail@jcgames.de> to correct errors or typos.
-<<<<<<< HEAD
-.TH man 1 "04 Aug 2024" "18.0.0" "mympd man page"
-=======
-.TH man 1 "12 Aug 2024" "17.0.1" "mympd man page"
->>>>>>> 1429023d
+.TH man 1 "12 Aug 2024" "18.0.0" "mympd man page"
 
 .SH NAME
 myMPD \- standalone and mobile friendly web mpd client
