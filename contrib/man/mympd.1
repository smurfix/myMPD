.\" Manpage for mympd.
.\" Contact <mail@jcgames.de> to correct errors or typos.
<<<<<<< HEAD
.TH man 1 "14 Aug 2022" "10.0.0" "mympd man page"
=======
.TH man 1 "24 Aug 2022" "9.5.3" "mympd man page"
>>>>>>> 4f0ac9af

.SH NAME
myMPD \- standalone and mobile friendly web mpd client

.SH SYNOPSIS
mympd

.SH DESCRIPTION
myMPD is a standalone and lightweight web-based MPD client. It's tuned for minimal resource usage and requires only very few dependencies. Therefore myMPD is ideal for raspberry pis and similar devices.

The backend is written in C and has no dependencies to external databases or webservers. The configuration is stored in plain text files and all the data is pulled on demand from MPD. The MPD database is the only source of truth for myMPD.

The frontend is mobile friendly, written as a PWA and offers on all devices the same functionality. It communicates over AJAX and websockets using the json-rpc 2 protocol.

myMPD also integrates extended features like an advanced jukebox mode, timers, triggers and smart playlists. With the integrated lua interpreter myMPD functions can also be scripted.

.SH OPTIONS
.TP
\fB\-c\fR, \fB\-\-config\fR
creates config and exits
.TP
\fB\-h\fR, \fB\-\-help\fR
print all valid options and exits
.TP
\fB\-v\fR, \fB\-\-version\fR
print all valid options and exits
.TP
\fB\-u\fR, \fB\-\-user USERNAME\fR
username to drop privileges to (default: mympd)
.TP
\fB\-p\fR, \fB\-\-pin
sets a pin for myMPD settings
.TP
\fB\-s\fR, \fB\-\-syslog\fR
enable syslog logging (facility: daemon)
.TP
\fB\-w\fR, \fB\-\-workdir PATH\fR
working directory (default: /var/lib/mympd)
.TP
\fB\-a\fR, \fB\-\-cachedir PATH\fR
cache directory (default: /var/cache/mympd)
.TP
\fB\-p\fR, \fB\-\-pin\fR
sets a pin for myMPD settings

.SH AUTHOR
Juergen Mang (mail@jcgames.de)

https://github.com/jcorporation/myMPD<|MERGE_RESOLUTION|>--- conflicted
+++ resolved
@@ -1,10 +1,6 @@
 .\" Manpage for mympd.
 .\" Contact <mail@jcgames.de> to correct errors or typos.
-<<<<<<< HEAD
-.TH man 1 "14 Aug 2022" "10.0.0" "mympd man page"
-=======
-.TH man 1 "24 Aug 2022" "9.5.3" "mympd man page"
->>>>>>> 4f0ac9af
+.TH man 1 "26 Aug 2022" "10.0.0" "mympd man page"
 
 .SH NAME
 myMPD \- standalone and mobile friendly web mpd client
