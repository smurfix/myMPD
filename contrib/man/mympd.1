--- conflicted
+++ resolved
@@ -1,11 +1,7 @@
 .\" Manpage for mympd.
 .\" Contact <mail@jcgames.de> to correct errors or typos.
-<<<<<<< HEAD
-.TH man 1 "05 Apr 2021" "7.0.2" "mympd man page"
-=======
 .TH man 1 "06 Apr 2021" "8.0.0" "mympd man page"
 
->>>>>>> 8586a792
 .SH NAME
 myMPD \- standalone and mobile friendly web mpd client
 
