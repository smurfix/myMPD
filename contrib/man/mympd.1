.\" Manpage for mympd.
.\" Contact <mail@jcgames.de> to correct errors or typos.
<<<<<<< HEAD
.TH man 1 "16 Aug 2024" "18.0.0" "mympd man page"
=======
.TH man 1 "18 Aug 2024" "17.0.2" "mympd man page"
>>>>>>> 2500e9a8

.SH NAME
myMPD \- standalone and mobile friendly web mpd client

.SH SYNOPSIS
mympd [options]

.SH DESCRIPTION
myMPD is a standalone and lightweight web-based MPD client. It's tuned for minimal resource usage and requires only very few dependencies. Therefore myMPD is ideal for raspberry pis and similar devices.

The backend is written in C and has no dependencies to external databases or webservers. The configuration is stored in plain text files and all the data is pulled on demand from MPD. The MPD database is the only source of truth for myMPD.

The frontend is mobile friendly, written as a PWA and offers on all devices the same functionality. It communicates over AJAX and websockets using the json-rpc 2 protocol.

myMPD also integrates extended features like an advanced jukebox mode, timers, triggers and smart playlists. With the integrated lua interpreter myMPD functions can also be scripted.

.SH OPTIONS
.TP
\fB\-c\fR, \fB\-\-config\fR
creates config and ssl certificates and exits
.TP
\fB\-h\fR, \fB\-\-help\fR
print all valid options and exits
.TP
\fB\-v\fR, \fB\-\-version\fR
print all valid options and exits
.TP
\fB\-u\fR, \fB\-\-user USERNAME\fR
username to drop privileges to (default: mympd)
.TP
\fB\-p\fR, \fB\-\-pin
sets a pin for myMPD settings
.TP
\fB\-s\fR, \fB\-\-syslog\fR
enable syslog logging (facility: daemon)
.TP
\fB\-w\fR, \fB\-\-workdir PATH\fR
working directory (default: /var/lib/mympd)
.TP
\fB\-a\fR, \fB\-\-cachedir PATH\fR
cache directory (default: /var/cache/mympd)
.TP
\fB\-p\fR, \fB\-\-pin\fR
sets a pin for myMPD settings

.SH AUTHOR
Juergen Mang (mail@jcgames.de)

.SH BUGS
If you find a bug, please report it at https://github.com/jcorporation/myMPD/issues

.SH SEE ALSO
https://github.com/jcorporation/myMPD<|MERGE_RESOLUTION|>--- conflicted
+++ resolved
@@ -1,10 +1,6 @@
 .\" Manpage for mympd.
 .\" Contact <mail@jcgames.de> to correct errors or typos.
-<<<<<<< HEAD
-.TH man 1 "16 Aug 2024" "18.0.0" "mympd man page"
-=======
-.TH man 1 "18 Aug 2024" "17.0.2" "mympd man page"
->>>>>>> 2500e9a8
+.TH man 1 "18 Aug 2024" "18.0.0" "mympd man page"
 
 .SH NAME
 myMPD \- standalone and mobile friendly web mpd client
