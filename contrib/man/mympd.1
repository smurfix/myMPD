.\" Manpage for mympd.
.\" Contact <mail@jcgames.de> to correct errors or typos.
<<<<<<< HEAD
.TH man 1 "10 Dec 2022" "10.2.0" "mympd man page"
=======
.TH man 1 "17 Dec 2022" "10.1.7" "mympd man page"
>>>>>>> a259c127

.SH NAME
myMPD \- standalone and mobile friendly web mpd client

.SH SYNOPSIS
mympd [options]

.SH DESCRIPTION
myMPD is a standalone and lightweight web-based MPD client. It's tuned for minimal resource usage and requires only very few dependencies. Therefore myMPD is ideal for raspberry pis and similar devices.

The backend is written in C and has no dependencies to external databases or webservers. The configuration is stored in plain text files and all the data is pulled on demand from MPD. The MPD database is the only source of truth for myMPD.

The frontend is mobile friendly, written as a PWA and offers on all devices the same functionality. It communicates over AJAX and websockets using the json-rpc 2 protocol.

myMPD also integrates extended features like an advanced jukebox mode, timers, triggers and smart playlists. With the integrated lua interpreter myMPD functions can also be scripted.

.SH OPTIONS
.TP
\fB\-c\fR, \fB\-\-config\fR
creates config and exits
.TP
\fB\-h\fR, \fB\-\-help\fR
print all valid options and exits
.TP
\fB\-v\fR, \fB\-\-version\fR
print all valid options and exits
.TP
\fB\-u\fR, \fB\-\-user USERNAME\fR
username to drop privileges to (default: mympd)
.TP
\fB\-p\fR, \fB\-\-pin
sets a pin for myMPD settings
.TP
\fB\-s\fR, \fB\-\-syslog\fR
enable syslog logging (facility: daemon)
.TP
\fB\-w\fR, \fB\-\-workdir PATH\fR
working directory (default: /var/lib/mympd)
.TP
\fB\-a\fR, \fB\-\-cachedir PATH\fR
cache directory (default: /var/cache/mympd)
.TP
\fB\-p\fR, \fB\-\-pin\fR
sets a pin for myMPD settings

.SH AUTHOR
Juergen Mang (mail@jcgames.de)

.SH BUGS
If you find a bug, please report it at https://github.com/jcorporation/myMPD/issues

.SH SEE ALSO
https://github.com/jcorporation/myMPD<|MERGE_RESOLUTION|>--- conflicted
+++ resolved
@@ -1,10 +1,6 @@
 .\" Manpage for mympd.
 .\" Contact <mail@jcgames.de> to correct errors or typos.
-<<<<<<< HEAD
-.TH man 1 "10 Dec 2022" "10.2.0" "mympd man page"
-=======
-.TH man 1 "17 Dec 2022" "10.1.7" "mympd man page"
->>>>>>> a259c127
+.TH man 1 "17 Dec 2022" "10.2.0" "mympd man page"
 
 .SH NAME
 myMPD \- standalone and mobile friendly web mpd client
