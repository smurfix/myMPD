--- conflicted
+++ resolved
@@ -1,10 +1,6 @@
 .\" Manpage for mympd.
 .\" Contact <mail@jcgames.de> to correct errors or typos.
-<<<<<<< HEAD
-.TH man 1 "13 Nov 2021" "8.1.6" "mympd man page"
-=======
 .TH man 1 "01 Oct 2021" "8.2.0" "mympd man page"
->>>>>>> 0d41e84d
 
 .SH NAME
 myMPD \- standalone and mobile friendly web mpd client
