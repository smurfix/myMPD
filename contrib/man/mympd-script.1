--- conflicted
+++ resolved
@@ -1,10 +1,6 @@
 .\" Manpage for mympd-script.
 .\" Contact <mail@jcgames.de> to correct errors or typos.
-<<<<<<< HEAD
-.TH man 1 "11 Jul 2024" "17.0.0" "mympd-script man page"
-=======
-.TH man 1 "15 Jul 2024" "16.1.0" "mympd-script man page"
->>>>>>> c27e3df1
+.TH man 1 "15 Jul 2024" "17.0.0" "mympd-script man page"
 
 .SH NAME
 mympd-script \- mympd command line tool to execute scripts
