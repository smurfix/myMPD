.\" Manpage for mympd-script.
.\" Contact <mail@jcgames.de> to correct errors or typos.
<<<<<<< HEAD
.TH man 1 "14 Aug 2022" "10.0.0" "mympd-script man page"
=======
.TH man 1 "24 Aug 2022" "9.5.2" "mympd-script man page"
>>>>>>> bc520412
.SH NAME
mympd-script \- execute lua scripts through myMPD
.SH SYNOPSIS
mympd [/path/to/mympd.conf]
.SH DESCRIPTION
myMPD is a standalone and lightweight web-based MPD client.

mympd-script is a small commandline tool to submit scripts to myMPD. It reads the script from STDIN and submits it to myMPD for execution. Key=Value parameters can be used to fill the arguments table in the Lua script.

.SH OPTIONS
Look at https://github.com/jcorporation/myMPD/wiki/Scripting
.SH BUGS
Look at https://github.com/jcorporation/myMPD/issues
.SH AUTHOR
Juergen Mang (mail@jcgames.de)

https://github.com/jcorporation/myMPD<|MERGE_RESOLUTION|>--- conflicted
+++ resolved
@@ -1,10 +1,7 @@
 .\" Manpage for mympd-script.
 .\" Contact <mail@jcgames.de> to correct errors or typos.
-<<<<<<< HEAD
 .TH man 1 "14 Aug 2022" "10.0.0" "mympd-script man page"
-=======
-.TH man 1 "24 Aug 2022" "9.5.2" "mympd-script man page"
->>>>>>> bc520412
+
 .SH NAME
 mympd-script \- execute lua scripts through myMPD
 .SH SYNOPSIS
