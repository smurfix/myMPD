--- conflicted
+++ resolved
@@ -1,10 +1,6 @@
 .\" Manpage for mympd-script.
 .\" Contact <mail@jcgames.de> to correct errors or typos.
-<<<<<<< HEAD
-.TH man 1 "15 Sep 2023" "13.0.0" "mympd-script man page"
-=======
-.TH man 1 "15 Sep 2023" "12.0.2" "mympd-script man page"
->>>>>>> 69898a63
+.TH man 1 "16 Sep 2023" "13.0.0" "mympd-script man page"
 
 .SH NAME
 mympd-script \- mympd command line tool to execute scripts
