--- conflicted
+++ resolved
@@ -1,10 +1,6 @@
 .\" Manpage for mympd-script.
 .\" Contact <mail@jcgames.de> to correct errors or typos.
-<<<<<<< HEAD
-.TH man 1 "13 Nov 2021" "8.1.6" "mympd-script man page"
-=======
 .TH man 1 "01 Oct 2021" "8.2.0" "mympd-script man page"
->>>>>>> 0d41e84d
 .SH NAME
 mympd-script \- execute lua scripts through myMPD
 .SH SYNOPSIS
