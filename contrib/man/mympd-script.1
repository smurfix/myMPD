--- conflicted
+++ resolved
@@ -1,10 +1,6 @@
 .\" Manpage for mympd-script.
 .\" Contact <mail@jcgames.de> to correct errors or typos.
-<<<<<<< HEAD
-.TH man 1 "04 Oct 2022" "10.1.0" "mympd-script man page"
-=======
-.TH man 1 "13 Oct 2022" "10.0.3" "mympd-script man page"
->>>>>>> 8f05b3cd
+.TH man 1 "13 Oct 2022" "10.1.0" "mympd-script man page"
 .SH NAME
 mympd-script \- execute lua scripts through myMPD
 .SH SYNOPSIS
