--- conflicted
+++ resolved
@@ -1,10 +1,6 @@
 .\" Manpage for mympd-script.
 .\" Contact <mail@jcgames.de> to correct errors or typos.
-<<<<<<< HEAD
-.TH man 1 "21 Jul 2023" "11.1.0" "mympd-script man page"
-=======
-.TH man 1 "25 Jul 2023" "11.0.2" "mympd-script man page"
->>>>>>> ce494f4c
+.TH man 1 "25 Jul 2023" "11.1.0" "mympd-script man page"
 
 .SH NAME
 mympd-script \- mympd command line tool to execute scripts
