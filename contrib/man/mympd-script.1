--- conflicted
+++ resolved
@@ -1,10 +1,6 @@
 .\" Manpage for mympd-script.
 .\" Contact <mail@jcgames.de> to correct errors or typos.
-<<<<<<< HEAD
-.TH man 1 "07 Jun 2022" "9.3.4" "mympd-script man page"
-=======
 .TH man 1 "13 May 2022" "9.4.0" "mympd-script man page"
->>>>>>> e3b1f8f5
 .SH NAME
 mympd-script \- execute lua scripts through myMPD
 .SH SYNOPSIS
