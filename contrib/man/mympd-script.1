--- conflicted
+++ resolved
@@ -1,10 +1,6 @@
 .\" Manpage for mympd-script.
 .\" Contact <mail@jcgames.de> to correct errors or typos.
-<<<<<<< HEAD
-.TH man 1 "12 Mar 2024" "15.0.0" "mympd-script man page"
-=======
-.TH man 1 "03 Apr 2024" "14.1.1" "mympd-script man page"
->>>>>>> c18bfc03
+.TH man 1 "03 Apr 2024" "15.0.0" "mympd-script man page"
 
 .SH NAME
 mympd-script \- mympd command line tool to execute scripts
