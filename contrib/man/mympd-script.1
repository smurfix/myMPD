--- conflicted
+++ resolved
@@ -1,10 +1,6 @@
 .\" Manpage for mympd-script.
 .\" Contact <mail@jcgames.de> to correct errors or typos.
-<<<<<<< HEAD
-.TH man 1 "05 Oct 2023" "13.0.0" "mympd-script man page"
-=======
-.TH man 1 "08 Oct 2023" "12.1.0" "mympd-script man page"
->>>>>>> 40d7ec39
+.TH man 1 "08 Oct 2023" "13.0.0" "mympd-script man page"
 
 .SH NAME
 mympd-script \- mympd command line tool to execute scripts
