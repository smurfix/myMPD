# Maintainer: Juergen Mang <mail [at] jcgames [dot] de>
# Website: https://github.com/jcorporation/myMPD
# PKGBUILD Based on https://github.com/CultofRobots/archphile-custom/tree/master/mympd

pkgname=mympd
_pkgname=myMPD
<<<<<<< HEAD
pkgver=10.0.4
=======
pkgver=10.1.0
>>>>>>> 0f0b791c
pkgrel=1
pkgdesc="A standalone and mobile friendly web-based MPD client."
arch=('i686' 'x86_64' 'armv6h' 'armv7h' 'aarch64')
url="https://jcorporation.github.io/myMPD/"
license=('GPL3')
depends=('pcre2' 'openssl' 'libid3tag' 'flac' 'lua')
makedepends=('cmake' 'perl' 'gzip' 'jq')
optdepends=()
provides=()
conflicts=()
replaces=()
backup=()
install=archlinux.install
source=("mympd_${pkgver}.orig.tar.gz")
sha256sums=('SKIP')

build() {
  cd "${srcdir}" || exit 1
  ./build.sh createassets
  cd release || exit 1
  cmake -DCMAKE_INSTALL_PREFIX:PATH=/usr -DCMAKE_BUILD_TYPE=RELEASE ..
  make
}

package() {
  cd "${srcdir}/release"
  make DESTDIR="$pkgdir/" install
}<|MERGE_RESOLUTION|>--- conflicted
+++ resolved
@@ -4,11 +4,7 @@
 
 pkgname=mympd
 _pkgname=myMPD
-<<<<<<< HEAD
-pkgver=10.0.4
-=======
 pkgver=10.1.0
->>>>>>> 0f0b791c
 pkgrel=1
 pkgdesc="A standalone and mobile friendly web-based MPD client."
 arch=('i686' 'x86_64' 'armv6h' 'armv7h' 'aarch64')
