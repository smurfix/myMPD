--- conflicted
+++ resolved
@@ -4,11 +4,7 @@
 
 pkgname=mympd
 _pkgname=myMPD
-<<<<<<< HEAD
-pkgver=9.3.4
-=======
 pkgver=9.4.0
->>>>>>> e3b1f8f5
 pkgrel=1
 pkgdesc="A standalone and mobile friendly web-based MPD client."
 arch=('i686' 'x86_64' 'armv6h' 'armv7h' 'aarch64')
