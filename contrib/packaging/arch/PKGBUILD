--- conflicted
+++ resolved
@@ -4,11 +4,7 @@
 
 pkgname=mympd
 _pkgname=myMPD
-<<<<<<< HEAD
-pkgver=5.7.2
-=======
 pkgver=6.0.0
->>>>>>> b65076ea
 pkgrel=1
 pkgdesc="A standalone and mobile friendly web mpdclient."
 arch=('x86_64' 'armv7h' 'aarch64')
