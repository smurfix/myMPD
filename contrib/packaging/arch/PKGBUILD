# Maintainer: Juergen Mang <mail [at] jcgames [dot] de>
# Website: https://github.com/jcorporation/myMPD
# PKGBUILD Based on https://github.com/CultofRobots/archphile-custom/tree/master/mympd

pkgname=mympd
_pkgname=myMPD
<<<<<<< HEAD
pkgver=6.6.3
=======
pkgver=6.7.0
>>>>>>> 36f5c258
pkgrel=1
pkgdesc="A standalone and mobile friendly web-based MPD client."
arch=('x86_64' 'armv7h' 'aarch64')
url="https://jcorporation.github.io/myMPD/"
license=('GPL')
depends=('openssl' 'libid3tag' 'flac' 'lua')
makedepends=('cmake' 'pkgconf')
optdepends=()
provides=()
conflicts=()
replaces=()
backup=('etc/webapps/mympd/mympd.conf')
install=archlinux.install
source=("mympd_${pkgver}.orig.tar.gz")
sha256sums=('SKIP')

build() {
  cd "${srcdir}" || exit 1
  install -d release
  cd release || exit 1
  cmake -DCMAKE_INSTALL_PREFIX:PATH=/usr -DCMAKE_BUILD_TYPE=RELEASE ..
  make
}

package() {
  cd "${srcdir}/release"
  make DESTDIR="$pkgdir/" install
}<|MERGE_RESOLUTION|>--- conflicted
+++ resolved
@@ -4,11 +4,7 @@
 
 pkgname=mympd
 _pkgname=myMPD
-<<<<<<< HEAD
-pkgver=6.6.3
-=======
 pkgver=6.7.0
->>>>>>> 36f5c258
 pkgrel=1
 pkgdesc="A standalone and mobile friendly web-based MPD client."
 arch=('x86_64' 'armv7h' 'aarch64')
