--- conflicted
+++ resolved
@@ -8,11 +8,7 @@
 include $(TOPDIR)/rules.mk
 
 PKG_NAME := mympd
-<<<<<<< HEAD
-PKG_VERSION := 9.3.4
-=======
 PKG_VERSION := 9.4.0
->>>>>>> e3b1f8f5
 PKG_RELEASE := 1
 
 PKG_SOURCE := $(PKG_NAME)-$(PKG_VERSION).tar.gz
