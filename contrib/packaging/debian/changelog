--- conflicted
+++ resolved
@@ -1,13 +1,5 @@
-<<<<<<< HEAD
 mympd (12.0.0-1) unstable; urgency=medium
 
   * Release from master
 
- -- Juergen Mang <mail@jcgames.de>  Tue, 15 Aug 2023 20:08:57 +0200
-=======
-mympd (11.0.4-1) unstable; urgency=medium
-
-  * Release from master
-
- -- Juergen Mang <mail@jcgames.de>  Wed, 16 Aug 2023 20:08:35 +0200
->>>>>>> b8982403
+ -- Juergen Mang <mail@jcgames.de>  Wed, 16 Aug 2023 20:08:21 +0200