--- conflicted
+++ resolved
@@ -2,8 +2,4 @@
 
   * Release from master
 
-<<<<<<< HEAD
- -- Juergen Mang <mail@jcgames.de>  Sun, 08 Oct 2023 13:10:24 +0200
-=======
- -- Juergen Mang <mail@jcgames.de>  Sat, 14 Oct 2023 18:10:40 +0200
->>>>>>> beaf5469
+ -- Juergen Mang <mail@jcgames.de>  Sat, 14 Oct 2023 19:10:03 +0200