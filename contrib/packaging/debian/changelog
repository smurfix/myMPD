--- conflicted
+++ resolved
@@ -1,13 +1,5 @@
-<<<<<<< HEAD
 mympd (15.0.0-1) unstable; urgency=medium
 
   * Release from master
 
- -- Juergen Mang <mail@jcgames.de>  Wed, 03 Apr 2024 20:04:38 +0200
-=======
-mympd (14.1.2-1) unstable; urgency=medium
-
-  * Release from master
-
- -- Juergen Mang <mail@jcgames.de>  Sat, 13 Apr 2024 19:04:15 +0200
->>>>>>> 9aa93bd9
+ -- Juergen Mang <mail@jcgames.de>  Sat, 13 Apr 2024 19:04:33 +0200