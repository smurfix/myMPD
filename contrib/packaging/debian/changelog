<<<<<<< HEAD
mympd (13.0.0-1) unstable; urgency=medium

  * Release from master

 -- Juergen Mang <mail@jcgames.de>  Sat, 14 Oct 2023 19:10:03 +0200
=======
mympd (12.1.1-1) unstable; urgency=medium

  * Release from master

 -- Juergen Mang <mail@jcgames.de>  Sat, 14 Oct 2023 20:10:40 +0200
>>>>>>> 8ee92ae8
<|MERGE_RESOLUTION|>--- conflicted
+++ resolved
@@ -1,13 +1,5 @@
-<<<<<<< HEAD
 mympd (13.0.0-1) unstable; urgency=medium
 
   * Release from master
 
- -- Juergen Mang <mail@jcgames.de>  Sat, 14 Oct 2023 19:10:03 +0200
-=======
-mympd (12.1.1-1) unstable; urgency=medium
-
-  * Release from master
-
- -- Juergen Mang <mail@jcgames.de>  Sat, 14 Oct 2023 20:10:40 +0200
->>>>>>> 8ee92ae8
+ -- Juergen Mang <mail@jcgames.de>  Sat, 14 Oct 2023 20:10:32 +0200