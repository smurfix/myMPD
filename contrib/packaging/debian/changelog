mympd (10.2.0-1) unstable; urgency=medium

  * Release from master

<<<<<<< HEAD
 -- Juergen Mang <mail@jcgames.de>  Sun, 13 Nov 2022 16:11:50 +0100
=======
 -- Juergen Mang <mail@jcgames.de>  Mon, 21 Nov 2022 19:11:17 +0100
>>>>>>> f2ee8131
<|MERGE_RESOLUTION|>--- conflicted
+++ resolved
@@ -2,8 +2,4 @@
 
   * Release from master
 
-<<<<<<< HEAD
- -- Juergen Mang <mail@jcgames.de>  Sun, 13 Nov 2022 16:11:50 +0100
-=======
- -- Juergen Mang <mail@jcgames.de>  Mon, 21 Nov 2022 19:11:17 +0100
->>>>>>> f2ee8131
+ -- Juergen Mang <mail@jcgames.de>  Mon, 21 Nov 2022 19:11:08 +0100