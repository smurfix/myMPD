<<<<<<< HEAD
mympd (14.0.0-1) unstable; urgency=medium

  * Release from master

 -- Juergen Mang <mail@jcgames.de>  Wed, 01 Nov 2023 13:11:13 +0100
=======
mympd (13.0.2-1) unstable; urgency=medium

  * Release from master

 -- Juergen Mang <mail@jcgames.de>  Wed, 01 Nov 2023 19:11:44 +0100
>>>>>>> f76f52dc
<|MERGE_RESOLUTION|>--- conflicted
+++ resolved
@@ -1,13 +1,5 @@
-<<<<<<< HEAD
 mympd (14.0.0-1) unstable; urgency=medium
 
   * Release from master
 
- -- Juergen Mang <mail@jcgames.de>  Wed, 01 Nov 2023 13:11:13 +0100
-=======
-mympd (13.0.2-1) unstable; urgency=medium
-
-  * Release from master
-
- -- Juergen Mang <mail@jcgames.de>  Wed, 01 Nov 2023 19:11:44 +0100
->>>>>>> f76f52dc
+ -- Juergen Mang <mail@jcgames.de>  Wed, 01 Nov 2023 19:11:53 +0100