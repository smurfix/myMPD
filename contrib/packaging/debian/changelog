mympd (14.0.0-1) unstable; urgency=medium

  * Release from master

<<<<<<< HEAD
 -- Juergen Mang <mail@jcgames.de>  Sun, 10 Dec 2023 12:12:31 +0100
=======
 -- Juergen Mang <mail@jcgames.de>  Wed, 20 Dec 2023 20:12:55 +0100
>>>>>>> 788a21ac
<|MERGE_RESOLUTION|>--- conflicted
+++ resolved
@@ -2,8 +2,4 @@
 
   * Release from master
 
-<<<<<<< HEAD
- -- Juergen Mang <mail@jcgames.de>  Sun, 10 Dec 2023 12:12:31 +0100
-=======
- -- Juergen Mang <mail@jcgames.de>  Wed, 20 Dec 2023 20:12:55 +0100
->>>>>>> 788a21ac
+ -- Juergen Mang <mail@jcgames.de>  Wed, 20 Dec 2023 20:12:21 +0100