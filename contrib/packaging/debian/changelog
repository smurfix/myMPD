<<<<<<< HEAD
mympd (8.1.6-1) unstable; urgency=medium

  * Release from master

 -- Juergen Mang <mail@jcgames.de>  Sat, 13 Nov 2021 16:11:06 +0100
=======
mympd (8.2.0-1) unstable; urgency=medium

  * Release from master

 -- Juergen Mang <mail@jcgames.de>  Fri, 01 Oct 2021 22:10:52 +0200
>>>>>>> 0d41e84d
<|MERGE_RESOLUTION|>--- conflicted
+++ resolved
@@ -1,13 +1,5 @@
-<<<<<<< HEAD
-mympd (8.1.6-1) unstable; urgency=medium
-
-  * Release from master
-
- -- Juergen Mang <mail@jcgames.de>  Sat, 13 Nov 2021 16:11:06 +0100
-=======
 mympd (8.2.0-1) unstable; urgency=medium
 
   * Release from master
 
- -- Juergen Mang <mail@jcgames.de>  Fri, 01 Oct 2021 22:10:52 +0200
->>>>>>> 0d41e84d
+ -- Juergen Mang <mail@jcgames.de>  Fri, 01 Oct 2021 22:10:52 +0200