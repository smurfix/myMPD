mympd (18.0.0-1) unstable; urgency=medium

  * Release from master

<<<<<<< HEAD
 -- Juergen Mang <mail@jcgames.de>  Sun, 15 Sep 2024 19:09:52 +0200
=======
 -- Juergen Mang <mail@jcgames.de>  Mon, 16 Sep 2024 20:09:17 +0200
>>>>>>> 5bfc7d97
<|MERGE_RESOLUTION|>--- conflicted
+++ resolved
@@ -2,8 +2,4 @@
 
   * Release from master
 
-<<<<<<< HEAD
- -- Juergen Mang <mail@jcgames.de>  Sun, 15 Sep 2024 19:09:52 +0200
-=======
- -- Juergen Mang <mail@jcgames.de>  Mon, 16 Sep 2024 20:09:17 +0200
->>>>>>> 5bfc7d97
+ -- Juergen Mang <mail@jcgames.de>  Mon, 16 Sep 2024 20:09:21 +0200