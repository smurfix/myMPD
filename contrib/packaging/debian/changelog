--- conflicted
+++ resolved
@@ -2,8 +2,4 @@
 
   * Release from master
 
-<<<<<<< HEAD
- -- Juergen Mang <mail@jcgames.de>  Sun, 26 Feb 2023 23:02:32 +0100
-=======
- -- Juergen Mang <mail@jcgames.de>  Fri, 10 Mar 2023 17:03:37 +0100
->>>>>>> 55060c70
+ -- Juergen Mang <mail@jcgames.de>  Fri, 10 Mar 2023 17:03:28 +0100