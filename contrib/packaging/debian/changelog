<<<<<<< HEAD
mympd (13.0.0-1) unstable; urgency=medium

  * Release from master

 -- Juergen Mang <mail@jcgames.de>  Thu, 05 Oct 2023 08:10:53 +0200
=======
mympd (12.1.0-1) unstable; urgency=medium

  * Release from master

 -- Juergen Mang <mail@jcgames.de>  Sun, 08 Oct 2023 13:10:14 +0200
>>>>>>> 40d7ec39
<|MERGE_RESOLUTION|>--- conflicted
+++ resolved
@@ -1,13 +1,5 @@
-<<<<<<< HEAD
 mympd (13.0.0-1) unstable; urgency=medium
 
   * Release from master
 
- -- Juergen Mang <mail@jcgames.de>  Thu, 05 Oct 2023 08:10:53 +0200
-=======
-mympd (12.1.0-1) unstable; urgency=medium
-
-  * Release from master
-
- -- Juergen Mang <mail@jcgames.de>  Sun, 08 Oct 2023 13:10:14 +0200
->>>>>>> 40d7ec39
+ -- Juergen Mang <mail@jcgames.de>  Sun, 08 Oct 2023 13:10:24 +0200