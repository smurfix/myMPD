<<<<<<< HEAD
mympd (9.3.4-1) unstable; urgency=medium

  * Release from master

 -- Juergen Mang <mail@jcgames.de>  Tue, 07 Jun 2022 20:06:17 +0200
=======
mympd (9.4.0-1) unstable; urgency=medium

  * Release from master

 -- Juergen Mang <mail@jcgames.de>  Fri, 13 May 2022 23:05:18 +0200
>>>>>>> e3b1f8f5
<|MERGE_RESOLUTION|>--- conflicted
+++ resolved
@@ -1,13 +1,5 @@
-<<<<<<< HEAD
-mympd (9.3.4-1) unstable; urgency=medium
-
-  * Release from master
-
- -- Juergen Mang <mail@jcgames.de>  Tue, 07 Jun 2022 20:06:17 +0200
-=======
 mympd (9.4.0-1) unstable; urgency=medium
 
   * Release from master
 
- -- Juergen Mang <mail@jcgames.de>  Fri, 13 May 2022 23:05:18 +0200
->>>>>>> e3b1f8f5
+ -- Juergen Mang <mail@jcgames.de>  Fri, 13 May 2022 23:05:18 +0200