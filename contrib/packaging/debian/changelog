mympd (15.0.0-1) unstable; urgency=medium

  * Release from master

<<<<<<< HEAD
 -- Juergen Mang <mail@jcgames.de>  Sat, 10 Feb 2024 23:02:47 +0100
=======
 -- Juergen Mang <mail@jcgames.de>  Sun, 11 Feb 2024 12:02:32 +0100
>>>>>>> e6de95a2
<|MERGE_RESOLUTION|>--- conflicted
+++ resolved
@@ -2,8 +2,4 @@
 
   * Release from master
 
-<<<<<<< HEAD
- -- Juergen Mang <mail@jcgames.de>  Sat, 10 Feb 2024 23:02:47 +0100
-=======
- -- Juergen Mang <mail@jcgames.de>  Sun, 11 Feb 2024 12:02:32 +0100
->>>>>>> e6de95a2
+ -- Juergen Mang <mail@jcgames.de>  Sun, 11 Feb 2024 12:02:56 +0100