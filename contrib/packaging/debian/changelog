--- conflicted
+++ resolved
@@ -2,8 +2,4 @@
 
   * Release from master
 
-<<<<<<< HEAD
- -- Juergen Mang <mail@jcgames.de>  Tue, 20 Aug 2024 21:08:38 +0200
-=======
- -- Juergen Mang <mail@jcgames.de>  Sun, 25 Aug 2024 12:08:34 +0200
->>>>>>> 38bfe7c5
+ -- Juergen Mang <mail@jcgames.de>  Sun, 25 Aug 2024 13:08:17 +0200