mympd (18.0.0-1) unstable; urgency=medium

  * Release from master

<<<<<<< HEAD
 -- Juergen Mang <mail@jcgames.de>  Sun, 04 Aug 2024 15:08:27 +0200
=======
 -- Juergen Mang <mail@jcgames.de>  Mon, 12 Aug 2024 23:08:28 +0200
>>>>>>> 1429023d
<|MERGE_RESOLUTION|>--- conflicted
+++ resolved
@@ -2,8 +2,4 @@
 
   * Release from master
 
-<<<<<<< HEAD
- -- Juergen Mang <mail@jcgames.de>  Sun, 04 Aug 2024 15:08:27 +0200
-=======
- -- Juergen Mang <mail@jcgames.de>  Mon, 12 Aug 2024 23:08:28 +0200
->>>>>>> 1429023d
+ -- Juergen Mang <mail@jcgames.de>  Mon, 12 Aug 2024 23:08:15 +0200