<<<<<<< HEAD
mympd (17.0.0-1) unstable; urgency=medium

  * Release from master

 -- Juergen Mang <mail@jcgames.de>  Fri, 28 Jun 2024 20:06:04 +0200
=======
mympd (16.0.1-1) unstable; urgency=medium

  * Release from master

 -- Juergen Mang <mail@jcgames.de>  Fri, 28 Jun 2024 21:06:15 +0200
>>>>>>> 79ca23ac
<|MERGE_RESOLUTION|>--- conflicted
+++ resolved
@@ -1,13 +1,5 @@
-<<<<<<< HEAD
 mympd (17.0.0-1) unstable; urgency=medium
 
   * Release from master
 
- -- Juergen Mang <mail@jcgames.de>  Fri, 28 Jun 2024 20:06:04 +0200
-=======
-mympd (16.0.1-1) unstable; urgency=medium
-
-  * Release from master
-
- -- Juergen Mang <mail@jcgames.de>  Fri, 28 Jun 2024 21:06:15 +0200
->>>>>>> 79ca23ac
+ -- Juergen Mang <mail@jcgames.de>  Sun, 30 Jun 2024 19:06:31 +0200