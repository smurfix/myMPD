--- conflicted
+++ resolved
@@ -1,13 +1,5 @@
-<<<<<<< HEAD
 mympd (13.0.0-1) unstable; urgency=medium
 
   * Release from master
 
- -- Juergen Mang <mail@jcgames.de>  Fri, 22 Sep 2023 18:09:14 +0200
-=======
-mympd (12.0.3-1) unstable; urgency=medium
-
-  * Release from master
-
- -- Juergen Mang <mail@jcgames.de>  Fri, 29 Sep 2023 14:09:51 +0200
->>>>>>> efcd7d6a
+ -- Juergen Mang <mail@jcgames.de>  Fri, 29 Sep 2023 14:09:16 +0200