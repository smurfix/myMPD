--- conflicted
+++ resolved
@@ -1,13 +1,5 @@
-<<<<<<< HEAD
-mympd (9.0.4-1) unstable; urgency=medium
-
-  * Release from master
-
- -- Juergen Mang <mail@jcgames.de>  Mon, 17 Jan 2022 19:01:55 +0100
-=======
 mympd (9.1.0-1) unstable; urgency=medium
 
   * Release from master
 
- -- Juergen Mang <mail@jcgames.de>  Wed, 22 Dec 2021 08:12:37 +0100
->>>>>>> 9ab9a194
+ -- Juergen Mang <mail@jcgames.de>  Wed, 22 Dec 2021 08:12:37 +0100