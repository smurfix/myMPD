--- conflicted
+++ resolved
@@ -1,13 +1,5 @@
-<<<<<<< HEAD
 mympd (13.0.0-1) unstable; urgency=medium
 
   * Release from master
 
- -- Juergen Mang <mail@jcgames.de>  Wed, 04 Oct 2023 21:10:22 +0200
-=======
-mympd (12.0.4-1) unstable; urgency=medium
-
-  * Release from master
-
- -- Juergen Mang <mail@jcgames.de>  Thu, 05 Oct 2023 08:10:35 +0200
->>>>>>> 7b66099b
+ -- Juergen Mang <mail@jcgames.de>  Thu, 05 Oct 2023 08:10:53 +0200