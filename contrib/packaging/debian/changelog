--- conflicted
+++ resolved
@@ -1,13 +1,5 @@
-<<<<<<< HEAD
 mympd (17.0.0-1) unstable; urgency=medium
 
   * Release from master
 
- -- Juergen Mang <mail@jcgames.de>  Mon, 15 Jul 2024 19:07:50 +0200
-=======
-mympd (16.1.1-1) unstable; urgency=medium
-
-  * Release from master
-
- -- Juergen Mang <mail@jcgames.de>  Mon, 15 Jul 2024 20:07:06 +0200
->>>>>>> a245c451
+ -- Juergen Mang <mail@jcgames.de>  Mon, 15 Jul 2024 20:07:51 +0200