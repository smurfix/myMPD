--- conflicted
+++ resolved
@@ -2,8 +2,4 @@
 
   * Release from master
 
-<<<<<<< HEAD
- -- Juergen Mang <mail@jcgames.de>  Sun, 05 Nov 2023 17:11:54 +0100
-=======
- -- Juergen Mang <mail@jcgames.de>  Sat, 11 Nov 2023 13:11:37 +0100
->>>>>>> 75e775b2
+ -- Juergen Mang <mail@jcgames.de>  Sat, 11 Nov 2023 13:11:24 +0100