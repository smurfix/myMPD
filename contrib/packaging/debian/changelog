--- conflicted
+++ resolved
@@ -2,8 +2,4 @@
 
   * Release from master
 
-<<<<<<< HEAD
- -- Juergen Mang <mail@jcgames.de>  Sun, 05 Nov 2023 12:11:57 +0100
-=======
- -- Juergen Mang <mail@jcgames.de>  Sun, 05 Nov 2023 13:11:18 +0100
->>>>>>> cb917a93
+ -- Juergen Mang <mail@jcgames.de>  Sun, 05 Nov 2023 13:11:02 +0100