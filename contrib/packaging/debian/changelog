<<<<<<< HEAD
mympd (8.0.4-1) unstable; urgency=medium

  * Release from master

 -- Juergen Mang <mail@jcgames.de>  Thu, 12 Aug 2021 22:08:44 +0200
=======
mympd (8.1.0-1) unstable; urgency=medium

  * Release from master

 -- Juergen Mang <mail@jcgames.de>  Sun, 01 Aug 2021 19:08:25 +0200
>>>>>>> fbc2edfe
<|MERGE_RESOLUTION|>--- conflicted
+++ resolved
@@ -1,13 +1,5 @@
-<<<<<<< HEAD
-mympd (8.0.4-1) unstable; urgency=medium
-
-  * Release from master
-
- -- Juergen Mang <mail@jcgames.de>  Thu, 12 Aug 2021 22:08:44 +0200
-=======
 mympd (8.1.0-1) unstable; urgency=medium
 
   * Release from master
 
- -- Juergen Mang <mail@jcgames.de>  Sun, 01 Aug 2021 19:08:25 +0200
->>>>>>> fbc2edfe
+ -- Juergen Mang <mail@jcgames.de>  Sun, 01 Aug 2021 19:08:25 +0200