<<<<<<< HEAD
mympd (6.6.3-1) unstable; urgency=medium

  * Release from master

 -- Juergen Mang <mail@jcgames.de>  Fri, 18 Sep 2020 18:09:00 +0200
=======
mympd (6.7.0-1) unstable; urgency=medium

  * Release from master

 -- Juergen Mang <mail@jcgames.de>  Tue, 15 Sep 2020 23:09:07 +0200
>>>>>>> 36f5c258
<|MERGE_RESOLUTION|>--- conflicted
+++ resolved
@@ -1,13 +1,5 @@
-<<<<<<< HEAD
-mympd (6.6.3-1) unstable; urgency=medium
-
-  * Release from master
-
- -- Juergen Mang <mail@jcgames.de>  Fri, 18 Sep 2020 18:09:00 +0200
-=======
 mympd (6.7.0-1) unstable; urgency=medium
 
   * Release from master
 
- -- Juergen Mang <mail@jcgames.de>  Tue, 15 Sep 2020 23:09:07 +0200
->>>>>>> 36f5c258
+ -- Juergen Mang <mail@jcgames.de>  Tue, 15 Sep 2020 23:09:07 +0200