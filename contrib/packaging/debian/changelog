<<<<<<< HEAD
mympd (11.1.0-1) unstable; urgency=medium

  * Release from master

 -- Juergen Mang <mail@jcgames.de>  Fri, 21 Jul 2023 19:07:18 +0200
=======
mympd (11.0.2-1) unstable; urgency=medium

  * Release from master

 -- Juergen Mang <mail@jcgames.de>  Tue, 25 Jul 2023 00:07:24 +0200
>>>>>>> ce494f4c
<|MERGE_RESOLUTION|>--- conflicted
+++ resolved
@@ -1,13 +1,5 @@
-<<<<<<< HEAD
 mympd (11.1.0-1) unstable; urgency=medium
 
   * Release from master
 
- -- Juergen Mang <mail@jcgames.de>  Fri, 21 Jul 2023 19:07:18 +0200
-=======
-mympd (11.0.2-1) unstable; urgency=medium
-
-  * Release from master
-
- -- Juergen Mang <mail@jcgames.de>  Tue, 25 Jul 2023 00:07:24 +0200
->>>>>>> ce494f4c
+ -- Juergen Mang <mail@jcgames.de>  Tue, 25 Jul 2023 00:07:44 +0200