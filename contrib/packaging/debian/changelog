<<<<<<< HEAD
mympd (8.2.0~dev-2) unstable; urgency=medium
=======
mympd (9.1.0-1) unstable; urgency=medium
>>>>>>> 6b240825

  * Release from master

 -- Juergen Mang <mail@jcgames.de>  Wed, 22 Dec 2021 08:12:37 +0100<|MERGE_RESOLUTION|>--- conflicted
+++ resolved
@@ -1,8 +1,4 @@
-<<<<<<< HEAD
-mympd (8.2.0~dev-2) unstable; urgency=medium
-=======
-mympd (9.1.0-1) unstable; urgency=medium
->>>>>>> 6b240825
+mympd (9.1.0~dev-2) unstable; urgency=medium
 
   * Release from master
 
