<<<<<<< HEAD
mympd (10.3.0-1) unstable; urgency=medium

  * Release from master

 -- Juergen Mang <mail@jcgames.de>  Sun, 26 Feb 2023 22:02:33 +0100
=======
mympd (10.2.5-1) unstable; urgency=medium

  * Release from master

 -- Juergen Mang <mail@jcgames.de>  Sun, 26 Feb 2023 22:02:56 +0100
>>>>>>> b3fc11bb
<|MERGE_RESOLUTION|>--- conflicted
+++ resolved
@@ -1,13 +1,5 @@
-<<<<<<< HEAD
 mympd (10.3.0-1) unstable; urgency=medium
 
   * Release from master
 
- -- Juergen Mang <mail@jcgames.de>  Sun, 26 Feb 2023 22:02:33 +0100
-=======
-mympd (10.2.5-1) unstable; urgency=medium
-
-  * Release from master
-
- -- Juergen Mang <mail@jcgames.de>  Sun, 26 Feb 2023 22:02:56 +0100
->>>>>>> b3fc11bb
+ -- Juergen Mang <mail@jcgames.de>  Sun, 26 Feb 2023 23:02:32 +0100