--- conflicted
+++ resolved
@@ -1,13 +1,5 @@
-<<<<<<< HEAD
-mympd (6.12.2-1) unstable; urgency=medium
-
-  * Release from master
-
- -- Juergen Mang <mail@jcgames.de>  Sun, 21 Mar 2021 23:03:12 +0100
-=======
 mympd (7.0.0-1) unstable; urgency=medium
 
   * Release from master
 
- -- Juergen Mang <mail@jcgames.de>  Fri, 19 Mar 2021 23:03:38 +0100
->>>>>>> 9c123c82
+ -- Juergen Mang <mail@jcgames.de>  Fri, 19 Mar 2021 23:03:38 +0100