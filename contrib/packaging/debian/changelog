--- conflicted
+++ resolved
@@ -2,8 +2,4 @@
 
   * Release from master
 
-<<<<<<< HEAD
- -- Juergen Mang <mail@jcgames.de>  Thu, 11 Jul 2024 21:07:49 +0200
-=======
- -- Juergen Mang <mail@jcgames.de>  Mon, 15 Jul 2024 19:07:03 +0200
->>>>>>> c27e3df1
+ -- Juergen Mang <mail@jcgames.de>  Mon, 15 Jul 2024 19:07:50 +0200