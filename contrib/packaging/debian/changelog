<<<<<<< HEAD
mympd (6.2.0-1) unstable; urgency=medium

  * Release from master

 -- Juergen Mang <mail@jcgames.de>  Mon, 27 Jan 2020 19:01:06 +0000
=======
mympd (6.1.1-1) unstable; urgency=medium

  * Release from master

 -- Juergen Mang <mail@jcgames.de>  Tue, 28 Jan 2020 08:01:42 +0100
>>>>>>> 2f5c4666
<|MERGE_RESOLUTION|>--- conflicted
+++ resolved
@@ -1,13 +1,5 @@
-<<<<<<< HEAD
-mympd (6.2.0-1) unstable; urgency=medium
-
-  * Release from master
-
- -- Juergen Mang <mail@jcgames.de>  Mon, 27 Jan 2020 19:01:06 +0000
-=======
 mympd (6.1.1-1) unstable; urgency=medium
 
   * Release from master
 
- -- Juergen Mang <mail@jcgames.de>  Tue, 28 Jan 2020 08:01:42 +0100
->>>>>>> 2f5c4666
+ -- Juergen Mang <mail@jcgames.de>  Tue, 28 Jan 2020 08:01:42 +0100