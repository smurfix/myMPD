<<<<<<< HEAD
mympd (14.0.0-1) unstable; urgency=medium

  * Release from master

 -- Juergen Mang <mail@jcgames.de>  Sat, 11 Nov 2023 13:11:24 +0100
=======
mympd (13.0.5-1) unstable; urgency=medium

  * Release from master

 -- Juergen Mang <mail@jcgames.de>  Sat, 11 Nov 2023 16:11:27 +0100
>>>>>>> 3bfda15e
<|MERGE_RESOLUTION|>--- conflicted
+++ resolved
@@ -1,13 +1,5 @@
-<<<<<<< HEAD
 mympd (14.0.0-1) unstable; urgency=medium
 
   * Release from master
 
- -- Juergen Mang <mail@jcgames.de>  Sat, 11 Nov 2023 13:11:24 +0100
-=======
-mympd (13.0.5-1) unstable; urgency=medium
-
-  * Release from master
-
- -- Juergen Mang <mail@jcgames.de>  Sat, 11 Nov 2023 16:11:27 +0100
->>>>>>> 3bfda15e
+ -- Juergen Mang <mail@jcgames.de>  Sun, 12 Nov 2023 12:11:44 +0100