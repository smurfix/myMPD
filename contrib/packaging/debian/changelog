--- conflicted
+++ resolved
@@ -1,13 +1,5 @@
-<<<<<<< HEAD
-mympd (7.0.2-1) unstable; urgency=medium
-
-  * Release from master
-
- -- Juergen Mang <mail@jcgames.de>  Mon, 05 Apr 2021 20:04:14 +0200
-=======
 mympd (8.0.0-1) unstable; urgency=medium
 
   * Release from master
 
- -- Juergen Mang <mail@jcgames.de>  Tue, 06 Apr 2021 20:04:15 +0200
->>>>>>> 8586a792
+ -- Juergen Mang <mail@jcgames.de>  Tue, 06 Apr 2021 20:04:15 +0200