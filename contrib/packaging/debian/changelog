<<<<<<< HEAD
mympd (6.11.3-1) unstable; urgency=medium

  * Release from master

 -- Juergen Mang <mail@jcgames.de>  Sat, 13 Feb 2021 09:02:39 +0100
=======
mympd (6.12.0-1) unstable; urgency=medium

  * Release from master

 -- Juergen Mang <mail@jcgames.de>  Sat, 20 Feb 2021 13:02:32 +0100
>>>>>>> 290dd527
<|MERGE_RESOLUTION|>--- conflicted
+++ resolved
@@ -1,13 +1,5 @@
-<<<<<<< HEAD
-mympd (6.11.3-1) unstable; urgency=medium
-
-  * Release from master
-
- -- Juergen Mang <mail@jcgames.de>  Sat, 13 Feb 2021 09:02:39 +0100
-=======
 mympd (6.12.0-1) unstable; urgency=medium
 
   * Release from master
 
- -- Juergen Mang <mail@jcgames.de>  Sat, 20 Feb 2021 13:02:32 +0100
->>>>>>> 290dd527
+ -- Juergen Mang <mail@jcgames.de>  Sat, 20 Feb 2021 13:02:32 +0100