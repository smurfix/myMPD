<<<<<<< HEAD
mympd (14.0.0-1) unstable; urgency=medium

  * Release from master

 -- Juergen Mang <mail@jcgames.de>  Sun, 19 Nov 2023 16:11:57 +0100
=======
mympd (13.0.6-1) unstable; urgency=medium

  * Release from master

 -- Juergen Mang <mail@jcgames.de>  Sun, 10 Dec 2023 12:12:19 +0100
>>>>>>> 95a13e71
<|MERGE_RESOLUTION|>--- conflicted
+++ resolved
@@ -1,13 +1,5 @@
-<<<<<<< HEAD
 mympd (14.0.0-1) unstable; urgency=medium
 
   * Release from master
 
- -- Juergen Mang <mail@jcgames.de>  Sun, 19 Nov 2023 16:11:57 +0100
-=======
-mympd (13.0.6-1) unstable; urgency=medium
-
-  * Release from master
-
- -- Juergen Mang <mail@jcgames.de>  Sun, 10 Dec 2023 12:12:19 +0100
->>>>>>> 95a13e71
+ -- Juergen Mang <mail@jcgames.de>  Sun, 10 Dec 2023 12:12:31 +0100