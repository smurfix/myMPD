--- conflicted
+++ resolved
@@ -1,13 +1,5 @@
-<<<<<<< HEAD
 mympd (17.0.0-1) unstable; urgency=medium
 
   * Release from master
 
- -- Juergen Mang <mail@jcgames.de>  Thu, 04 Jul 2024 17:07:45 +0200
-=======
-mympd (16.1.0-1) unstable; urgency=medium
-
-  * Release from master
-
- -- Juergen Mang <mail@jcgames.de>  Thu, 11 Jul 2024 20:07:32 +0200
->>>>>>> a08515f0
+ -- Juergen Mang <mail@jcgames.de>  Thu, 11 Jul 2024 21:07:49 +0200