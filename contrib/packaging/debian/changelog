--- conflicted
+++ resolved
@@ -1,13 +1,5 @@
-<<<<<<< HEAD
 mympd (13.1.0-1) unstable; urgency=medium
 
   * Release from master
 
- -- Juergen Mang <mail@jcgames.de>  Mon, 30 Oct 2023 19:10:45 +0100
-=======
-mympd (13.0.1-1) unstable; urgency=medium
-
-  * Release from master
-
- -- Juergen Mang <mail@jcgames.de>  Tue, 31 Oct 2023 18:10:41 +0100
->>>>>>> 23fd8ed3
+ -- Juergen Mang <mail@jcgames.de>  Tue, 31 Oct 2023 18:10:00 +0100