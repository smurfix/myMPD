--- conflicted
+++ resolved
@@ -1,13 +1,5 @@
-<<<<<<< HEAD
 mympd (10.2.0-1) unstable; urgency=medium
 
   * Release from master
 
- -- Juergen Mang <mail@jcgames.de>  Sun, 04 Dec 2022 20:12:33 +0100
-=======
-mympd (10.1.5-1) unstable; urgency=medium
-
-  * Release from master
-
- -- Juergen Mang <mail@jcgames.de>  Tue, 06 Dec 2022 19:12:20 +0100
->>>>>>> 9e8e32be
+ -- Juergen Mang <mail@jcgames.de>  Tue, 06 Dec 2022 19:12:33 +0100