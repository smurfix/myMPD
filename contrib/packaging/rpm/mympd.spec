#
# spec file for package myMPD
#
# (c) 2018-2022 Juergen Mang <mail@jcgames.de>

Name:           mympd
<<<<<<< HEAD
Version:        10.2.0
=======
Version:        10.1.3
>>>>>>> 9adca277
Release:        0
License:        GPL-3.0-or-later
Group:          Productivity/Multimedia/Sound/Players
Summary:        A standalone and mobile friendly web-based MPD client
Url:            https://jcorporation.github.io/myMPD/
Packager:       Juergen Mang <mail@jcgames.de>
Source:         mympd-%{version}.tar.gz
BuildRequires:  cmake
BuildRequires:	flac-devel
BuildRequires:  gcc
BuildRequires:  libid3tag-devel
BuildRequires:  lua-devel
BuildRequires:  openssl-devel
BuildRequires:  pcre2-devel
BuildRequires:  perl
BuildRequires:  pkgconfig
BuildRequires:  unzip
BuildRequires:  gzip
BuildRequires:  jq
BuildRoot:      %{_tmppath}/%{name}-%{version}-build

%description
myMPD is a standalone and lightweight web-based MPD client.
It's tuned for minimal resource usage and requires only very few dependencies.
Therefore myMPD is ideal for raspberry pis and similar devices.

%if 0%{?disturl:1}
  # build debug package in obs
  %debug_package
%endif

%prep
%setup -q -n %{name}-%{version}

%build
cmake -B release -DCMAKE_INSTALL_PREFIX:PATH=/usr -DCMAKE_BUILD_TYPE=Release -DMYMPD_STRIP_BINARY=OFF .
make -C release

%install
make -C release install DESTDIR=%{buildroot}

%files
%defattr(-,root,root,-)
%doc README.md
/usr/bin/mympd
/usr/bin/mympd-script
/usr/lib/systemd/system/mympd.service
%{_mandir}/man1/mympd.1.gz
%{_mandir}/man1/mympd-script.1.gz
%license LICENSE.md

%changelog
<<<<<<< HEAD
* Mon Nov 21 2022 Juergen Mang <mail@jcgames.de> 10.2.0-0
=======
* Mon Nov 21 2022 Juergen Mang <mail@jcgames.de> 10.1.3-0
>>>>>>> 9adca277
- Version from master<|MERGE_RESOLUTION|>--- conflicted
+++ resolved
@@ -4,11 +4,7 @@
 # (c) 2018-2022 Juergen Mang <mail@jcgames.de>
 
 Name:           mympd
-<<<<<<< HEAD
 Version:        10.2.0
-=======
-Version:        10.1.3
->>>>>>> 9adca277
 Release:        0
 License:        GPL-3.0-or-later
 Group:          Productivity/Multimedia/Sound/Players
@@ -61,9 +57,5 @@
 %license LICENSE.md
 
 %changelog
-<<<<<<< HEAD
-* Mon Nov 21 2022 Juergen Mang <mail@jcgames.de> 10.2.0-0
-=======
-* Mon Nov 21 2022 Juergen Mang <mail@jcgames.de> 10.1.3-0
->>>>>>> 9adca277
+* Wed Nov 23 2022 Juergen Mang <mail@jcgames.de> 10.2.0-0
 - Version from master