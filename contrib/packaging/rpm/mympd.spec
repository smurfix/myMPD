#
# spec file for package myMPD
#
# (c) 2018-2023 Juergen Mang <mail@jcgames.de>

Name:           mympd
Version:        11.1.0
Release:        0
License:        GPL-3.0-or-later
Group:          Productivity/Multimedia/Sound/Players
Summary:        A standalone and mobile friendly web-based MPD client
Url:            https://jcorporation.github.io/myMPD/
Packager:       Juergen Mang <mail@jcgames.de>
Source:         mympd-%{version}.tar.gz
BuildRequires:  cmake
BuildRequires:	flac-devel
BuildRequires:  gcc
BuildRequires:  libid3tag-devel
BuildRequires:  lua-devel
BuildRequires:  openssl-devel
BuildRequires:  pcre2-devel
BuildRequires:  perl
BuildRequires:  pkgconfig
BuildRequires:  unzip
BuildRequires:  gzip
BuildRequires:  jq
BuildRoot:      %{_tmppath}/%{name}-%{version}-build

%description
myMPD is a standalone and lightweight web-based MPD client.
It's tuned for minimal resource usage and requires only very few dependencies.
Therefore myMPD is ideal for raspberry pis and similar devices.

%if 0%{?disturl:1}
  # build debug package in obs
  %debug_package
%endif

%prep
%setup -q -n %{name}-%{version}

%build
cmake -B release -DCMAKE_INSTALL_PREFIX:PATH=/usr -DCMAKE_BUILD_TYPE=Release -DMYMPD_STRIP_BINARY=OFF .
make -C release

%install
make -C release install DESTDIR=%{buildroot}

%files
%defattr(-,root,root,-)
%doc README.md
/usr/bin/mympd
/usr/bin/mympd-script
/usr/lib/systemd/system/mympd.service
%{_mandir}/man1/mympd.1.gz
%{_mandir}/man1/mympd-script.1.gz
%license LICENSE.md

%changelog
<<<<<<< HEAD
* Thu Aug 03 2023 Juergen Mang <mail@jcgames.de> 11.1.0-0
=======
* Tue Aug 15 2023 Juergen Mang <mail@jcgames.de> 11.0.3-0
>>>>>>> f9c5db64
- Version from master<|MERGE_RESOLUTION|>--- conflicted
+++ resolved
@@ -4,7 +4,7 @@
 # (c) 2018-2023 Juergen Mang <mail@jcgames.de>
 
 Name:           mympd
-Version:        11.1.0
+Version:        12.0.0
 Release:        0
 License:        GPL-3.0-or-later
 Group:          Productivity/Multimedia/Sound/Players
@@ -57,9 +57,5 @@
 %license LICENSE.md
 
 %changelog
-<<<<<<< HEAD
-* Thu Aug 03 2023 Juergen Mang <mail@jcgames.de> 11.1.0-0
-=======
-* Tue Aug 15 2023 Juergen Mang <mail@jcgames.de> 11.0.3-0
->>>>>>> f9c5db64
+* Tue Aug 15 2023 Juergen Mang <mail@jcgames.de> 12.0.0-0
 - Version from master