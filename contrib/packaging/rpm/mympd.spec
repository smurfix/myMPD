--- conflicted
+++ resolved
@@ -57,9 +57,5 @@
 %license LICENSE.md
 
 %changelog
-<<<<<<< HEAD
-* Sat Dec 17 2022 Juergen Mang <mail@jcgames.de> 10.2.0-0
-=======
-* Thu Dec 22 2022 Juergen Mang <mail@jcgames.de> 10.1.7-0
->>>>>>> db5d008a
+* Thu Dec 22 2022 Juergen Mang <mail@jcgames.de> 10.2.0-0
 - Version from master