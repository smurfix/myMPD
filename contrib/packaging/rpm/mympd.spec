--- conflicted
+++ resolved
@@ -57,9 +57,5 @@
 %license LICENSE.md
 
 %changelog
-<<<<<<< HEAD
-* Tue Jul 25 2023 Juergen Mang <mail@jcgames.de> 11.1.0-0
-=======
-* Sun Jul 30 2023 Juergen Mang <mail@jcgames.de> 11.0.2-0
->>>>>>> 5a57e12a
+* Sun Jul 30 2023 Juergen Mang <mail@jcgames.de> 11.1.0-0
 - Version from master