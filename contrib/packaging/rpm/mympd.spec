--- conflicted
+++ resolved
@@ -4,11 +4,7 @@
 # (c) 2018-2022 Juergen Mang <mail@jcgames.de>
 
 Name:           mympd
-<<<<<<< HEAD
 Version:        10.0.0
-=======
-Version:        9.5.3
->>>>>>> 4f0ac9af
 Release:        0
 License:        GPL-3.0-or-later
 Group:          Productivity/Multimedia/Sound/Players
@@ -72,9 +68,5 @@
 %license LICENSE.md
 
 %changelog
-<<<<<<< HEAD
-* Sun Aug 14 2022 Juergen Mang <mail@jcgames.de> 10.0.0-0
-=======
-* Wed Aug 24 2022 Juergen Mang <mail@jcgames.de> 9.5.3-0
->>>>>>> 4f0ac9af
+* Fri Aug 26 2022 Juergen Mang <mail@jcgames.de> 10.0.0-0
 - Version from master