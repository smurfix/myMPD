#
# spec file for package myMPD
#
# (c) 2018-2023 Juergen Mang <mail@jcgames.de>

Name:           mympd
Version:        10.3.0
Release:        0
License:        GPL-3.0-or-later
Group:          Productivity/Multimedia/Sound/Players
Summary:        A standalone and mobile friendly web-based MPD client
Url:            https://jcorporation.github.io/myMPD/
Packager:       Juergen Mang <mail@jcgames.de>
Source:         mympd-%{version}.tar.gz
BuildRequires:  cmake
BuildRequires:	flac-devel
BuildRequires:  gcc
BuildRequires:  libid3tag-devel
BuildRequires:  lua-devel
BuildRequires:  openssl-devel
BuildRequires:  pcre2-devel
BuildRequires:  perl
BuildRequires:  pkgconfig
BuildRequires:  unzip
BuildRequires:  gzip
BuildRequires:  jq
BuildRoot:      %{_tmppath}/%{name}-%{version}-build

%description
myMPD is a standalone and lightweight web-based MPD client.
It's tuned for minimal resource usage and requires only very few dependencies.
Therefore myMPD is ideal for raspberry pis and similar devices.

%if 0%{?disturl:1}
  # build debug package in obs
  %debug_package
%endif

%prep
%setup -q -n %{name}-%{version}

%build
cmake -B release -DCMAKE_INSTALL_PREFIX:PATH=/usr -DCMAKE_BUILD_TYPE=Release -DMYMPD_STRIP_BINARY=OFF .
make -C release

%install
make -C release install DESTDIR=%{buildroot}

%files
%defattr(-,root,root,-)
%doc README.md
/usr/bin/mympd
/usr/bin/mympd-script
/usr/lib/systemd/system/mympd.service
%{_mandir}/man1/mympd.1.gz
%{_mandir}/man1/mympd-script.1.gz
%license LICENSE.md

%changelog
<<<<<<< HEAD
* Sun Feb 19 2023 Juergen Mang <mail@jcgames.de> 10.3.0-0
=======
* Sun Feb 26 2023 Juergen Mang <mail@jcgames.de> 10.2.4-0
>>>>>>> dd841370
- Version from master<|MERGE_RESOLUTION|>--- conflicted
+++ resolved
@@ -57,9 +57,5 @@
 %license LICENSE.md
 
 %changelog
-<<<<<<< HEAD
-* Sun Feb 19 2023 Juergen Mang <mail@jcgames.de> 10.3.0-0
-=======
-* Sun Feb 26 2023 Juergen Mang <mail@jcgames.de> 10.2.4-0
->>>>>>> dd841370
+* Sun Feb 26 2023 Juergen Mang <mail@jcgames.de> 10.3.0-0
 - Version from master