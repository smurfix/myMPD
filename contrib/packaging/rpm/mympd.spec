--- conflicted
+++ resolved
@@ -4,11 +4,7 @@
 # (c) 2018-2023 Juergen Mang <mail@jcgames.de>
 
 Name:           mympd
-<<<<<<< HEAD
 Version:        13.0.0
-=======
-Version:        12.1.0
->>>>>>> 40d7ec39
 Release:        0
 License:        GPL-3.0-or-later
 Group:          Productivity/Multimedia/Sound/Players
@@ -61,9 +57,5 @@
 %license LICENSE.md
 
 %changelog
-<<<<<<< HEAD
-* Thu Oct 05 2023 Juergen Mang <mail@jcgames.de> 13.0.0-0
-=======
-* Sun Oct 08 2023 Juergen Mang <mail@jcgames.de> 12.1.0-0
->>>>>>> 40d7ec39
+* Sun Oct 08 2023 Juergen Mang <mail@jcgames.de> 13.0.0-0
 - Version from master