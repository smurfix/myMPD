--- conflicted
+++ resolved
@@ -65,9 +65,5 @@
 %license LICENSE.md
 
 %changelog
-<<<<<<< HEAD
-* Sun Jun 23 2024 Juergen Mang <mail@jcgames.de> 17.0.0-0
-=======
-* Fri Jun 28 2024 Juergen Mang <mail@jcgames.de> 16.0.0-0
->>>>>>> 3f257f81
+* Fri Jun 28 2024 Juergen Mang <mail@jcgames.de> 17.0.0-0
 - Version from master