#
# spec file for package myMPD
#
# (c) 2018-2024 Juergen Mang <mail@jcgames.de>

Name:           mympd
<<<<<<< HEAD
Version:        17.0.0
=======
Version:        16.1.0
>>>>>>> a08515f0
Release:        0
License:        GPL-3.0-or-later
Group:          Productivity/Multimedia/Sound/Players
Summary:        A standalone and mobile friendly web-based MPD client
Url:            https://jcorporation.github.io/myMPD/
Packager:       Juergen Mang <mail@jcgames.de>
Source:         mympd-%{version}.tar.gz
BuildRequires:  cmake
BuildRequires:	flac-devel
BuildRequires:  gcc
BuildRequires:  libid3tag-devel
BuildRequires:  lua-devel
BuildRequires:  openssl-devel
BuildRequires:  pcre2-devel
BuildRequires:  perl
BuildRequires:  pkgconfig
BuildRequires:  unzip
BuildRequires:  gzip
BuildRequires:  jq
Requires: whiptail
BuildRoot:      %{_tmppath}/%{name}-%{version}-build

%description
myMPD is a standalone and lightweight web-based MPD client.
It's tuned for minimal resource usage and requires only very few dependencies.
Therefore myMPD is ideal for raspberry pis and similar devices.

%prep
%setup -q -n %{name}-%{version}

%build
cmake -B release -DCMAKE_INSTALL_PREFIX:PATH=/usr -DCMAKE_BUILD_TYPE=RelWithDebInfo .
make -C release

%install
make -C release install DESTDIR=%{buildroot}
if [ "%{_defaultdocdir}" == "/usr/share/doc/packages" ]
then
  install -d "%{buildroot}%{_defaultdocdir}"
  mv -v "%{buildroot}/usr/share/doc/mympd" "%{buildroot}%{_defaultdocdir}/mympd"
fi

%files
%defattr(-,root,root,-)
%doc README.md
/usr/bin/mympd
/usr/bin/mympd-config
/usr/bin/mympd-script
/usr/lib/systemd/system/mympd.service
/usr/lib/systemd/user/mympd.service
%{_mandir}/man1/mympd.1.gz
%{_mandir}/man1/mympd-config.1.gz
%{_mandir}/man1/mympd-script.1.gz
%{_defaultdocdir}/mympd/CHANGELOG.md
%{_defaultdocdir}/mympd/LICENSE.md
%{_defaultdocdir}/mympd/README.md
%{_defaultdocdir}/mympd/SECURITY.md
%license LICENSE.md

%changelog
<<<<<<< HEAD
* Thu Jul 04 2024 Juergen Mang <mail@jcgames.de> 17.0.0-0
=======
* Thu Jul 11 2024 Juergen Mang <mail@jcgames.de> 16.1.0-0
>>>>>>> a08515f0
- Version from master<|MERGE_RESOLUTION|>--- conflicted
+++ resolved
@@ -4,11 +4,7 @@
 # (c) 2018-2024 Juergen Mang <mail@jcgames.de>
 
 Name:           mympd
-<<<<<<< HEAD
 Version:        17.0.0
-=======
-Version:        16.1.0
->>>>>>> a08515f0
 Release:        0
 License:        GPL-3.0-or-later
 Group:          Productivity/Multimedia/Sound/Players
@@ -69,9 +65,5 @@
 %license LICENSE.md
 
 %changelog
-<<<<<<< HEAD
-* Thu Jul 04 2024 Juergen Mang <mail@jcgames.de> 17.0.0-0
-=======
-* Thu Jul 11 2024 Juergen Mang <mail@jcgames.de> 16.1.0-0
->>>>>>> a08515f0
+* Thu Jul 11 2024 Juergen Mang <mail@jcgames.de> 17.0.0-0
 - Version from master