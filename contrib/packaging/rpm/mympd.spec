#
# spec file for package myMPD
#
# (c) 2018-2023 Juergen Mang <mail@jcgames.de>

Name:           mympd
<<<<<<< HEAD
Version:        12.0.0
=======
Version:        11.0.5
>>>>>>> 148d780d
Release:        0
License:        GPL-3.0-or-later
Group:          Productivity/Multimedia/Sound/Players
Summary:        A standalone and mobile friendly web-based MPD client
Url:            https://jcorporation.github.io/myMPD/
Packager:       Juergen Mang <mail@jcgames.de>
Source:         mympd-%{version}.tar.gz
BuildRequires:  cmake
BuildRequires:	flac-devel
BuildRequires:  gcc
BuildRequires:  libid3tag-devel
BuildRequires:  lua-devel
BuildRequires:  openssl-devel
BuildRequires:  pcre2-devel
BuildRequires:  perl
BuildRequires:  pkgconfig
BuildRequires:  unzip
BuildRequires:  gzip
BuildRequires:  jq
BuildRoot:      %{_tmppath}/%{name}-%{version}-build

%description
myMPD is a standalone and lightweight web-based MPD client.
It's tuned for minimal resource usage and requires only very few dependencies.
Therefore myMPD is ideal for raspberry pis and similar devices.

%if 0%{?disturl:1}
  # build debug package in obs
  %debug_package
%endif

%prep
%setup -q -n %{name}-%{version}

%build
cmake -B release -DCMAKE_INSTALL_PREFIX:PATH=/usr -DCMAKE_BUILD_TYPE=Release -DMYMPD_STRIP_BINARY=OFF .
make -C release

%install
make -C release install DESTDIR=%{buildroot}

%files
%defattr(-,root,root,-)
%doc README.md
/usr/bin/mympd
/usr/bin/mympd-script
/usr/lib/systemd/system/mympd.service
%{_mandir}/man1/mympd.1.gz
%{_mandir}/man1/mympd-script.1.gz
%license LICENSE.md

%changelog
<<<<<<< HEAD
* Sat Aug 19 2023 Juergen Mang <mail@jcgames.de> 12.0.0-0
=======
* Wed Aug 30 2023 Juergen Mang <mail@jcgames.de> 11.0.5-0
>>>>>>> 148d780d
- Version from master<|MERGE_RESOLUTION|>--- conflicted
+++ resolved
@@ -4,11 +4,7 @@
 # (c) 2018-2023 Juergen Mang <mail@jcgames.de>
 
 Name:           mympd
-<<<<<<< HEAD
 Version:        12.0.0
-=======
-Version:        11.0.5
->>>>>>> 148d780d
 Release:        0
 License:        GPL-3.0-or-later
 Group:          Productivity/Multimedia/Sound/Players
@@ -61,9 +57,5 @@
 %license LICENSE.md
 
 %changelog
-<<<<<<< HEAD
-* Sat Aug 19 2023 Juergen Mang <mail@jcgames.de> 12.0.0-0
-=======
-* Wed Aug 30 2023 Juergen Mang <mail@jcgames.de> 11.0.5-0
->>>>>>> 148d780d
+* Wed Aug 30 2023 Juergen Mang <mail@jcgames.de> 12.0.0-0
 - Version from master