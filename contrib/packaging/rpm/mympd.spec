#
# spec file for package myMPD
#
# (c) 2018-2024 Juergen Mang <mail@jcgames.de>

Name:           mympd
<<<<<<< HEAD
Version:        18.0.0
=======
Version:        17.0.3
>>>>>>> 8a14d414
Release:        0
License:        GPL-3.0-or-later
Group:          Productivity/Multimedia/Sound/Players
Summary:        A standalone and mobile friendly web-based MPD client
Url:            https://jcorporation.github.io/myMPD/
Packager:       Juergen Mang <mail@jcgames.de>
Source:         mympd-%{version}.tar.gz
BuildRequires:  cmake
BuildRequires:	flac-devel
BuildRequires:  gcc
BuildRequires:  libid3tag-devel
BuildRequires:  lua-devel
BuildRequires:  openssl-devel
BuildRequires:  pcre2-devel
BuildRequires:  perl
BuildRequires:  pkgconfig
BuildRequires:  unzip
BuildRequires:  gzip
BuildRequires:  jq
Requires: whiptail
BuildRoot:      %{_tmppath}/%{name}-%{version}-build

%description
myMPD is a standalone and lightweight web-based MPD client.
It's tuned for minimal resource usage and requires only very few dependencies.
Therefore myMPD is ideal for raspberry pis and similar devices.

%prep
%setup -q -n %{name}-%{version}

%build
cmake -B release -DCMAKE_INSTALL_PREFIX:PATH=/usr -DCMAKE_BUILD_TYPE=RelWithDebInfo .
make -C release

%install
make -C release install DESTDIR=%{buildroot}
if [ "%{_defaultdocdir}" == "/usr/share/doc/packages" ]
then
  install -d "%{buildroot}%{_defaultdocdir}"
  mv -v "%{buildroot}/usr/share/doc/mympd" "%{buildroot}%{_defaultdocdir}/mympd"
fi

%files
%defattr(-,root,root,-)
%doc README.md
/usr/bin/mympd
/usr/bin/mympd-config
/usr/bin/mympd-script
/usr/lib/systemd/system/mympd.service
/usr/lib/systemd/user/mympd.service
%{_mandir}/man1/mympd.1.gz
%{_mandir}/man1/mympd-config.1.gz
%{_mandir}/man1/mympd-script.1.gz
%{_defaultdocdir}/mympd/CHANGELOG.md
%{_defaultdocdir}/mympd/LICENSE.md
%{_defaultdocdir}/mympd/README.md
%{_defaultdocdir}/mympd/SECURITY.md
%license LICENSE.md

%changelog
<<<<<<< HEAD
* Sun Aug 18 2024 Juergen Mang <mail@jcgames.de> 18.0.0-0
=======
* Tue Aug 20 2024 Juergen Mang <mail@jcgames.de> 17.0.3-0
>>>>>>> 8a14d414
- Version from master<|MERGE_RESOLUTION|>--- conflicted
+++ resolved
@@ -4,11 +4,7 @@
 # (c) 2018-2024 Juergen Mang <mail@jcgames.de>
 
 Name:           mympd
-<<<<<<< HEAD
 Version:        18.0.0
-=======
-Version:        17.0.3
->>>>>>> 8a14d414
 Release:        0
 License:        GPL-3.0-or-later
 Group:          Productivity/Multimedia/Sound/Players
@@ -69,9 +65,5 @@
 %license LICENSE.md
 
 %changelog
-<<<<<<< HEAD
-* Sun Aug 18 2024 Juergen Mang <mail@jcgames.de> 18.0.0-0
-=======
-* Tue Aug 20 2024 Juergen Mang <mail@jcgames.de> 17.0.3-0
->>>>>>> 8a14d414
+* Tue Aug 20 2024 Juergen Mang <mail@jcgames.de> 18.0.0-0
 - Version from master