#
# spec file for package myMPD
#
# (c) 2018-2023 Juergen Mang <mail@jcgames.de>

Name:           mympd
<<<<<<< HEAD
Version:        14.0.0
=======
Version:        13.0.5
>>>>>>> 3bfda15e
Release:        0
License:        GPL-3.0-or-later
Group:          Productivity/Multimedia/Sound/Players
Summary:        A standalone and mobile friendly web-based MPD client
Url:            https://jcorporation.github.io/myMPD/
Packager:       Juergen Mang <mail@jcgames.de>
Source:         mympd-%{version}.tar.gz
BuildRequires:  cmake
BuildRequires:	flac-devel
BuildRequires:  gcc
BuildRequires:  libid3tag-devel
BuildRequires:  lua-devel
BuildRequires:  openssl-devel
BuildRequires:  pcre2-devel
BuildRequires:  perl
BuildRequires:  pkgconfig
BuildRequires:  unzip
BuildRequires:  gzip
BuildRequires:  jq
BuildRoot:      %{_tmppath}/%{name}-%{version}-build

%description
myMPD is a standalone and lightweight web-based MPD client.
It's tuned for minimal resource usage and requires only very few dependencies.
Therefore myMPD is ideal for raspberry pis and similar devices.

%if 0%{?disturl:1}
  # build debug package in obs
  %debug_package
%endif

%prep
%setup -q -n %{name}-%{version}

%build
cmake -B release -DCMAKE_INSTALL_PREFIX:PATH=/usr -DCMAKE_BUILD_TYPE=RelWithDebInfo .
make -C release

%install
make -C release install DESTDIR=%{buildroot}
if [ "%{_defaultdocdir}" == "/usr/share/doc/packages" ]
then
  install -d "%{buildroot}%{_defaultdocdir}"
  mv -v "%{buildroot}/usr/share/doc/mympd" "%{buildroot}%{_defaultdocdir}/mympd"
fi

%files
%defattr(-,root,root,-)
%doc README.md
/usr/bin/mympd
/usr/bin/mympd-script
/usr/lib/systemd/system/mympd.service
%{_mandir}/man1/mympd.1.gz
%{_mandir}/man1/mympd-script.1.gz
%{_defaultdocdir}/mympd/CHANGELOG.md
%{_defaultdocdir}/mympd/LICENSE.md
%{_defaultdocdir}/mympd/README.md
%{_defaultdocdir}/mympd/SECURITY.md
%license LICENSE.md

%changelog
<<<<<<< HEAD
* Sat Nov 11 2023 Juergen Mang <mail@jcgames.de> 14.0.0-0
=======
* Sat Nov 11 2023 Juergen Mang <mail@jcgames.de> 13.0.5-0
>>>>>>> 3bfda15e
- Version from master<|MERGE_RESOLUTION|>--- conflicted
+++ resolved
@@ -4,11 +4,7 @@
 # (c) 2018-2023 Juergen Mang <mail@jcgames.de>
 
 Name:           mympd
-<<<<<<< HEAD
 Version:        14.0.0
-=======
-Version:        13.0.5
->>>>>>> 3bfda15e
 Release:        0
 License:        GPL-3.0-or-later
 Group:          Productivity/Multimedia/Sound/Players
@@ -70,9 +66,5 @@
 %license LICENSE.md
 
 %changelog
-<<<<<<< HEAD
-* Sat Nov 11 2023 Juergen Mang <mail@jcgames.de> 14.0.0-0
-=======
-* Sat Nov 11 2023 Juergen Mang <mail@jcgames.de> 13.0.5-0
->>>>>>> 3bfda15e
+* Sun Nov 12 2023 Juergen Mang <mail@jcgames.de> 14.0.0-0
 - Version from master