#
# spec file for package myMPD
#
# (c) 2018-2024 Juergen Mang <mail@jcgames.de>

Name:           mympd
Version:        19.0.0
Release:        0
License:        GPL-3.0-or-later
Group:          Productivity/Multimedia/Sound/Players
Summary:        A standalone and mobile friendly web-based MPD client
Url:            https://jcorporation.github.io/myMPD/
Packager:       Juergen Mang <mail@jcgames.de>
Source:         mympd-%{version}.tar.gz
BuildRequires:  cmake
BuildRequires:	flac-devel
BuildRequires:  gcc
BuildRequires:  libid3tag-devel
BuildRequires:  lua-devel
BuildRequires:  openssl-devel
BuildRequires:  pcre2-devel
BuildRequires:  perl
BuildRequires:  pkgconfig
BuildRequires:  unzip
BuildRequires:  gzip
BuildRequires:  jq
Requires: whiptail
BuildRoot:      %{_tmppath}/%{name}-%{version}-build

%description
myMPD is a standalone and lightweight web-based MPD client.
It's tuned for minimal resource usage and requires only very few dependencies.
Therefore myMPD is ideal for raspberry pis and similar devices.

%prep
%setup -q -n %{name}-%{version}

%build
cmake -B release -DCMAKE_INSTALL_PREFIX:PATH=/usr -DCMAKE_BUILD_TYPE=RelWithDebInfo .
make -C release

%install
make -C release install DESTDIR=%{buildroot}
if [ "%{_defaultdocdir}" == "/usr/share/doc/packages" ]
then
  install -d "%{buildroot}%{_defaultdocdir}"
  mv -v "%{buildroot}/usr/share/doc/mympd" "%{buildroot}%{_defaultdocdir}/mympd"
fi

%files
%defattr(-,root,root,-)
%doc README.md
/usr/bin/mympd
/usr/bin/mympd-config
/usr/bin/mympd-script
/usr/lib/systemd/system/mympd.service
/usr/lib/systemd/user/mympd.service
%{_mandir}/man1/mympd.1.gz
%{_mandir}/man1/mympd-config.1.gz
%{_mandir}/man1/mympd-script.1.gz
%{_defaultdocdir}/mympd/CHANGELOG.md
%{_defaultdocdir}/mympd/LICENSE.md
%{_defaultdocdir}/mympd/README.md
%{_defaultdocdir}/mympd/SECURITY.md
%license LICENSE.md

%changelog
<<<<<<< HEAD
* Sun Nov 17 2024 Juergen Mang <mail@jcgames.de> 19.0.0-0
=======
* Thu Nov 21 2024 Juergen Mang <mail@jcgames.de> 18.2.2-0
>>>>>>> f024d1b7
- Version from master<|MERGE_RESOLUTION|>--- conflicted
+++ resolved
@@ -65,9 +65,5 @@
 %license LICENSE.md
 
 %changelog
-<<<<<<< HEAD
-* Sun Nov 17 2024 Juergen Mang <mail@jcgames.de> 19.0.0-0
-=======
-* Thu Nov 21 2024 Juergen Mang <mail@jcgames.de> 18.2.2-0
->>>>>>> f024d1b7
+* Thu Nov 21 2024 Juergen Mang <mail@jcgames.de> 19.0.0-0
 - Version from master