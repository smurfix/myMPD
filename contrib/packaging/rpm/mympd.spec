--- conflicted
+++ resolved
@@ -4,11 +4,7 @@
 # (c) 2018-2023 Juergen Mang <mail@jcgames.de>
 
 Name:           mympd
-<<<<<<< HEAD
 Version:        13.1.0
-=======
-Version:        13.0.1
->>>>>>> 23fd8ed3
 Release:        0
 License:        GPL-3.0-or-later
 Group:          Productivity/Multimedia/Sound/Players
@@ -70,9 +66,5 @@
 %license LICENSE.md
 
 %changelog
-<<<<<<< HEAD
-* Mon Oct 30 2023 Juergen Mang <mail@jcgames.de> 13.1.0-0
-=======
-* Tue Oct 31 2023 Juergen Mang <mail@jcgames.de> 13.0.1-0
->>>>>>> 23fd8ed3
+* Tue Oct 31 2023 Juergen Mang <mail@jcgames.de> 13.1.0-0
 - Version from master