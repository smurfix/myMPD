#
# spec file for package myMPD
#
# (c) 2018-2022 Juergen Mang <mail@jcgames.de>

Name:           mympd
<<<<<<< HEAD
Version:        9.0.4
=======
Version:        9.1.0
>>>>>>> 9ab9a194
Release:        0
License:        GPL-3.0-or-later
Group:          Productivity/Multimedia/Sound/Players
Summary:        A standalone and mobile friendly web-based MPD client
Url:            https://jcorporation.github.io/myMPD/
Packager:       Juergen Mang <mail@jcgames.de>
Source:         mympd-%{version}.tar.gz
BuildRequires:  gcc
BuildRequires:  cmake
BuildRequires:  perl
BuildRequires:  unzip
BuildRequires:  pkgconfig
BuildRequires:  openssl-devel
BuildRequires:  libid3tag-devel
BuildRequires:	flac-devel
BuildRequires:  lua-devel
BuildRequires:  pcre2-devel
BuildRoot:      %{_tmppath}/%{name}-%{version}-build

%global debug_package %{nil}

%description
myMPD is a standalone and lightweight web-based MPD client.
It's tuned for minimal resource usage and requires only very few dependencies.
Therefore myMPD is ideal for raspberry pis and similar devices.

%prep
%setup -q -n %{name}-%{version}

%build
./build.sh createassets
cd release || exit 1
cmake -DCMAKE_INSTALL_PREFIX:PATH=/usr -DCMAKE_BUILD_TYPE=RELEASE ..
make

%install
cd release || exit 1
make install DESTDIR=%{buildroot}

%post
echo "Checking status of mympd system user and group"
getent group mympd > /dev/null || groupadd -r mympd
getent passwd mympd > /dev/null || useradd -r -g mympd -s /bin/false -d /var/lib/mympd mympd
echo "myMPD installed"
true

%postun
if [ "$1" = "0" ]
then
  echo "Please purge /var/lib/mympd manually"
fi

%files
%defattr(-,root,root,-)
%doc README.md
/usr/bin/mympd
/usr/bin/mympd-script
/usr/lib/systemd/system/mympd.service
%{_mandir}/man1/mympd.1.gz
%{_mandir}/man1/mympd-script.1.gz
%license LICENSE.md

%changelog
<<<<<<< HEAD
* Mon Jan 17 2022 Juergen Mang <mail@jcgames.de> 9.0.4-0
=======
* Wed Dec 22 2021 Juergen Mang <mail@jcgames.de> 9.1.0-0
>>>>>>> 9ab9a194
- Version from master<|MERGE_RESOLUTION|>--- conflicted
+++ resolved
@@ -4,11 +4,7 @@
 # (c) 2018-2022 Juergen Mang <mail@jcgames.de>
 
 Name:           mympd
-<<<<<<< HEAD
-Version:        9.0.4
-=======
 Version:        9.1.0
->>>>>>> 9ab9a194
 Release:        0
 License:        GPL-3.0-or-later
 Group:          Productivity/Multimedia/Sound/Players
@@ -72,9 +68,5 @@
 %license LICENSE.md
 
 %changelog
-<<<<<<< HEAD
-* Mon Jan 17 2022 Juergen Mang <mail@jcgames.de> 9.0.4-0
-=======
 * Wed Dec 22 2021 Juergen Mang <mail@jcgames.de> 9.1.0-0
->>>>>>> 9ab9a194
 - Version from master