--- conflicted
+++ resolved
@@ -65,9 +65,5 @@
 %license LICENSE.md
 
 %changelog
-<<<<<<< HEAD
-* Tue Aug 20 2024 Juergen Mang <mail@jcgames.de> 18.0.0-0
-=======
-* Sun Aug 25 2024 Juergen Mang <mail@jcgames.de> 17.0.3-0
->>>>>>> 38bfe7c5
+* Sun Aug 25 2024 Juergen Mang <mail@jcgames.de> 18.0.0-0
 - Version from master