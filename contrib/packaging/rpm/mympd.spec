--- conflicted
+++ resolved
@@ -70,9 +70,5 @@
 %license LICENSE.md
 
 %changelog
-<<<<<<< HEAD
-* Mon Sep 26 2022 Juergen Mang <mail@jcgames.de> 10.1.0-0
-=======
-* Mon Oct 03 2022 Juergen Mang <mail@jcgames.de> 10.0.2-0
->>>>>>> 72e6c1ce
+* Mon Oct 03 2022 Juergen Mang <mail@jcgames.de> 10.1.0-0
 - Version from master