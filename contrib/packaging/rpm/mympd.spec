--- conflicted
+++ resolved
@@ -65,9 +65,5 @@
 %license LICENSE.md
 
 %changelog
-<<<<<<< HEAD
-* Fri Aug 16 2024 Juergen Mang <mail@jcgames.de> 18.0.0-0
-=======
-* Sun Aug 18 2024 Juergen Mang <mail@jcgames.de> 17.0.2-0
->>>>>>> 2500e9a8
+* Sun Aug 18 2024 Juergen Mang <mail@jcgames.de> 18.0.0-0
 - Version from master