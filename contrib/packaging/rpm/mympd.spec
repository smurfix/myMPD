--- conflicted
+++ resolved
@@ -68,9 +68,5 @@
 %license LICENSE.md
 
 %changelog
-<<<<<<< HEAD
-* Tue Dec 21 2021 Juergen Mang <mail@jcgames.de> 9.0.2-0
-=======
 * Thu Dec 23 2021 Juergen Mang <mail@jcgames.de> 9.0.2-0
->>>>>>> 2203f991
 - Version from master