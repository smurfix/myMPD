#
# spec file for package myMPD
#
# (c) 2018-2024 Juergen Mang <mail@jcgames.de>

Name:           mympd
<<<<<<< HEAD
Version:        15.1.0
=======
Version:        15.0.2
>>>>>>> 1e3a80d0
Release:        0
License:        GPL-3.0-or-later
Group:          Productivity/Multimedia/Sound/Players
Summary:        A standalone and mobile friendly web-based MPD client
Url:            https://jcorporation.github.io/myMPD/
Packager:       Juergen Mang <mail@jcgames.de>
Source:         mympd-%{version}.tar.gz
BuildRequires:  cmake
BuildRequires:	flac-devel
BuildRequires:  gcc
BuildRequires:  libid3tag-devel
BuildRequires:  lua-devel
BuildRequires:  openssl-devel
BuildRequires:  pcre2-devel
BuildRequires:  perl
BuildRequires:  pkgconfig
BuildRequires:  unzip
BuildRequires:  gzip
BuildRequires:  jq
Requires: whiptail
BuildRoot:      %{_tmppath}/%{name}-%{version}-build

%description
myMPD is a standalone and lightweight web-based MPD client.
It's tuned for minimal resource usage and requires only very few dependencies.
Therefore myMPD is ideal for raspberry pis and similar devices.

%if 0%{?disturl:1}
  # build debug package in obs
  %debug_package
%endif

%prep
%setup -q -n %{name}-%{version}

%build
cmake -B release -DCMAKE_INSTALL_PREFIX:PATH=/usr -DCMAKE_BUILD_TYPE=RelWithDebInfo .
make -C release

%install
make -C release install DESTDIR=%{buildroot}
if [ "%{_defaultdocdir}" == "/usr/share/doc/packages" ]
then
  install -d "%{buildroot}%{_defaultdocdir}"
  mv -v "%{buildroot}/usr/share/doc/mympd" "%{buildroot}%{_defaultdocdir}/mympd"
fi

%files
%defattr(-,root,root,-)
%doc README.md
/usr/bin/mympd
/usr/bin/mympd-config
/usr/bin/mympd-script
/usr/lib/systemd/system/mympd.service
/usr/lib/systemd/user/mympd.service
%{_mandir}/man1/mympd.1.gz
%{_mandir}/man1/mympd-config.1.gz
%{_mandir}/man1/mympd-script.1.gz
%{_defaultdocdir}/mympd/CHANGELOG.md
%{_defaultdocdir}/mympd/LICENSE.md
%{_defaultdocdir}/mympd/README.md
%{_defaultdocdir}/mympd/SECURITY.md
%license LICENSE.md

%changelog
<<<<<<< HEAD
* Thu May 02 2024 Juergen Mang <mail@jcgames.de> 15.1.0-0
=======
* Sun May 05 2024 Juergen Mang <mail@jcgames.de> 15.0.2-0
>>>>>>> 1e3a80d0
- Version from master<|MERGE_RESOLUTION|>--- conflicted
+++ resolved
@@ -4,11 +4,7 @@
 # (c) 2018-2024 Juergen Mang <mail@jcgames.de>
 
 Name:           mympd
-<<<<<<< HEAD
 Version:        15.1.0
-=======
-Version:        15.0.2
->>>>>>> 1e3a80d0
 Release:        0
 License:        GPL-3.0-or-later
 Group:          Productivity/Multimedia/Sound/Players
@@ -74,9 +70,5 @@
 %license LICENSE.md
 
 %changelog
-<<<<<<< HEAD
-* Thu May 02 2024 Juergen Mang <mail@jcgames.de> 15.1.0-0
-=======
-* Sun May 05 2024 Juergen Mang <mail@jcgames.de> 15.0.2-0
->>>>>>> 1e3a80d0
+* Mon May 06 2024 Juergen Mang <mail@jcgames.de> 15.1.0-0
 - Version from master