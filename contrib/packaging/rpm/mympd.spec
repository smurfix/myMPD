--- conflicted
+++ resolved
@@ -4,11 +4,7 @@
 # (c) 2018-2024 Juergen Mang <mail@jcgames.de>
 
 Name:           mympd
-<<<<<<< HEAD
 Version:        15.0.0
-=======
-Version:        14.0.2
->>>>>>> 7a7383f1
 Release:        0
 License:        GPL-3.0-or-later
 Group:          Productivity/Multimedia/Sound/Players
@@ -73,9 +69,5 @@
 %license LICENSE.md
 
 %changelog
-<<<<<<< HEAD
-* Thu Feb 08 2024 Juergen Mang <mail@jcgames.de> 15.0.0-0
-=======
-* Sat Feb 10 2024 Juergen Mang <mail@jcgames.de> 14.0.2-0
->>>>>>> 7a7383f1
+* Sat Feb 10 2024 Juergen Mang <mail@jcgames.de> 15.0.0-0
 - Version from master