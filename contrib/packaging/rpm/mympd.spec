#
# spec file for package myMPD
#
# (c) 2018-2023 Juergen Mang <mail@jcgames.de>

Name:           mympd
Version:        10.4.0
Release:        0
License:        GPL-3.0-or-later
Group:          Productivity/Multimedia/Sound/Players
Summary:        A standalone and mobile friendly web-based MPD client
Url:            https://jcorporation.github.io/myMPD/
Packager:       Juergen Mang <mail@jcgames.de>
Source:         mympd-%{version}.tar.gz
BuildRequires:  cmake
BuildRequires:	flac-devel
BuildRequires:  gcc
BuildRequires:  libid3tag-devel
BuildRequires:  lua-devel
BuildRequires:  openssl-devel
BuildRequires:  pcre2-devel
BuildRequires:  perl
BuildRequires:  pkgconfig
BuildRequires:  unzip
BuildRequires:  gzip
BuildRequires:  jq
BuildRoot:      %{_tmppath}/%{name}-%{version}-build

%description
myMPD is a standalone and lightweight web-based MPD client.
It's tuned for minimal resource usage and requires only very few dependencies.
Therefore myMPD is ideal for raspberry pis and similar devices.

%if 0%{?disturl:1}
  # build debug package in obs
  %debug_package
%endif

%prep
%setup -q -n %{name}-%{version}

%build
cmake -B release -DCMAKE_INSTALL_PREFIX:PATH=/usr -DCMAKE_BUILD_TYPE=Release -DMYMPD_STRIP_BINARY=OFF .
make -C release

%install
make -C release install DESTDIR=%{buildroot}

%files
%defattr(-,root,root,-)
%doc README.md
/usr/bin/mympd
/usr/bin/mympd-script
/usr/lib/systemd/system/mympd.service
%{_mandir}/man1/mympd.1.gz
%{_mandir}/man1/mympd-script.1.gz
%license LICENSE.md

%changelog
<<<<<<< HEAD
* Wed May 24 2023 Juergen Mang <mail@jcgames.de> 10.4.0-0
=======
* Fri Jun 02 2023 Juergen Mang <mail@jcgames.de> 10.3.3-0
>>>>>>> 6ad8afd0
- Version from master<|MERGE_RESOLUTION|>--- conflicted
+++ resolved
@@ -57,9 +57,5 @@
 %license LICENSE.md
 
 %changelog
-<<<<<<< HEAD
-* Wed May 24 2023 Juergen Mang <mail@jcgames.de> 10.4.0-0
-=======
-* Fri Jun 02 2023 Juergen Mang <mail@jcgames.de> 10.3.3-0
->>>>>>> 6ad8afd0
+* Fri Jun 02 2023 Juergen Mang <mail@jcgames.de> 10.4.0-0
 - Version from master