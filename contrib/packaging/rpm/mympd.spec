#
# spec file for package myMPD
#
# (c) 2018-2024 Juergen Mang <mail@jcgames.de>

Name:           mympd
Version:        15.0.0
Release:        0
License:        GPL-3.0-or-later
Group:          Productivity/Multimedia/Sound/Players
Summary:        A standalone and mobile friendly web-based MPD client
Url:            https://jcorporation.github.io/myMPD/
Packager:       Juergen Mang <mail@jcgames.de>
Source:         mympd-%{version}.tar.gz
BuildRequires:  cmake
BuildRequires:	flac-devel
BuildRequires:  gcc
BuildRequires:  libid3tag-devel
BuildRequires:  lua-devel
BuildRequires:  openssl-devel
BuildRequires:  pcre2-devel
BuildRequires:  perl
BuildRequires:  pkgconfig
BuildRequires:  unzip
BuildRequires:  gzip
BuildRequires:  jq
Requires: whiptail
BuildRoot:      %{_tmppath}/%{name}-%{version}-build

%description
myMPD is a standalone and lightweight web-based MPD client.
It's tuned for minimal resource usage and requires only very few dependencies.
Therefore myMPD is ideal for raspberry pis and similar devices.

%if 0%{?disturl:1}
  # build debug package in obs
  %debug_package
%endif

%prep
%setup -q -n %{name}-%{version}

%build
cmake -B release -DCMAKE_INSTALL_PREFIX:PATH=/usr -DCMAKE_BUILD_TYPE=RelWithDebInfo .
make -C release

%install
make -C release install DESTDIR=%{buildroot}
if [ "%{_defaultdocdir}" == "/usr/share/doc/packages" ]
then
  install -d "%{buildroot}%{_defaultdocdir}"
  mv -v "%{buildroot}/usr/share/doc/mympd" "%{buildroot}%{_defaultdocdir}/mympd"
fi

%files
%defattr(-,root,root,-)
%doc README.md
/usr/bin/mympd
/usr/bin/mympd-config
/usr/bin/mympd-script
/usr/lib/systemd/system/mympd.service
%{_mandir}/man1/mympd.1.gz
%{_mandir}/man1/mympd-config.1.gz
%{_mandir}/man1/mympd-script.1.gz
%{_defaultdocdir}/mympd/CHANGELOG.md
%{_defaultdocdir}/mympd/LICENSE.md
%{_defaultdocdir}/mympd/README.md
%{_defaultdocdir}/mympd/SECURITY.md
%license LICENSE.md

%changelog
<<<<<<< HEAD
* Sat Feb 10 2024 Juergen Mang <mail@jcgames.de> 15.0.0-0
=======
* Sun Feb 11 2024 Juergen Mang <mail@jcgames.de> 14.0.2-0
>>>>>>> e6de95a2
- Version from master<|MERGE_RESOLUTION|>--- conflicted
+++ resolved
@@ -69,9 +69,5 @@
 %license LICENSE.md
 
 %changelog
-<<<<<<< HEAD
-* Sat Feb 10 2024 Juergen Mang <mail@jcgames.de> 15.0.0-0
-=======
-* Sun Feb 11 2024 Juergen Mang <mail@jcgames.de> 14.0.2-0
->>>>>>> e6de95a2
+* Sun Feb 11 2024 Juergen Mang <mail@jcgames.de> 15.0.0-0
 - Version from master