--- conflicted
+++ resolved
@@ -4,11 +4,7 @@
 # (c) 2018-2020 Juergen Mang <mail@jcgames.de>
 
 Name:           mympd
-<<<<<<< HEAD
-Version:        6.6.3
-=======
 Version:        6.7.0
->>>>>>> 36f5c258
 Release:        0 
 License:        GPL-2.0-or-later
 Group:          Productivity/Multimedia/Sound/Players
@@ -70,9 +66,5 @@
 %config(noreplace) /etc/mympd.conf
 
 %changelog
-<<<<<<< HEAD
-* Fri Sep 18 2020 Juergen Mang <mail@jcgames.de> 6.6.3-0
-=======
 * Tue Sep 15 2020 Juergen Mang <mail@jcgames.de> 6.7.0-0
->>>>>>> 36f5c258
 - Version from master