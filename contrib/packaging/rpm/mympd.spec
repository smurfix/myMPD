#
# spec file for package myMPD
#
# (c) 2018-2024 Juergen Mang <mail@jcgames.de>

Name:           mympd
Version:        18.0.0
Release:        0
License:        GPL-3.0-or-later
Group:          Productivity/Multimedia/Sound/Players
Summary:        A standalone and mobile friendly web-based MPD client
Url:            https://jcorporation.github.io/myMPD/
Packager:       Juergen Mang <mail@jcgames.de>
Source:         mympd-%{version}.tar.gz
BuildRequires:  cmake
BuildRequires:	flac-devel
BuildRequires:  gcc
BuildRequires:  libid3tag-devel
BuildRequires:  lua-devel
BuildRequires:  openssl-devel
BuildRequires:  pcre2-devel
BuildRequires:  perl
BuildRequires:  pkgconfig
BuildRequires:  unzip
BuildRequires:  gzip
BuildRequires:  jq
Requires: whiptail
BuildRoot:      %{_tmppath}/%{name}-%{version}-build

%description
myMPD is a standalone and lightweight web-based MPD client.
It's tuned for minimal resource usage and requires only very few dependencies.
Therefore myMPD is ideal for raspberry pis and similar devices.

%prep
%setup -q -n %{name}-%{version}

%build
cmake -B release -DCMAKE_INSTALL_PREFIX:PATH=/usr -DCMAKE_BUILD_TYPE=RelWithDebInfo .
make -C release

%install
make -C release install DESTDIR=%{buildroot}
if [ "%{_defaultdocdir}" == "/usr/share/doc/packages" ]
then
  install -d "%{buildroot}%{_defaultdocdir}"
  mv -v "%{buildroot}/usr/share/doc/mympd" "%{buildroot}%{_defaultdocdir}/mympd"
fi

%files
%defattr(-,root,root,-)
%doc README.md
/usr/bin/mympd
/usr/bin/mympd-config
/usr/bin/mympd-script
/usr/lib/systemd/system/mympd.service
/usr/lib/systemd/user/mympd.service
%{_mandir}/man1/mympd.1.gz
%{_mandir}/man1/mympd-config.1.gz
%{_mandir}/man1/mympd-script.1.gz
%{_defaultdocdir}/mympd/CHANGELOG.md
%{_defaultdocdir}/mympd/LICENSE.md
%{_defaultdocdir}/mympd/README.md
%{_defaultdocdir}/mympd/SECURITY.md
%license LICENSE.md

%changelog
<<<<<<< HEAD
* Sun Aug 04 2024 Juergen Mang <mail@jcgames.de> 18.0.0-0
=======
* Mon Aug 12 2024 Juergen Mang <mail@jcgames.de> 17.0.1-0
>>>>>>> 1429023d
- Version from master<|MERGE_RESOLUTION|>--- conflicted
+++ resolved
@@ -65,9 +65,5 @@
 %license LICENSE.md
 
 %changelog
-<<<<<<< HEAD
-* Sun Aug 04 2024 Juergen Mang <mail@jcgames.de> 18.0.0-0
-=======
-* Mon Aug 12 2024 Juergen Mang <mail@jcgames.de> 17.0.1-0
->>>>>>> 1429023d
+* Mon Aug 12 2024 Juergen Mang <mail@jcgames.de> 18.0.0-0
 - Version from master