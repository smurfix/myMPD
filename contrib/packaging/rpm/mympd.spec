#
# spec file for package myMPD
#
# (c) 2018-2022 Juergen Mang <mail@jcgames.de>

Name:           mympd
Version:        10.2.0
Release:        0
License:        GPL-3.0-or-later
Group:          Productivity/Multimedia/Sound/Players
Summary:        A standalone and mobile friendly web-based MPD client
Url:            https://jcorporation.github.io/myMPD/
Packager:       Juergen Mang <mail@jcgames.de>
Source:         mympd-%{version}.tar.gz
BuildRequires:  cmake
BuildRequires:	flac-devel
BuildRequires:  gcc
BuildRequires:  libid3tag-devel
BuildRequires:  lua-devel
BuildRequires:  openssl-devel
BuildRequires:  pcre2-devel
BuildRequires:  perl
BuildRequires:  pkgconfig
BuildRequires:  unzip
BuildRequires:  gzip
BuildRequires:  jq
BuildRoot:      %{_tmppath}/%{name}-%{version}-build

%description
myMPD is a standalone and lightweight web-based MPD client.
It's tuned for minimal resource usage and requires only very few dependencies.
Therefore myMPD is ideal for raspberry pis and similar devices.

%if 0%{?disturl:1}
  # build debug package in obs
  %debug_package
%endif

%prep
%setup -q -n %{name}-%{version}

%build
cmake -B release -DCMAKE_INSTALL_PREFIX:PATH=/usr -DCMAKE_BUILD_TYPE=Release -DMYMPD_STRIP_BINARY=OFF .
make -C release

%install
make -C release install DESTDIR=%{buildroot}

%files
%defattr(-,root,root,-)
%doc README.md
/usr/bin/mympd
/usr/bin/mympd-script
/usr/lib/systemd/system/mympd.service
%{_mandir}/man1/mympd.1.gz
%{_mandir}/man1/mympd-script.1.gz
%license LICENSE.md

%changelog
<<<<<<< HEAD
* Sun Nov 13 2022 Juergen Mang <mail@jcgames.de> 10.2.0-0
=======
* Mon Nov 21 2022 Juergen Mang <mail@jcgames.de> 10.1.2-0
>>>>>>> f2ee8131
- Version from master<|MERGE_RESOLUTION|>--- conflicted
+++ resolved
@@ -57,9 +57,5 @@
 %license LICENSE.md
 
 %changelog
-<<<<<<< HEAD
-* Sun Nov 13 2022 Juergen Mang <mail@jcgames.de> 10.2.0-0
-=======
-* Mon Nov 21 2022 Juergen Mang <mail@jcgames.de> 10.1.2-0
->>>>>>> f2ee8131
+* Mon Nov 21 2022 Juergen Mang <mail@jcgames.de> 10.2.0-0
 - Version from master