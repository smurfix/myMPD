--- conflicted
+++ resolved
@@ -66,9 +66,5 @@
 %license LICENSE.md
 
 %changelog
-<<<<<<< HEAD
-* Sun Nov 05 2023 Juergen Mang <mail@jcgames.de> 14.0.0-0
-=======
-* Sat Nov 11 2023 Juergen Mang <mail@jcgames.de> 13.0.4-0
->>>>>>> 75e775b2
+* Sat Nov 11 2023 Juergen Mang <mail@jcgames.de> 14.0.0-0
 - Version from master