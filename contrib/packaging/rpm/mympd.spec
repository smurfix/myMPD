--- conflicted
+++ resolved
@@ -4,11 +4,7 @@
 # (c) 2018-2022 Juergen Mang <mail@jcgames.de>
 
 Name:           mympd
-<<<<<<< HEAD
 Version:        10.1.0
-=======
-Version:        10.0.3
->>>>>>> c4eaf67f
 Release:        0
 License:        GPL-3.0-or-later
 Group:          Productivity/Multimedia/Sound/Players
@@ -74,9 +70,5 @@
 %license LICENSE.md
 
 %changelog
-<<<<<<< HEAD
-* Mon Oct 03 2022 Juergen Mang <mail@jcgames.de> 10.1.0-0
-=======
-* Tue Oct 04 2022 Juergen Mang <mail@jcgames.de> 10.0.3-0
->>>>>>> c4eaf67f
+* Tue Oct 04 2022 Juergen Mang <mail@jcgames.de> 10.1.0-0
 - Version from master