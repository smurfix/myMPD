--- conflicted
+++ resolved
@@ -65,9 +65,5 @@
 %license LICENSE.md
 
 %changelog
-<<<<<<< HEAD
-* Sun Sep 15 2024 Juergen Mang <mail@jcgames.de> 18.0.0-0
-=======
-* Mon Sep 16 2024 Juergen Mang <mail@jcgames.de> 17.0.4-0
->>>>>>> 5bfc7d97
+* Mon Sep 16 2024 Juergen Mang <mail@jcgames.de> 18.0.0-0
 - Version from master