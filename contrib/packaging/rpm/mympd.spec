#
# spec file for package myMPD
#
# (c) 2018-2024 Juergen Mang <mail@jcgames.de>

Name:           mympd
Version:        15.0.0
Release:        0
License:        GPL-3.0-or-later
Group:          Productivity/Multimedia/Sound/Players
Summary:        A standalone and mobile friendly web-based MPD client
Url:            https://jcorporation.github.io/myMPD/
Packager:       Juergen Mang <mail@jcgames.de>
Source:         mympd-%{version}.tar.gz
BuildRequires:  cmake
BuildRequires:	flac-devel
BuildRequires:  gcc
BuildRequires:  libid3tag-devel
BuildRequires:  lua-devel
BuildRequires:  openssl-devel
BuildRequires:  pcre2-devel
BuildRequires:  perl
BuildRequires:  pkgconfig
BuildRequires:  unzip
BuildRequires:  gzip
BuildRequires:  jq
Requires: whiptail
BuildRoot:      %{_tmppath}/%{name}-%{version}-build

%description
myMPD is a standalone and lightweight web-based MPD client.
It's tuned for minimal resource usage and requires only very few dependencies.
Therefore myMPD is ideal for raspberry pis and similar devices.

%if 0%{?disturl:1}
  # build debug package in obs
  %debug_package
%endif

%prep
%setup -q -n %{name}-%{version}

%build
cmake -B release -DCMAKE_INSTALL_PREFIX:PATH=/usr -DCMAKE_BUILD_TYPE=RelWithDebInfo .
make -C release

%install
make -C release install DESTDIR=%{buildroot}
if [ "%{_defaultdocdir}" == "/usr/share/doc/packages" ]
then
  install -d "%{buildroot}%{_defaultdocdir}"
  mv -v "%{buildroot}/usr/share/doc/mympd" "%{buildroot}%{_defaultdocdir}/mympd"
fi

%files
%defattr(-,root,root,-)
%doc README.md
/usr/bin/mympd
/usr/bin/mympd-config
/usr/bin/mympd-script
/usr/lib/systemd/system/mympd.service
%{_mandir}/man1/mympd.1.gz
%{_mandir}/man1/mympd-config.1.gz
%{_mandir}/man1/mympd-script.1.gz
%{_defaultdocdir}/mympd/CHANGELOG.md
%{_defaultdocdir}/mympd/LICENSE.md
%{_defaultdocdir}/mympd/README.md
%{_defaultdocdir}/mympd/SECURITY.md
%license LICENSE.md

%changelog
<<<<<<< HEAD
* Sun Feb 04 2024 Juergen Mang <mail@jcgames.de> 15.0.0-0
=======
* Thu Feb 08 2024 Juergen Mang <mail@jcgames.de> 14.0.1-0
>>>>>>> 0d19ef52
- Version from master<|MERGE_RESOLUTION|>--- conflicted
+++ resolved
@@ -69,9 +69,5 @@
 %license LICENSE.md
 
 %changelog
-<<<<<<< HEAD
-* Sun Feb 04 2024 Juergen Mang <mail@jcgames.de> 15.0.0-0
-=======
-* Thu Feb 08 2024 Juergen Mang <mail@jcgames.de> 14.0.1-0
->>>>>>> 0d19ef52
+* Thu Feb 08 2024 Juergen Mang <mail@jcgames.de> 15.0.0-0
 - Version from master