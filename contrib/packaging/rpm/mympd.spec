--- conflicted
+++ resolved
@@ -57,9 +57,5 @@
 %license LICENSE.md
 
 %changelog
-<<<<<<< HEAD
-* Sat Mar 11 2023 Juergen Mang <mail@jcgames.de> 10.3.0-0
-=======
-* Mon Mar 20 2023 Juergen Mang <mail@jcgames.de> 10.2.6-0
->>>>>>> d6b26c6f
+* Mon Mar 20 2023 Juergen Mang <mail@jcgames.de> 10.3.0-0
 - Version from master