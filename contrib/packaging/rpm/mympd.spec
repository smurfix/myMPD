--- conflicted
+++ resolved
@@ -65,9 +65,5 @@
 %license LICENSE.md
 
 %changelog
-<<<<<<< HEAD
-* Sun Jun 30 2024 Juergen Mang <mail@jcgames.de> 17.0.0-0
-=======
-* Wed Jul 03 2024 Juergen Mang <mail@jcgames.de> 16.0.1-0
->>>>>>> f2358d58
+* Wed Jul 03 2024 Juergen Mang <mail@jcgames.de> 17.0.0-0
 - Version from master