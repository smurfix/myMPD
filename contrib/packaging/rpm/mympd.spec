--- conflicted
+++ resolved
@@ -57,9 +57,5 @@
 %license LICENSE.md
 
 %changelog
-<<<<<<< HEAD
-* Wed Nov 23 2022 Juergen Mang <mail@jcgames.de> 10.2.0-0
-=======
-* Sat Nov 26 2022 Juergen Mang <mail@jcgames.de> 10.1.3-0
->>>>>>> b087a306
+* Sat Nov 26 2022 Juergen Mang <mail@jcgames.de> 10.2.0-0
 - Version from master