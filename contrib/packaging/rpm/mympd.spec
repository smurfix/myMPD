#
# spec file for package myMPD
#
# (c) 2018-2023 Juergen Mang <mail@jcgames.de>

Name:           mympd
Version:        12.0.0
Release:        0
License:        GPL-3.0-or-later
Group:          Productivity/Multimedia/Sound/Players
Summary:        A standalone and mobile friendly web-based MPD client
Url:            https://jcorporation.github.io/myMPD/
Packager:       Juergen Mang <mail@jcgames.de>
Source:         mympd-%{version}.tar.gz
BuildRequires:  cmake
BuildRequires:	flac-devel
BuildRequires:  gcc
BuildRequires:  libid3tag-devel
BuildRequires:  lua-devel
BuildRequires:  openssl-devel
BuildRequires:  pcre2-devel
BuildRequires:  perl
BuildRequires:  pkgconfig
BuildRequires:  unzip
BuildRequires:  gzip
BuildRequires:  jq
BuildRoot:      %{_tmppath}/%{name}-%{version}-build

%description
myMPD is a standalone and lightweight web-based MPD client.
It's tuned for minimal resource usage and requires only very few dependencies.
Therefore myMPD is ideal for raspberry pis and similar devices.

%if 0%{?disturl:1}
  # build debug package in obs
  %debug_package
%endif

%prep
%setup -q -n %{name}-%{version}

%build
cmake -B release -DCMAKE_INSTALL_PREFIX:PATH=/usr -DCMAKE_BUILD_TYPE=Release -DMYMPD_STRIP_BINARY=OFF .
make -C release

%install
make -C release install DESTDIR=%{buildroot}

%files
%defattr(-,root,root,-)
%doc README.md
/usr/bin/mympd
/usr/bin/mympd-script
/usr/lib/systemd/system/mympd.service
%{_mandir}/man1/mympd.1.gz
%{_mandir}/man1/mympd-script.1.gz
%license LICENSE.md

%changelog
<<<<<<< HEAD
* Wed Aug 30 2023 Juergen Mang <mail@jcgames.de> 12.0.0-0
=======
* Thu Aug 31 2023 Juergen Mang <mail@jcgames.de> 11.0.5-0
>>>>>>> 248c12a1
- Version from master<|MERGE_RESOLUTION|>--- conflicted
+++ resolved
@@ -57,9 +57,5 @@
 %license LICENSE.md
 
 %changelog
-<<<<<<< HEAD
-* Wed Aug 30 2023 Juergen Mang <mail@jcgames.de> 12.0.0-0
-=======
-* Thu Aug 31 2023 Juergen Mang <mail@jcgames.de> 11.0.5-0
->>>>>>> 248c12a1
+* Thu Aug 31 2023 Juergen Mang <mail@jcgames.de> 12.0.0-0
 - Version from master