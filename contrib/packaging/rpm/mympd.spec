--- conflicted
+++ resolved
@@ -70,9 +70,5 @@
 %license LICENSE.md
 
 %changelog
-<<<<<<< HEAD
-* Mon May 06 2024 Juergen Mang <mail@jcgames.de> 15.1.0-0
-=======
-* Mon May 13 2024 Juergen Mang <mail@jcgames.de> 15.0.2-0
->>>>>>> 11d2c828
+* Mon May 13 2024 Juergen Mang <mail@jcgames.de> 15.1.0-0
 - Version from master