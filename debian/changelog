<<<<<<< HEAD
<<<<<<< HEAD
mympd (4.8.0-1) stable; urgency=medium

  * Release from master

 -- Juergen Mang <mail@jcgames.de>  Fri, 07 Dec 2018 17:12:12 +0000
=======
mympd (5.0.0-1) stable; urgency=medium

  * Release from master

 -- Juergen Mang <mail@jcgames.de>  Thu, 06 Dec 2018 17:12:43 +0000
>>>>>>> cd588ab7
<|MERGE_RESOLUTION|>--- conflicted
+++ resolved
@@ -1,14 +1,5 @@
-<<<<<<< HEAD
-<<<<<<< HEAD
 mympd (4.8.0-1) stable; urgency=medium
 
   * Release from master
 
- -- Juergen Mang <mail@jcgames.de>  Fri, 07 Dec 2018 17:12:12 +0000
-=======
-mympd (5.0.0-1) stable; urgency=medium
-
-  * Release from master
-
- -- Juergen Mang <mail@jcgames.de>  Thu, 06 Dec 2018 17:12:43 +0000
->>>>>>> cd588ab7
+ -- Juergen Mang <mail@jcgames.de>  Fri, 07 Dec 2018 17:12:12 +0000