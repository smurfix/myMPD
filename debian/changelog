--- conflicted
+++ resolved
@@ -1,9 +1,4 @@
-<<<<<<< HEAD
 mympd (5.0.0-1) stable; urgency=medium
-=======
-mympd (4.8.0-1) stable; urgency=medium
->>>>>>> a1eaf4c1
-
   * Release from master
 
  -- Juergen Mang <mail@jcgames.de>  Fri, 04 Jan 2019 09:01:07 +0000