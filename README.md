--- conflicted
+++ resolved
@@ -29,7 +29,8 @@
 ```
 Usage: ./ympd [OPTION]...
 
-<<<<<<< HEAD
+ -D, --digest <htdigest>       path to htdigest file for authorization
+                               (realm ympd) [no authorization]
  -h, --host <host>             connect to mpd at host [localhost]
  -p, --port <port>             connect to mpd at port [6600]
  -w, --webport [ip:]<port>     listen interface/port for webserver [8080]
@@ -37,16 +38,6 @@
  -u, --user <username>         drop priviliges to user after socket bind
  -V, --version                 get version
  --help                        this help
-=======
- -d, --digest <htdigest>    path to htdigest file for authorization
-                            (realm ympd) [no authorization]
- -h, --host <host>          connect to mpd at host [localhost]
- -p, --port <port>          connect to mpd at port [6600]
- -w, --webport [ip:]<port>  listen interface/port for webserver [8080]
- -u, --user <username>      drop priviliges to user after socket bind
- -V, --version              get version
- --help                     this help
->>>>>>> 5589013a
 ```
 
 SSL Support
