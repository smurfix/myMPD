[![Build Status](https://travis-ci.org/notandy/ympd.svg)](https://travis-ci.org/notandy/ympd)
ympd
====

Standalone MPD Web GUI written in C, utilizing Websockets and Bootstrap/JS


http://www.ympd.org

![ScreenShot](http://www.ympd.org/assets/ympd_github.png)

Dependencies
------------
 - libmpdclient 2: http://www.musicpd.org/libs/libmpdclient/
 - cmake 2.6: http://cmake.org/

Unix Build Instructions
-----------------------

1. install dependencies, cmake and libmpdclient are available from all major distributions.
2. create build directory ```cd /path/to/src; mkdir build; cd build```
3. create makefile ```cmake ..  -DCMAKE_INSTALL_PREFIX:PATH=/usr```
4. build ```make```
5. install ```sudo make install``` or just run with ```./ympd```

Run flags
---------
```
Usage: ./ympd [OPTION]...

 -d, --digest <htdigest>    path to htdigest file for authorization
                            (realm ympd) [no authorization]
 -h, --host <host>          connect to mpd at host [localhost]
 -p, --port <port>          connect to mpd at port [6600]
 -w, --webport [ip:]<port>  listen interface/port for webserver [8080]
 -u, --user <username>      drop priviliges to user after socket bind
 -V, --version              get version
 --help                     this help
```

<<<<<<< HEAD
SSL Support
-----------
To run ympd with SSL support:

- create a certificate (key and cert in the same file), example:
```
# openssl req -x509 -newkey rsa:2048 -keyout key.pem -out cert.pem -days 1000 -nodes
# cat key.pem cert.pem > ssl.pem
```
- tell ympd to use a webport using SSL and where to find the certificate: 
```
# ./ympd -w "ssl://8081:/path/to/ssl.pem"
```
=======
Dirble support
--------------

1. Get an API-key from http://dirble.com
2. Add the key at ```var TOKEN = "";```, in ```mpd.js```.
>>>>>>> 8ef9e58a

Copyright
---------

2013-2014 <andy@ndyk.de><|MERGE_RESOLUTION|>--- conflicted
+++ resolved
@@ -38,7 +38,6 @@
  --help                     this help
 ```
 
-<<<<<<< HEAD
 SSL Support
 -----------
 To run ympd with SSL support:
@@ -51,14 +50,12 @@
 - tell ympd to use a webport using SSL and where to find the certificate: 
 ```
 # ./ympd -w "ssl://8081:/path/to/ssl.pem"
-```
-=======
+
 Dirble support
 --------------
 
 1. Get an API-key from http://dirble.com
 2. Add the key at ```var TOKEN = "";```, in ```mpd.js```.
->>>>>>> 8ef9e58a
 
 Copyright
 ---------
