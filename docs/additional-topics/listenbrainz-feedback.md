--- conflicted
+++ resolved
@@ -6,11 +6,7 @@
 
 Through the scripting and trigger features you can send hate/love to ListenBrainz.
 
-<<<<<<< HEAD
-An example script is in the `contrib/luascripts` directory named `ListenBrainz-Feedback.lua`
-=======
 An example script is in the `docs/scripting/scripts` directory named `ListenBrainz-Feedback.lua`
->>>>>>> bc9b51d2
 
 - Add your ListenBrainz token (Settings -> Cloud)
 - Copy & paste the file content in a new script (ommit the first comment line)
