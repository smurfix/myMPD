--- conflicted
+++ resolved
@@ -164,16 +164,10 @@
 
 myMPD loads in the default config all lua standard libraries and the myMPD custom libraries. The configuration file lualibs controls which libraries myMPD opens before script execution.
 
-<<<<<<< HEAD
-- Loaded by default: all
-- Available (standard lua libraries): base, coroutine, debug, io, math, os, package, string, table, utf8  
-- Available (myMPD custom libraries):
-=======
 **Valid values are:**
 - Use `all` to load all standard lua libraries and the myMPD custom libraries
 - Available standard lua libraries: base, coroutine, debug, io, math, os, package, string, table, utf8
 - Available myMPD custom libraries:
->>>>>>> b5b9137d
   - [mympd](https://github.com/jcorporation/myMPD/blob/master/contrib/lualibs/mympd.lua)
   - [json](https://github.com/rxi/json.lua)
 
