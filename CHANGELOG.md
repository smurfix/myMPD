--- conflicted
+++ resolved
@@ -4,7 +4,6 @@
 
 ***
 
-<<<<<<< HEAD
 ## myMPD v10.0.0 (not yet released)
 
 This major release adds concurrent MPD partition support to myMPD. myMPD connects now to all MPD partitions simutanously and maintance separate states and settings for each partition. Each browser instance can now select the MPD partition to control.
@@ -32,10 +31,7 @@
 
 ***
 
-## myMPD v9.5.3 (not yet released)
-=======
 ## myMPD v9.5.3 (2022-08-29)
->>>>>>> 7df599cd
 
 This is a small bug fix release.
 
