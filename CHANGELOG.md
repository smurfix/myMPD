# myMPD Changelog

https://github.com/jcorporation/myMPD/

***

<<<<<<< HEAD
## myMPV v14.0.0 (not yet released)

This version ships many improvements for stickers, smart playlists and the jukebox mode.

It also supports the new "added" timestamp for songs in the mpd database.

### Notes

- The schema of smart playlist was changed, you must recreate it.
- Arguments for the feedback trigger has changed to support the new rating sticker.

### API changes

- MYMPD_API_RATING: new
- MYMPD_API_SMARTPLS_STICKER_SAVE: parameters changed
- MYMPD_API_SMARTPLS_NEWEST_SAVE: parameters changed
- MYMPD_API_SMARTPLS_SEARCH_SAVE: parameters changed
- MYMPD_API_JUKEBOX_CLEARERROR: new
- MYMPD_API_JUKEBOX_RESTART: new
- MYMPD_API_PLAYER_OUTPUT_LIST: response changed
- MYMPD_API_QUEUE_ADD_RANDOM: is now async

### Changelog

- Feat: Support info.txt in music directory folders #1120
- Feat: Add max. song duration as jukebox constraint #1146
- Feat: Add operator lt, gt, eq to sticker based smart playlists (MPD 0.24) #1090
- Feat: Add max entries option to all smart playlists #1157
- Feat: Add rating sticker - stars like cantata #1141
- Feat: Add sort by sticker for smart playlists (MPD 0.24) #1162
- Feat: Support added timestamp for songs (MPD 0.24) #1150
- Feat: Support modified-since for search expressions #1158
- Feat: Support added-since for search expressions (MPD 0.24) #1158
- Feat: Support new "State" field of webradiodb #1165
- Feat: Cleanup covercache in worker thread #1166
- Feat: Simplify Last-Played implementation and save it in MessagePack format
- Feat: "Add random songs/album" is executed in worker thread
- Feat: Filling the jukebox queue is executed in worker thread
- Feat: Rework structs to improve thread safety
- Feat: Improve random number generation
- Upd: Improve number conversions and enforcement of limits
- Upd: Manual add random songs or albums should ignore the jukebox constraints
- Upd: libmympdclient 1.0.25
- Upd: bootstrap.native to 5.0.10 #1176
- Upd: Sanitize % special char for stream images
- Upd: Smart playlist interval can be disabled
=======
## myMPD v13.0.6 (not yet released)

This is a small bugfix release.

### Changelog

- Fix: detection of Safari browsers #1185
>>>>>>> 95a13e71

***

## myMPD v13.0.5 (2023-11-19)

This is a small bugfix release.

### Changelog

- Fix: Switch grid mode by Strg+Click #1169
- Fix: Remove "parent dir" entry in filesystem view #1168
- Fix: Add random songs to queue
- Fix: Parse uniq jukebox mode from state file
- Fix: Detection of folder for tag pictures #1172
- Fix: set TFD_NONBLOCK | TFD_CLOEXEC for timerfds

***

## myMPD v13.0.4 (2023-11-11)

This is a small bugfix release.

### Changelog

- Upd: Translations are now managed through poeditor.com api
- Upd: Translations
- Fix: Delete mpd playlist before creating the smart playlist
- Fix: Remove unit tests execution order dependencies #1161
- Fix: Update favorite from webradiodb
- Fix: Show album from song details modal #1167

***

## myMPD v13.0.3 (2023-11-05)

This is a small bugfix release.

### Changelog

- Fix: Read certificates after creation #1160

***

## myMPD v13.0.2 (2023-11-03)

This is a small bugfix release.

### Changelog

- Fix: Compilation on FreeBSD
- Fix: Search based smart playlists in shuffle mode
- Fix: Round the volume for local playback to integer #1149
- Fix: Do not modify dom properties in parseCmd
- Fix: SEGVAULT creating album search expression #1151
- Fix: Album details cover zoom #1153

***

## myMPD v13.0.1 (2023-11-01)

This is a small bugfix release.

### Changelog

- Fix: Display selected jukebox uniq tag #1142
- Fix: Jukebox internal queue randomness #1142

***

## myMPD v13.0.0 (2023-10-29)

The album cache was reworked substantially. It uses now Album + AlbumArtist + Date tag to group albums as fallback for the MusicBrainz AlbumId, in earlier versions the fallback was Album + AlbumArtist.

There is now also a simple album cache that can be created much faster than the traditional album cache. Enable the simple album mode is only reasonable, if you have a very big music collection. The simple album cache contains only the AlbumArtist, Album and Date tags.

The sticker database was removed in this release. myMPD fetches now all stickers on demand from MPD. myMPD creates a separate MPD connection for the stickers. You can set this connection to another MPD instance to maintain central song statistics.

## Notes

- LastModified was renamed to Last-Modified. Home icons, column settings and links with references to the old name must be manually updated.
- For packagers: cmake options are slightly changed and the new MYMPD_DOC options is enabled as default

## Changelog

- Feat: Add config option to disable sticker support
- Feat: Replace sticker cache with central sticker database #1111
- Feat: Use the MessagePack format to store caches on disc #1104
- Feat: Improve album cache creation #1113
- Feat: Add a simple album cache (fewer features, but much better performance) #113
- Feat: Refresh status, if webui progress timer is greater than song length #1115
- Feat: Add actions to the database tag view
- Feat: Add option to display seek buttons in the footer #1110
- Feat: Add advanced playback controls popover to footer #1110
- Feat: Add exclude and include filter expression for jukebox mode #1098
- Feat: Add min. duration option for jukebox mode #1098
- Feat: Add Last-Modified option to playlist sorting
- Feat: Respect search order for searches added to queue or playlist #1078
- Feat: Add support for descending sort for smart playlists and playlists
- Feat: Improve jukebox album mode
- Feat: FreeBSD support #117
- Upd: Use more standard cmake build types #1119
- Upd: Rework timer implementation
- Upd: Some websocket connection improvements
- Upd: Mongoose 7.12 #1132

***

## myMPD v12.1.1 (2023-10-19)

This is a small bug fix release.

### Changelog

- Fix: Smart playlist option disappears after it is turned off in settings #1133
- Fix: Fill jukebox queue respects function should respect current length
- Fix: sanitize only / and special escape values for tagart #1136

***

## myMPD v12.1.0 (2023-10-14)

This version ships a few improvements and bug fixes.

### Changelog

- Feat: Add all from filesystem respects path and search, fixes #1123
- Feat: Song search support for special tag 'base'
- Feat: Disable click count submition to radiobrowser.info #1124
- Fix: Restore maximum binary size to 5 MB #1125
- Upd: remove default smart playlist generation tag #1131
- Fix: Zoom coverimages
- Fix: double free if trigger was not found
- Fix: Increase LINE_LENGTH_MAX to 8192 #1129
- Fix: Do not update album cache every time if stickers are disabled
- Fix: handle tag values with special characters for tagart #1130

***

## myMPD v12.0.4 (2023-10-05)

This is a small bug fix release.

### Changelog

- Fix: SEGV detecting IPv6 support #1121

***

## myMPD v12.0.3 (2023-10-04)

This is a small bug fix release.

## Changelog

- Fix: check OS IPv6 support before enabling IPv6 listening socket #1118
- Fix: correct calculation of myMPD uri
- Fix: always replace cards of albumlist

***

## myMPD v12.0.2 (2023-09-22)

This is a small bug fix release.

## Changelog

- Upd: Bootstrap 5.3.2
- Fix: listing of outputs to move to current partition #1106

***

## myMPD v12.0.1 (2023-09-15)

This release fixes only a small packaging bug for alpine linux.

## Changelog

- Fix: Use perl to create defines.js

## myMPD v12.0.0 (2023-09-15)

This release improves hopefully the user experience by providing descriptive help texts, error messages and improved dialogs. Further the advanced search feature is now available for all reasonable views.

As in most recent releases, the source code has been cleaned up further. The most changes are made in the frontend code.

### Notes

- Some of the UI related settings are reset to default
- Old home icon links to some views are invalid

### API changes

This release changes some API methods.

- merge MYMPD_API_QUEUE_SEARCH_ADV and MYMPD_API_QUEUE_LIST into MYMPD_API_QUEUE_SEARCH
- rename MYMPD_API_PRESET_LOAD to MYMPD_API_PRESET_APPLY
- MYMPD_API_PLAYLIST_RM_ALL: parameters changed
- MYMPD_API_PLAYER_OUTPUT_GET: new
- MYMPD_API_PLAYER_OUTPUT_LIST: respond with fewer details

### Changelog

- Feat: move song fingerprint calculation in worker thread #1046
- Feat: display album tags in jukebox album list #1069
- Feat: add option for compact grids #1074
- Feat: add advanced search to more views #1048
- Feat: add more inline help text's #1072
- Feat: improve validation of form fields #1083
- Feat: add spinners to buttons
- Feat: display the number of channels #1085
- Feat: show source objects in action modals
- Feat: add enforce disc tag option #1086
- Feat: add bulgarian translation
- Upd: support multiple languages for webradioDB #1097
- Upd: some code enhancements #1045
- Upd: Bootstrap 5.3.1
- Upd: rework settings
- Upd: split JavaScript in separate files for views and modals
- Upd: dependencies sds, utest, utf8
- Fix: calculate correct position for jukebox list
- Fix: calculate correct position for playlist content list
- Fix: enable connection settings if myMPD can not connect to MPD #1102

***

## myMPD v11.0.5 (2023-08-31)

This is a small bug fix release.

### Changelog

- Fix: use highlight color for radio buttons #1095
- Fix: do not overflow modal #1095
- Fix: select default sort order in 'Add smart playlist' modal #1088
- Fix: populate disc tag for album cache #1086
- Fix: stream not filled in "add to playlist" pop up #1095
- Fix: click on current song toggles playmode #1096

***

## myMPD v11.0.4 (2023-08-19)

This is a small bug fix release.

### Changelog

- Fix: add playlist to queue from playlist view #1087
- Fix: unselect all selected rows
- Fix: set song priority
- Fix: SEGFAULT on partition deletion

***

## myMPD v11.0.3 (2023-08-15)

This is a small bug fix release.

### Changelog

- Upd: enable more tags by default
- Upd: es-AR translation
- Fix: set initial disc count to 1 #1086

***

## myMPD v11.0.2 (2023-07-30)

This is a small bug fix release.

### Changelog

- Upd: translations
- Fix: set translated title for navbar icons
- Fix: jukebox list context menu actions
- Fix: calculate correct myMPDuri for IPv6 [::]
- Fix: display all values in playback card #1076

***

## myMPD v11.0.1 (2023-07-23)

This is a small bug fix release.

### Changelog

- Upd: translations
- Fix: memory leak after script execution
- Fix: always enable connection save button
- Fix: add missing jukebox list remove action
- Fix: IPv4-mapped address broken #1066

***

## myMPD v11.0.0 (2023-07-18)

This release improves the queue and playlist management in many ways. You can now select multiple songs or playlists and take actions on this selection. There are new methods to copy, merge, validate and deduplicate playlists. Further the mpd error handling and the mpd communication was improved by using command lists.

### Notes

- This is the first release that enforces the OpenSSL dependency.
- Some home icons are invalid, you must re-add the icons, sorry for that.

### API changes

This release changes definitions of many API methods.

- MYMPD_API_JUKEBOX_RM: parameters changed
- MYMPD_API_QUEUE_RM_SONG -> MYMPD_API_QUEUE_RM_IDS: parameters changed
- MYMPD_API_QUEUE_MOVE_SONG -> MYMPD_API_QUEUE_MOVE_POSITION: parameters changed
- MYMPD_API_QUEUE_MOVE_RELATIVE: new
- MYMPD_API_QUEUE_APPEND_URI -> MYMPD_API_QUEUE_APPEND_URIS: parameters changed
- MYMPD_API_QUEUE_INSERT_URI -> MYMPD_API_QUEUE_INSERT_URIS: parameters changed
- MYMPD_API_QUEUE_REPLACE_URI -> MYMPD_API_QUEUE_REPLACE_URIS: parameters changed
- MYMPD_API_QUEUE_APPEND_PLAYLIST -> MYMPD_API_QUEUE_APPEND_PLAYLISTS: parameters changed
- MYMPD_API_QUEUE_INSERT_PLAYLIST -> MYMPD_API_QUEUE_INSERT_PLAYLISTS: parameters changed
- MYMPD_API_QUEUE_REPLACE_PLAYLIST -> MYMPD_API_QUEUE_REPLACE_PLAYLISTS: parameters changed
- MYMPD_API_QUEUE_PRIO_SET: parameters changed
- MYMPD_API_QUEUE_PRIO_SET_HIGHEST: parameters changed
- MYMPD_API_QUEUE_APPEND_ALBUMS: new
- MYMPD_API_QUEUE_INSERT_ALBUMS: new
- MYMPD_API_QUEUE_REPLACE_ALBUMS: new
- MYMPD_API_QUEUE_APPEND_ALBUM_DISC: new
- MYMPD_API_QUEUE_INSERT_ALBUM_DISC: new
- MYMPD_API_QUEUE_REPLACE_ALBUM_DISC: new
- MYMPD_API_PLAYLIST_CONTENT_RM_SONG -> MYMPD_API_PLAYLIST_CONTENT_RM_POSITIONS: parameters changed
- MYMPD_API_PLAYLIST_CONTENT_MOVE_SONG -> MYMPD_API_PLAYLIST_CONTENT_MOVE_POSITION: parameters changed
- MYMPD_API_PLAYLIST_CONTENT_APPEND_URI -> MYMPD_API_PLAYLIST_CONTENT_APPEND_URIS: parameters changed
- MYMPD_API_PLAYLIST_CONTENT_INSERT_URI -> MYMPD_API_PLAYLIST_CONTENT_INSERT_URIS: parameters changed
- MYMPD_API_PLAYLIST_CONTENT_REPLACE_URI -> MYMPD_API_PLAYLIST_CONTENT_REPLACE_URIS: parameters changed
- MYMPD_API_PLAYLIST_CONTENT_MOVE_TO_PLAYLIST: new
- MYMPD_API_PLAYLIST_RM: parameters changed
- MYMPD_API_PLAYLIST_COPY: new
- MYMPD_API_PLAYLIST_CONTENT_VALIDATE: new
- MYMPD_API_PLAYLIST_CONTENT_DEDUP: new
- MYMPD_API_PLAYLIST_CONTENT_VALIDATE_DEDUP: new
- MYMPD_API_PLAYLIST_CONTENT_VALIDATE_ALL: new
- MYMPD_API_PLAYLIST_CONTENT_DEDUP_ALL: new
- MYMPD_API_PLAYLIST_CONTENT_VALIDATE_DEDUP_ALL: new
- MYMPD_API_PLAYLIST_CONTENT_APPEND_ALBUMS: new
- MYMPD_API_PLAYLIST_CONTENT_INSERT_ALBUMS: new
- MYMPD_API_PLAYLIST_CONTENT_REPLACE_ALBUMS: new
- MYMPD_API_PLAYLIST_CONTENT_APPEND_ALBUM_DISC: new
- MYMPD_API_PLAYLIST_CONTENT_INSERT_ALBUM_DISC: new
- MYMPD_API_PLAYLIST_CONTENT_REPLACE_ALBUM_DISC: new
- MYMPD_API_WEBRADIO_FAVORITE_RM: parameters changed
- MYMPD_API_SCRIPT_VALIDATE: new

### Changelog

- Feat: add multiple selections and actions #1001
- Feat: improve queue and playlist management #1001
- Feat: copy, merge, validate and deduplicate playlists #1038
- Feat: migrate to JavaScript fetch() API #1006
- Feat: add test target to cmake #1023
- Feat: improve mpd error handling #1028
- Feat: improve mpd communication
- Feat: add quick remove and quick play buttons to more views
- Feat: support MUSICBRAINZ_RELEASEGROUPID tag (MPD 0.24)
- Feat: handle preflighted requests in CORS
- Feat: add consume one shot to queue context menu
- Upd: Mongoose 7.11 #1060
- Upd: Bootstrap 5.3.0 final
- Upd: libmympdclient 1.0.21
- Upd: OpenSSL is now required #1033
- Upd: Replace tinymt with OpenSSL prng #1034
- Upd: use OpenSSL hash functions
- Upd: documentation improvements
- Upd: improve error handling in build system
- Upd: show stream name in title tag
- Fix: various small css and javascript fixes
- Fix: improve Mongoose logging #1032
- Fix: set correct song start time sticker #1044
- Fix: Fall back from AlbumArtist to Artist tag for MusicBrainz tags #1056
- Fix: correct position in last played list #1063

***

## myMPD v10.3.3 (2023-06-02)

This is a small bugfix release.

### Changelog

- Upd: wrap footer text in cards #1030
- Fix: improve javascript error logging
- Fix: drag&drop on same element #1026
- Fix: js error on disabled MUSICBRAINZ_ALBUMID tag #1025
- Fix: Add Pos column to playlist detail view #1027

***

## myMPD v10.3.2 (2023-05-08)

This is a small bugfix release.

### Changelog

- Upd: ko-KR, es-AR translation
- Upd: use update_jukebox events
- Fix: Jukebox actions

***

## myMPD v10.3.1 (2023-04-24)

This is a small bugfix release. It fixes a memory corruption error, if myMPD was compiled with NDEBUG defined.

### Changelog

- Upd: zh-Hans translation
- Fix: handling of NDEBUG #1018
- Fix: remove obsolete data attributes #1019

***

## myMPD v10.3.0 (2023-04-17)

This release reworks the context menus. myMPD now uses the offcanvas component for context menus. This is better accessible on mobile devices with small screens and removes some workarounds for the popovers.

### Note

The sort order for the Last-Modified tag is reversed. Newer songs are now displayed first.

### Changelog

- Feat: custom placeholder images #980
- Feat: fail gracefully if API request fails or is redirected #984
- Feat: improve queue sort handling #983
- Feat: use offcanvas instead of popover for context menus #974
- Feat: better compression of webfont #991
- Feat: add option to change song position in queue/playlist without drag and drop support
- Feat: configurable highlight contrast color
- Feat: reverse order for last-modified #1008
- Upd: bootstrap.native 5.0.6
- Upd: Bootstrap 5.3.0-alpha3
- Upd: libmympdclient 1.0.18
- Upd: sds
- Upd: long-press-event 2.4.6 #1009
- Upd: use asserts in release build
- Upd: translation enhancements
- Upd: jsdoc improvements
- Fix: add btn-secondary class in ligature select modal #1007
- Fix: Volume dropup is not displayed if clicked on button text #1017

***

## myMPD v10.2.6 (2023-03-20)

This is a small bugfix release.

### Changelog

- Fix: preselect database in "Add to queue modal"
- Fix: refresh of current displayed playlist
- Fix: do not refresh settings, if a settings modal is shown #1002

***

## myMPD v10.2.5 (2023-03-10)

This is a small bugfix release.

### Changelog

- Feat: add ru-RU translation
- Upd: es-AR, fr-FR translation
- Fix: update of cards/tables #992
- Fix: clear button in search inputs #993
- Fix: webradio category filter #994
- Fix: check sort tag against enabled myMPD tags #995

***

## myMPD v10.2.4 (2023-02-26)

This is a small bugfix release.

### Changelog

- Feat: add pl-PL translation
- Upd: remove zh-Hant translation
- Upd: IT, zh-Hans translation
- Fix: JS error when clearing the search box #982
- Fix: update clear button for inputs on breadcrumb select
- Fix: finishing IME composition with Enter key also clears the search box, thanks @soya-daizu #977
- Fix: album view does not work with disabled AlbumArtist tag #988

***

## myMPD v10.2.3 (2023-02-17)

This is a small bugfix release.

### Changelog

- Fix: remove progressbar transition causing high cpu usage #975
- Fix: position hover for progressbar
- Fix: add missing translation phrase
- Fix: preset selection in footer does not work #976

***

## myMPD v10.2.2 (2023-02-10)

This is a small bugfix release.

### Changelog

- Feat: add es-AR translation
- Feat: add documentation for multiroom audio, thanks @tsunulukai
- Upd: FR, NL, IT and JP translations, thanks @ all translators
- Upd: remove bootstrap.native patches, use new updated events
- Upd: improved docker image creation and documentation #968
- Fix: correct location for the systemd unit #964
- Fix: popover event in album list
- Fix: ignore special keys for input key handlers #969

***

## myMPD v10.2.1 (2023-01-31)

This is a small bugfix release.

### Changelog

- Feat: show myMPD uri in About dialog #953
- Feat: map locale strings #961
- Upd: traditional chinese translation #957
- Upd: Mongoose 7.9 #952
- Upd: add config key to disable http listener #914
- Fix: some packaging issues #955 #958
- Fix: script execution from main menu
- Fix: logging of IPv6 addresses

***

## myMPD v10.2.0 (2023-01-19)

This release reworks the scripting api and improves the scripting documentation. The new presets feature lets you switch mpd and jukebox options with one click.

### Notes

- Existing lua scripts must be adapted to the new simplified API
- Existing play timers must be changed to use presets
- Some views are renamed
- Use systemd-run, if you use a distribution with systemd

### Changelog

- Feat: add option to save and load mpd and jukebox presets #888
- Feat: play timer uses presets #888
- Feat: rework and simplify scripting api
- Feat: add option to ignore hated songs in jukebox mode #882
- Feat: configurable tags for album views #901
- Feat: ability to disable listening on plain HTTP #914
- Feat: save album and sticker cache between restarts #913
- Feat: manual refresh of album and sticker cache
- Feat: rework main menu
- Feat: add shortcuts for more modals
- Feat: add `mympd_uri` config option #950
- Upd: libmympdclient 1.0.17
- Upd: some UI cleanups and improvements #909
- Upd: Bootstrap 5.3.0-alpha1
- Upd: bootstrap.native 5.0.0-alpha2
- Upd: documentation improvements
- Upd: some backend improvements
- Upd: do not create files with root permissions
- Upd: start mpd autoconfiguration if `state/mpd_host` does not exist

***

## myMPD v10.1.7 (2022-12-22)

This is a small bugfix release.

### Changelog

- Upd: FR and NL translations
- Fix: relax validation of webradio codecs #933
- Fix: javascript error on login

***

## myMPD v10.1.6 (2022-12-10)

This is a small bugfix release.

### Changelog

- Fix: pthread join bug #918
- Fix: workdir/cachedir for install to /usr/local #926 #927

***

## myMPD v10.1.5 (2022-12-06)

This is a small bugfix release.

### Changelog

- Fix: Debian postinst script #917
- Fix: `build.sh purge` - do not fail if not all install_manifest files can be removed

***

## myMPD v10.1.4 (2022-12-04)

This is a small bugfix release.

### Changelog

- Fix: improve styleTip positioning for scrolling window #907
- Fix: carousel indicator border override #909
- Fix: myMPD preconfiguration with systemd #912
- Fix: `build.sh purge` removes the group and systemd private directories
- Upd: improve album cache creation performance #913

***

## myMPD v10.1.3 (2022-11-26)

This is a small bugfix release.

### Changelog

- Fix: remove "-" from musicbrainz_artistid and musicbrainz_albumartistid #903
- Fix: scrobble repeated songs #904
- Fix: When switching through consume mode skip oneshot for mpd < 0.24 #905
- Fix: unescape mpd filter expression value #906
- Upd: improve mpd filter expression parsing

***

## myMPD v10.1.2 (2022-11-21)

This is a small bugfix release.

### Changelog

- Fix: parsing timer list
- Fix: some small ui issues
- Fix: 'Goto playing song' button #892
- Fix: dedup san names #890

***

## myMPD v10.1.1 (2022-11-13)

This is a small bugfix release.

### Changelog

- Feat: add es-ES translation
- Upd: translations
- Upd: man pages
- Fix: remove song progress indicator in queue view after switching to new song #881
- Fix: arch, gentoo and rpm packaging #886 #887

***

## myMPD v10.1.0 (2022-11-06)

This minor release adds support of new MPD 0.24 features. The javascript frontend is now documented with jsDoc and linted with the typescript compiler.

### Changelog

- Feat: autoconfiguration for playlist_directory (MPD 0.24) #836
- Feat: autoconfiguration for pcre support (MPD 0.24) #843
- Feat: support consume oneshot (MPD 0.24) #837
- Feat: support starts_with filter expression (MPD 0.24) #843
- Feat: support queue save modes (MPD 0.24) #848
- Feat: add elapsed sticker to save recent position from songs #781
- Feat: jsDoc compatible API documentation and linting with typescript compiler
- Feat: add view action to default radio click actions
- Feat: add "Add to" button to filesystem root #860
- Feat: add "Open modal" to home icon actions
- Feat: cache coverimages for webradios
- Feat: create debug packages for Alpine, Arch, Debian and RPM
- Upd: improve cmake and packaging, thanks @dvzrv
- Upd: improve systemd unit, thanks @dvzrv
- Upd: libmympdclient 1.0.15
- Upd: refactor translation framework
- Upd: de-DE, en-US, fr-FR, it-IT, nl-NL translations
- Upd: Bootstrap 5.2.2
- Upd: parse mpd bitrate #855
- Upd: improve integrated http client
- Upd: content-security-policy allows fetching images only from myMPD host
- Fix: language name in japanese #854
- Fix: mime type detection of special jpg images #864
- Fix: improve popover and dropdown positioning and sizing #869, #868
- Fix: force reflow of body before scrolling to pos #868
- Fix: clang 15 compatibility

***

## myMPD v10.0.3 (2022-10-13)

This is a small bug fix release.

### Changelog

- Feat: add japanese translation
- Fix: segmentation fault when clicking on last played list #850
- Fix: scrobble script - artist_mbids MBID format invalid #853
- Fix: do not show streamUri input on showAddToPlaylistCurrentSong

***

## myMPD v10.0.2 (2022-10-03)

This is a small bug fix release that also updates some translations.

Many thanks to all translators!

### Changelog

- Upd: zh-CN, it-IT translations
- Fix: contextmenu for discs
- Fix: flashing progress bar
- Fix: translate locale select
- Fix: run feature detection only in main thread #845
- Fix: pass script_arguments in feedback trigger #846
- Fix: Gentoo Linux ebuild, thanks @itspec-ru #847
- Fix: add missing translation phrases attributes #849
- Fix: API usage in some example scripts #846

***

## myMPD v10.0.1 (2022-09-25)

This is a small bug fix release.

### Changelog

- Upd: fr-FR, nl-NL translations
- Fix: js error clearing current title
- Fix: translate more elements

***

## myMPD v10.0.0 (2022-09-22)

This major release adds concurrent MPD partition support to myMPD. myMPD connects now to all MPD partitions simultaneously and holds partition specific states and settings. Each browser instance can now select the MPD partition to control.

The partition feature should be used with MPD 0.23.9 or newer. There are some annoying partition related bugs in earlier MPD versions.

The syntax of the last_played file has changed. You can convert it with
`sed -r 's/^(.*)::(.*)/{"LastPlayed":\1,"uri":"\2"}/g' /var/lib/mympd/state/last_played > /var/lib/mympd/state/default/last_played_list`

### Per partition features

- Highlight color
- Jukebox
- Last played
- Local player
- MPD options
- Triggers
- Timers

### Changelog

- Feat: concurrent MPD partition support #440
- Feat: partition specific settings #440 #826
- Feat: custom uri for local playback #826
- Feat: new API method MYMPD_API_PLAYER_VOLUME_CHANGE
- Upd: autoconfiguration improvements
- Upd: add internal api documentation
- Upd: build improvements
- Upd: Mongoose 7.8
- Upd: mjson
- Upd: Bootstrap 5.2.1
- Upd: add animation for update progress of views
- Upd: de-DE, fr-FR, nl-NL translations, thanks @tsunulukai
- Fix: case insensitive sorting of webradioDB
- Fix: popover menu for playlists on home screen
- Fix: set default sort tag for smart playlists save modal
- Fix: localize select options #834
- Fix: sort queue by pos #835

***

## mympd v9.5.4 (2022-09-11)

This is a small bug fix release that also updates some translations.

Many thanks to all translators!

### Changelog

- Upd: fr-FR, nl-NL, zh-CN (#833) translations
- Fix: allow empty smart playlist prefix #830
- Fix: default fallback to en-US #830
- Fix: serving zh-CN locale #830

***

## myMPD v9.5.3 (2022-08-29)

This is a small bug fix release.

### Changelog

- Upd: fr-FR translation
- Fix: rename cn-CHS to zh-CN #820
- Fix: read env variables at first startup #821
- Fix: use correct columns to fetch current queue view #822

***

## myMPD v9.5.2 (2022-08-24)

This is a small bug fix release.

### Changelog

- Feat: add battery indicator script, thanks @furtarball #815
- Upd: chinese translation #813
- Fix: sorting albums by last-modified #806

***

## myMPD v9.5.1 (2022-08-14)

This is a small bug fix release.

### Changelog

- Feat: add update_home jsonrpc event #814
- Fix: advanced search is not working #809
- Fix: fetching locales and ligatures behind reverse proxy #808

***

## myMPD v9.5.0 (2022-08-13)

This release improves and documents the myMPD backend code, but there are also some minor new features added. I further added the doxygen generated internal api documentation to the myMPD documentation site: [Doxygen generated internal API documentation](https://jcorporation.github.io/myMPD/doxygen/html/index.html).

This release removes the compatibility code for MPD versions older than 0.21.

### Changelog

- Feat: support TitleSort tag (mpd 0.24) #797
- Feat: use custom X-myMPD-Session http header for myMPD sessions to allow other authorization methods in reverse proxy setups
- Feat: respect last played in jukebox album mode #792 #794
- Feat: improved translation workflow integrating [POEditor](https://poeditor.com/join/project/Z54inZwdul) #803
- Feat: album view lists albums without AlbumArtist tags again #791
- Feat: fetch ligatures and i18n json only on demand
- Upd: remove compatibility code for MPD 0.20 and lower
- Upd: rename some API methods for consistency
- Upd: covercache expiry time is now a config setting (removed from GUI)
- Upd: improve many internal functions and there api
- Upd: add doxygen style internal api documentation
- Upd: add more unit tests
- Upd: Bootstrap 5.2
- Upd: use dh_helpers for debian packaging
- Fix: use only sort tags that are configured in MPD
- Fix: add missing default values
- Fix: cache building on reconnect if stickers are disabled
- Fix: hide input in pin enter dialog

***

## myMPD v9.4.1 (2022-07-19)

This is a small bugfix release.

### Changelog

- Fix: read custom navbar_icons #793
- Fix: javascript error in album detail view #795
- Fix: certificate creation #796

***

## myMPD v9.4.0 (2022-07-13)

This is mostly a maintenance release to cleanup code. It adds small improvements, optimizes the codebase and uses now a faster sorting algorithm.

This release removes the implicit fallback from AlbumArtist to Artist tag. Disable the AlbumArtist tag if you do not maintain it.

### Changelog

- Feat: sort option for all db tags #764
- Feat: add volume controls to local playback #777
- Feat: import lua scripts #765
- Feat: support of http links on the homescreen #785
- Feat: move scripts to musicdb-scripts repository #770
- Upd: improve albumcache
- Upd: improve partition support #440
- Upd: rework handling of missing AlbumArtist tag
- Upd: Bootstrap 5.2 Beta1
- Upd: BSN 4.2
- Upd: mongoose 7.7
- Upd: mjson
- Upd: utf8.h
- Upd: unit testing framework
- Upd: improve proxy code
- Upd: improve linked list code
- Upd: faster sorting (using rax) #764
- Upd: some more code optimizations
- Upd: rework source tree
- Upd: improve documentation
- Upd: add many unit tests
- Fix: show sticker values in playlist details view

***

## myMPD v9.3.4 (2022-06-07)

This is a small bugfix release.

### Changelog

- Feat: add simplified chinese translation, thanks @dream7180
- Fix: use correct filter after fetching webradiodb #768

***

## myMPD v9.3.3 (202-05-23)

This is a small bugfix release.

### Changelog

- Upd: dutch translation, thanks @ItaintYellow #763
- Fix: use-after-free bug listing database tags
- Fix: correct construction of booklet path

***

## myMPD v9.3.2 (2022-05-15)

This is a bugfix release.

### Changelog

- Fix: quick remove song from queue
- Fix: switch between mobile and desktop view
- Fix: memory leak listing webradio favorites
- Fix: memory leak in stream reverse proxy
- Fix: open folder/download buttons on song details modal do not work #758
- Fix: save scaleRatio setting

***

## myMPD v9.3.1 (2022-05-09)

This release fixes only a debian dependency error.

### Changelog

- Fix: stick lua dependency to 5.3 #755

***

## myMPD v9.3.0 (2022-05-09)

This release adds many small improvements and starts the integration of MusicBrainz and ListenBrainz.

### Changelog

- Feat: support new features of webradiodb #719
- Feat: add link to containing folder in song details modal #729
- Feat: add Permissions-Policy header #733
- Feat: add autoplay for local playback #734
- Feat: add mympd_feedback trigger #394
- Feat: add feedback script for ListenBrainz #394
- Feat: add setting for ListenBrainz Token #394
- Feat: scrollable navbar #728
- Feat: serve thumbnails for album grid #732
- Feat: support semicolon separated tag values for MUSICBRAINZ_ARTISTID and MUSICBRAINZ_ALBUMARTISTID
- Feat: add shell script to download and manage albumart
- Feat: new quick play and remove action #749
- Upd: mobile ux enhancements #748 #752
- Upd: remove obsolete headers #733
- Upd: responsive design enhancements for covers and playback card
- Fix: compilation with gentoo #731
- Fix: set crossorigin="use-credentials" for webmanifest #739
- Fix: handling of two letter language codes

***

## myMPD v9.2.4 (2022-04-19)

This is a small bugfix release.

### Changelog

- Upd: sync with upstream sds source
- Upd: some documentation improvements
- Upd: improved logging for mpd authentication
- Fix: some compilation issues

***

## myMPD v9.2.3 (2022-04-01)

This is a small bugfix release.

### Changelog

- Upd: light theme improvements
- Fix: custom select search bugs
- Fix: playlist select bugs
- Fix: add AF_NETLINK to RestrictAddressFamilies (systemd unit) #716
- Fix: cover fade-in / fade-out issues #715
- Fix: simple queue search #718

***

## myMPD v9.2.2 (2022-03-25)

This is a small bugfix release.

### Changelog

- Upd: enabled IPv6 by default
- Upd: performance improvements for filesystem and tag views
- Fix: display of coverimages in songdetails modal without direct access to mpd music directory
- Fix: do not count embedded images if music directory is not available
- Fix: do not end albumart / readpicture loop too early #702
- Fix: GCC 12 build errors #706 #707
- Fix: display correct webserver ip-address #712
- Fix: improved virtual cuesheet handling in song details modal #714

***

### myMPD v9.2.1 (2022-03-11)

This is a small bugfix release.

### Changelog

- Upd: korean translation #703
- Upd: improve http connection handling
- Fix: memory issues in albumgrid view #704

***

## myMPD v9.2.0 (2022-03-06)

This release updates components, adds support of multiple embedded images, improves the queue search (MPD 0.24.0) and implements some other minor features.

### Changelog

- Feat: improved queue search (sort and prio filter - MPD 0.24.0) #686
- Feat: support of MOOD tag (MPD 0.24.0)
- Feat: support of multiple embedded images for mp3, flac and ogg files #439
- Feat: case insensitive sorting for database tags #677
- Feat: configurable startup view #684
- Feat: new keyboard shortcuts
- Upd: libmympdclient 1.0.11
- Upd: BSN 4.1 #662
- Upd: more http compliant path for retrieving albumart #656
- Upd: improved search as you type #676
- Upd: support debian bullseye for cross compiling #698
- Upd: remove mpd.conf parsing, improve auto configuration docu #696
- Fix: hash filenames in covercache #697

***

## myMPD v9.1.2 (2922-02-17)

This is a small bugfix release.

### Changelog

- Fix: do not omit first entry of search result in queue #681
- Fix: allow filename as tag #681
- Fix: disable goto playing song button if queue is empty #678
- Fix: some database update glitches
- Fix: database rescan from filesystem view
- Fix: correct http headers for serving embedded albumart
- Fix: serving albumart read by MPD
- Fix: synced lyrics timestamps per words
- Fix: remove windows line ending from unsynced lyrics #683

***

## myMPD v9.1.1 (2022-02-08)

This is a small maintenance release.

### Changelog

- Feat: Use WebradioDB image for homescreen icon #674
- Upd: korean translation #669
- Fix: searchable selects in mobile browsers #673
- Fix: case insensitive search for WebradioDB #672
- Fix: read environment if /var/lib/mympd/config does not exist #675
- Fix: add all IPs to certificates SAN #675
- Fix: remove zone identifiers from IPv6 addresses #675
- Fix: refresh queue popover after queue state change
- Fix: save jukebox mode setting

***

### myMPD v9.1.0 (2022-01-29)

This release adds the webradio feature and some other small enhancements and updates.

You can now manage your own webradio favorites and browse the databases of my webradioDB project and the popular RadioBrowser.

myMPD now supports also extended m3u playlists and can list the contents of playlists saved in the music directory.

The central folder for images has been replaced by individual folders by image type (backgrounds and thumbs). The streams folder is renamed to thumbs on first startup.

### Changelog

- Feat: webradio favorites #502
- Feat: search radio-browser.info for webradios #502
- Feat: integration of my new webradioDB project #502
- Feat: list playlist contents from filesystem
- Feat: support of extended m3u playlistinfo #650
- Feat: support of mixrampdb
- Feat: add compile time options to enable IPv6
- Upd: improved image selects
- Upd: separate folders by image type in /pics directory
- Upd: improved jukebox code
- Upd: do not unnecessarily update cover images
- Upd: minimize work for counter refresh loop
- Upd: use sds and rax from my forks
- Upd: improved json encoding
- Upd: improved usage of sds functions

***

## myMPD v9.0.4 (2022-01-17)

This is a small bugfix release.

### Changelog

- Fix: removed unused PUID/PGUID from docker documentation
- Fix: chown workdir to mympd user on each startup #659
- Fix: add -Wno-stringop-overflow to sds compile settings #652

***

## myMPD v9.0.3 (2022-01-05)

This is a small bugfix release.

### Changelog

- Fix: parsing of lrc files with windows line endings #651
- Fix: add missing de-DE phrases

***

## myMPD v9.0.2 (2021-12-25)

This is a small bugfix release.

### Changelog

- Fix: click in queue view for small displays #648
- Fix: click on song tags in playback cards #649

***

## myMPD v9.0.1 (2021-12-21)

This release fixes some packaging issues.

### Changelog

- Fix: debian package dependency #645
- Fix: build script #643
- Fix: Gentoo ebuild #646

***

## myMPD v9.0.0 (2021-12-17)

This release upgrades Bootstrap to the new major release, brings many ui enhancements and adds support for new mpd 0.23 protocol features. With this release the major redesign of the myMPD code was final.

### Changelog

- Feat: reworked main menu
- Feat: reworked popover menu
- Feat: reworked pagination #474
- Feat: priority handling for songs in queue #474
- Feat: harmonize popover menus #534
- Feat: songs, directories, albums and streams can be added to home screen #604
- Feat: add playlist, directory, search after current playing song (requires mpd 0.23.5) #579
- Feat: insert directory, search, album into playlist (requires mpd 0.23.5) #579
- Feat: integrate custom bootstrap and bootstrap.native build
- Feat: improved support for multiple tag values #583
- Feat: improve listviews for small displays #494
- Feat: support albumart for cuesheet virtual folders #578
- Feat: more granular timers #596
- Feat: reworked some form elements #530
- Feat: utf8 aware string handling
- Feat: quick actions for navbar icons
- Feat: replaced browser native local playback controls #634
- Feat: support build on Termux #612
- Upd: pressing pause button stops streams
- Upd: libmpdclient for mpd 0.23.x support
- Upd: improved notifications
- Upd: bootstrap 5.1.3
- Upd: removed default theme - dark is the new default
- Upd: improved json validation for settings
- Upd: improved handling for filenames with special chars #585
- Upd: removed obsolete keyboard navigation for tables and menus
- Upd: consistently use LastModified not Last-Modified
- Upd: improve mpd autodetection
- Upd: more accessible single-oneshot mode
- Upd: improve theme-autodetect
- Upd: improve jukebox mode
- Upd: migrate to pcre2 library #611
- Fix: check for fingerprint command #614
- Fix: use /var/cache/mympd as cachedir #620
- Fix: do not reset generate smartpls to default if empty #619
- Fix: correct API call for smartpls update #627
- Fix: sanitize filenames for generated smartpls files #629
- Fix: timer startplay action #625
- Fix: streamproxy connection handling #634 #618

***

## myMPD v8.1.6 (2021-11-13)

This is a small bugfix release.

### Changelog

- Fix: display correct jukebox unique tag #605
- Fix: keepalive timer for websocket #606

***

## myMPD v8.1.5 (2021-11-07)

This is a small bugfix release.

### Changelog

- Fix: accept Last-Modified as sort tag #601
- Fix: missing TRIGGER_MYMPD_START

***

## myMPD v8.1.4 (2021-11-01)

This is a small bugfix release.

### Changelog

- Fix: allow paths for playlists #588
- Fix: improve path traversal detection #585
- Fix: serviceworker behind reverse proxy (subdir) #586
- Fix: invalid jsonrpc call for mympd_api_raw #592
- Fix: return always complete result for mympd_api and mympd_api_raw
- Fix: web notifications broken #587

***

## myMPD v8.1.3 (2021-10-15)

This is a small bugfix release.

### Changelog

- Feat: add checks for compiler flags
- Upd: set Lua dependency to 5.4 for Alpine build
- Fix: compiler warning #577

***

## myMPD v8.1.2 (2021-10-08)

This is a small bug fix release.

### Changelog

- Upd: documentation for nginx as reverse proxy
- Upd: OpenSSL 3.0 compatibility
- Upd: add sds_urldecode unit test
- Fix: annoying js error in navbar event handler #574
- Fix: parser error in parsing internal timer script actions #575
- Fix: duplicate content in timer script list
- Fix: compile issues with Debian 9
- Fix: format string errors in log handling #576

***

## myMPD v8.1.1 (2021-10-01)

This is a small bugfix release.

### Changelog

- Upd: remove unnecessary utf8 unicode escape handling
- Upd: reject unicode escapes in json data
- Upd: remove recursion in jukebox
- Upd: enable more clang-tidy checks
- Upd: add more tests for validate_name
- Upd: mongoose to latest release
- Fix: repair enter action in advanced search inputs #567
- Fix: allow empty smartplsGenerateTagList #566
- Fix: respect browser locale #568
- Fix: parsing of timer minutes definition #569
- Fix: toggle outputs

***

## myMPD v8.1.0 (2021-09-26)

This release adds pin protection for all settings dialogs and enhances the validation of user input data.

### Changelog

- Feat: implement readcomments and list comments in song details modal
- Feat: option to clear current mpd error message
- Feat: settings can be secured with a pin #469
- Feat: improve validation of json input #468
- Feat: more security checks for the webserver
- Feat: clang compatibility #553
- Feat: add unit tests
- Upd: change license to GPLv3
- Upd: improve handling of empty smart playlists
- Upd: renamed some api methods
- Upd: rework C include strategy
- Upd: rearrange source tree
- Upd: improve cmake dependency messages
- Fix: respect connection: close header #551
- Fix: do not trust mime type from albumart tags

***

## myMPD v8.0.4 (2021-08-16)

This is a small bug fix release.

### Changelog

- Feat: OpenWrt package support, thanks to @tmn505, #547
- Fix: lyrics display in playback card #546
- Fix: ignore zero bytes albumart #550
- Fix: add null pointer check to converting server ip

***

## myMPD v8.0.3 (2021-08-07)

This is a small bug fix release.

### Changelog

- Feat: add color selection to home icon edit dialog #541
- Fix: light theme issues #540
- Fix: reset scrollpos #539

***

## myMPD v8.0.2 (2021-07-30)

This is a small bugfix release.

### Changelog

- Upd: bgcolor select for transparent home icons #535
- Upd: some code enhancements
- Fix: respect configured loglevel #532
- Fix: missing translation phrases #536
- Fix: html escaping issues
- Fix: set keepalive also for mpd_worker connection
- Fix: replace album grid elements only if changed

***

## myMPD v8.0.1 (2021-07-24)

This is a small bug fix release.

### Changelog

- Feat: add mpd keepalive support
- Upd: korean translation #525
- Fix: parse integer environment variables correctly #529
- Fix: MYMPD_LOGLEVEL environment always overrides configuration option as documented #529
- Fix: correct return code for mympd -c #529
- Fix: hard limit results to 1000 to keep webui responsive #528
- Fix: set interesting tags for mpd worker thread #524
- Fix: set libmpdclient buffer to 8192 bytes #524

***

## myMPD v8.0.0 (2021-07-16)

This major release improves the backend in many ways. The rework streamlines the backend, removes deprecated features, makes the configuration of myMPD easier and harmonizes the API.

### Notes

This release changes the startup options of myMPD. Further the mympd.conf is no longer used. myMPD now saves all configuration values in state files. You can set some environment variables for initial startup settings like port, ssl, etc., afterwards you must edit the state files.

Smart playlists now uses search expressions and therefore are only supported for mpd >= 0.21.0.

The complete documentation was revised and is published here: https://jcorporation.github.io/myMPD/

### Removed features

- System commands
- Bookmarks
- Chroot and readonly support
- Option to disable coverimages
- Mixrampdb settings
- Scrobbler integration - would be replaced by a script in a future version
- Smart playlists for MPD < 0.21.0

### Changelog

- Feat: improve startup time
- Feat: improved backend #304
- Feat: rework settings dialog
- Feat: rework connection dialog
- Feat: some performance improvements
- Upd: remove deprecated features
- Upd: mongoose to current master
- Fix: do not use libmpdclient deprecated api functions
- Fix: bad homescreen link for filesystem browse #512
- Fix: pretty print duration after song has played in queue view #511
- Fix: respect command meta tag for keyboard shortcuts (mac) #507
- Fix: support pathnames with #-character #501
- Fix: reordering of songs in playlists #487
- Fix: mime type detection for png images #521

***

## myMPD v7.0.2 (2021-04-09)

This is a small bug fix release.

### Changelog

- Upd: remove sntp and mqtt support
- Fix: compile with disabled openssl
- Fix: hide popover if table row is dragged #464
- Fix: some small code improvements

***

## myMPD v7.0.1 (2021-04-02)

This is a small bug fix release.

### Changelog

- Upd: set api endpoint to /api/
- Fix: read dns server directly from resolv.conf (support of Alpine Linux) #461
- Fix: some warnings detected by code scanning tools

***

## myMPD v7.0.0 (2021-03-29)

This major release upgrades the integrated webserver to the mongoose 7 series and adds some http related features. The new reverse proxy integration replaces the workaround for local playback in HTTPS mode. Scripts can now make http requests. I used this feature to implement a simple scrobbler for ListenBrainz in only 20 lines of code. This script is called through an myMPD trigger.

### Notes

- This major release removes some deprecated features as announced in #356.
- This major release changes some web server related configuration options.
- myMPD now support only MPD 0.20.0 and above.

### Changelog

- Feat: builtin reverse proxy for mpd http stream
- Feat: new lua api call - mympd_api_http_client #395
- Feat: remember page offset and scroll position for filesystem browsing navigation #454
- Feat: add sample ListenBrainz scrobbling script
- Feat: limit concurrent http connections to 100
- Upd: mongoose 7.3 #388
- Fix: error handler for local playback
- Fix: albumcache is not created at startup #451
- Fix: reading triggers at startup
- Fix: save of one shot timers

### Removed features

- Webdav support - mongoose 7 does not support webdav anymore
- Configurable mpd stream uri - local playback feature now uses the integrated reverse proxy for streaming

***

## myMPD v6.12.1 (2021-03-18)

This is a small maintenance release. myMPD supports now the additional tags introduced in the actual mpd master branch. A lot of work has gone into the improved support for id3v2 SYLT tags. The parser now fully supports utf16le, utf16be, utf8 and latin encodings.

### Changelog

- Feat: support tags "ComposerSort", "Ensemble", "Movement", "MovementNumber", "Location" #445
- Upd: korean translations, thanks to @parkmino #441
- Upd: add confirmation dialog before deleting a script #442
- Upd: improve confirmation dialogs
- Upd: improve display of synced lyrics #448
- Fix: some code cleanups
- Fix: rename config.c and config.h, to avoid collision with libmpdclient #443

***

## myMPD v6.12.0 (2021-03-08)

This release revises the myMPD settings dialog. The queue and jukebox settings are now accessible directly from the playback and queue view and footer (if enabled).

The notifications are also improved and can be configured in the advanced settings dialog. The jukebox album mode got many fixes and small enhancements.

You can now view sticker values in all song lists, not only in the song details dialog. Stickers can be enabled in the column settings.

Also the support of lyrics is enhanced. myMPD now parses SYLT tags in id3v2 tagged files correctly and shows all synced and unsynced of a song.

### Notes

Since this version the source does not include prebuild assets. If you do not use the provided build scripts, you must build the assets before with `./build.sh createassets`.

### Changelog

- Feat: revised settings
- Feat: show stickers in song views #413
- Feat: improved notifications #355
- Feat: one shot timer #417
- Feat: static background image #416
- Feat: check for server version vs javascript cached version
- Feat: use albumcache for jukebox album mode #436
- Feat: syslog support #432
- Upd: simplify build script
- Upd: integrate eslint in build.sh script
- Upd: integrate stylelint in build.sh script
- Upd: integrate htmlhint in build.sh script
- Upd: many small javascript enhancements and code deduplication
- Upd: some css enhancements
- Upd: return synced and unsynced lyrics
- Fix: correct parsing of SYLT id3v2 tag #437
- Fix: minimize API calls on startup
- Fix: remove javascript debug statements for release code
- Fix: display jukebox queue list, if jukebox mode is album #436

***

## myMPD v6.11.3 (2021-02-18)

This is a small bug fix release.

### Changelog

- Fix: case insensitive ligature search
- Fix: goto filtered album view
- Fix: edit search expression
- Fix: respect column order for queue update #429

***

## myMPD v6.11.2 (2021-02-12)

This is a small bugfix release.

### Changelog

- Feat: add starts_with to song search
- Feat: add option to select playback controls in settings #426 #382
- Upd: set any as default tag for browse albums view
- Fix: do not show mpd playlists in filesystem root folder
- Fix: build with disabled libid3tag and flac
- Fix: rpm, alpine and gentoo packaging
- Fix: seek backward
- Fix: set fixed width for play counter in footer #424

***

## myMPD v6.11.1 (2021-02-05)

This release fixes some bugs, enhances the build script and packaging and fixes 32bit compile time errors.

### Changelog

- Feat: integrate debian cross compile scripts in build.sh
- Feat: add any to search in album view
- Feat: add man pages #418
- Upd: remove java build dependency
- Upd: latest bootstrap.native
- Fix: packaging dependencies
- Fix: improve failure handling in the build script
- Fix: albumgrid - do not discard album if sort tag is null #419
- Fix: albumgrid - build cache dependencies #420
- Fix: 32bit build for arm - time_t format errors
- Fix: lintian errors and warnings #418
- Fix: null pointer assertion in mpd_client_get_updatedb_state #411
- Fix: disable scripting if lua is not compiled in

***

## myMPD v6.11.0 (2021-01-30)

This is a small release that improves the overall usability of myMPD. The biggest change is the new backend for the albumgrid. It should be faster and displays now also incomplete albums without track#1 or disc#1.

myMPD now supports right click and long touch to open context menus and you can set some default actions in the advanced settings.

### Changelog

- Feat: show incomplete albums in albumgrid #398
- Feat: support right click and long touch for contextmenus #406
- Feat: customizable default actions for views for left click/touch #406
- Feat: add ligature select dropdown #384
- Feat: support binarylimit command #409
- Feat: support getvol command of mpd 0.23.0
- Upd: Bootstrap 4.6.0
- Upd: libmympdclient 1.0.5
- Upd: german and korean translations #412
- Fix: setting pagination to all #405
- Fix: getting album covers from mpd #408
- Fix: theme selection - setting background color #407
- Fix: use full uri for covercache

***

## myMPD v6.10.0 (2021-01-09)

This myMPD version ships many small enhancements and some bugfixes. One of the biggest new feature is the support of synced lyrics.

### Changelog

- Feat: support synchronized lyrics #262, [Documentation](https://github.com/jcorporation/myMPD/wiki/Lyrics)
- Feat: improve pagination #346
- Feat: add italian translation, thanks @roberto
- Feat: show queue and playlists length and total play time in table footer
- Feat: add html5 color picker for color inputs
- Upd: korean translation #401, thanks @parkmino
- Fix: respect supplementary groups for mympd user #399
- Fix: filter out empty albums / artists in database view #379
- Fix: correctly handle special characters for mpd search expressions #400
- Fix: memory leak in filesystem listing

***

## myMPD v6.9.1 (2020-12-26)

This is mostly a maintenance release.

### Changelog

- Feat: set next playing song in queue #391
- Fix: some pagination issues #390
- Fix: getting lyrics from file

***

## myMPD v6.9.0 (2020-12-26)

This minor release fixes many small bugs and adds support for multiple USLT tags.

### Changelog

- Feat: support for multiple USLT tags #258
- Feat: config option to add stop button #382
- Fix: better previous button behavior #382
- Fix: browse filesystem - reset search on directory change #385
- Fix: album action in search view #381
- Fix: set selected album in grid view #386

***

## myMPD v6.8.3 (2020-12-06)

This release introduces the brand new myMPD logo and adds Last-Modified column to search results.

### Changelog

- Feat: new myMPD logo
- Feat: add Last-Modified to sort result columns
- Fix: sorting of search results
- Fix: transparently fallback from AlbumArtist to Artist tag

***

## myMPD v6.8.2 (2020-11-29)

This point release fixes some bugs and enhances the build script.

### Changelog

- Feat: limit the range of allowed volume #375
- Feat: improve behavior of queue crop or clear button
- Fix: use combination of AlbumArtist + Album as Album identifier, not the containing folder
- Fix: disable database view if mpd version < 0.21.0 is detected #364, #373, #374
- Fix: template coverimage not found #365
- Fix: layout and picture issues #370, #368, #372
- Fix: do not log initial state of websocket #371
- Fix: add checks for malloc errors

***

## myMPD v6.8.1 (2020-11-23)

This point release fixes some bugs and adds one minor feature.

### Changelog

- Feat: add direct play button to album grid view #359
- Upd: korean translation #361
- Fix: do not ask for script argument if no argument is defined #362
- Fix: missing translations in home icon edit modal #363
- Fix: set correct sort tag if tags are disabled #360
- Fix: home screen icon with search #357

***

## myMPD v6.8.0 (2020-11-19)

This release adds a brand new home screen. You can customize it with shortcuts to special views (e. g. new albums), playlists and scripts.
Further new features are the support for multiple tag values, multidisc albums and better support of pictures and booklets. The old filter letters are gone and replaced with a search bar in all views.

### Changelog

- Feat: home screen #348
- Feat: advanced search for album grid #337
- Feat: improve display of multidisc albums (respect disc tag) #220
- Feat: support multiple tag values #220
- Feat: replace filter letters with search in filesystem and playlist views
- Feat: sort filesystem and playlists views
- Feat: show extra pictures and booklet in album view, filesystem and playback view
- Feat: docker images based on Alpine for aarch64 and amd64 platforms, thanks to @niawag #333
- Feat: view jukebox queue
- Feat: customizable navbar icons #352
- Feat: add fr-FR translation, thanks to @niawag #353
- Upd: KO translation, thanks to @parkmino #341
- Upd: NL translation, thanks to @pinkdotnl #349
- Fix: setting new mpd host if mpd is disconnected
- Fix: uninitialized variables detected by valgrind
- Fix: reset progressbar to zero for streams #340
- Fix: JavaScript linter warnings

***

## myMPD v6.7.0 (2020-10-18)

For this myMPD version the GUI was modernized. The cards and tabs are removed and all views now using the maximal width. The top and the bottom bars are also revised. The navigation bar is located at the left or the top depending on the orientation of the device. At the bottom there is a new playbar with control buttons and playback information.

Furthermore the covergrid and the database tabs are merged together. Now all tags can be viewed as a grid. To use that new feature, create a directory with the tagtype (e.g. Artist) in the /var/lib/mympd/pics directory and add images withe the tag values.

***

## myMPD v6.6.2 (2020-08-13)

This is a small maintenance release.

### Changelog

- Upd: mympd_api and mympd_api_raw returning now 2 values (errorcode and string)
- Upd: add gcc compile option -Wvla
- Upd: improved PWA support
- Fix: sysVinit startup script #325
- Fix: improve build.sh uninstall function #324

***

## myMPD v6.6.1 (2020-08-31)

This is a small maintenance release.

### Changelog

- Feat: remove path and querystring from uris displayed as title
- Upd: korean translation #306
- Upd: minor layout improvements
- Fix: overflow of card elements in chrome based browsers #321
- Fix: syscmd not expandable if mpd not connected #322
- Fix: handling of uri encoded characters in browse database card

***

## myMPD v6.6.0 (2020-08-28)

This release improves the scripting capabilities of myMPD further. Triggers can now be defined to execute scripts on events, e.g. song change.
I am not so familiar with Lua, but for my new project myMPDos I want write some scripts to enhance myMPD. The system commands feature is now deprecated and will be removed in one of the next versions.

The second new feature is the beginning support for MPD partitions (usable only with MPD 0.22.x). Now you can fully manage this partitions. In the next release the support will be enhanced (#304).

But in this release there are also many small improvements and bugfixes.

### Changelog

- Feat: support mpd partitions (mpd 0.22.x) #216
- Feat: add triggers for scripts #290
- Feat: editable output attributes
- Upd: improved Alpine packaging
- Upd: improved logging
- Upd: NL translation #303
- Upd: KO translation #306
- Upd: Bootstrap 4.5.2
- Fix: jukebox maintaining to many songs
- Fix: Lua 5.4 compatibility
- Fix: set content security policy frame-ancestors to * #307
- Fix: loading of lua libraries #310
- Fix: duplication of scripts (renaming) #309
- Fix: better hyphenation behavior #279
- Fix: urlencoding of foldernames #313
- Fix: calculate MPD stream url correctly - avoids mixed-content #311
- Fix: local playback error handling #317
- Fix: improve certificate handling and lower lifetime of server certificate #319
- Fix: remove "Local playback" -> Autoplay option -> modern browsers are preventing this to work

***

## myMPD v6.5.2 (2020-07-20)

This is only a small maintenance release.

### Changelog

- Upd: korean translation
- Fix: Debian packaging #301 #300 #299
- Fix: reset offset after queue is cleared #302
- Fix: jukebox adding to many songs if queue length > jukebox minimum queue length

***

## myMPD v6.5.1 (2020-07-11)

This is only a small maintenance release with some minor features.

### Changelog

- Feat: build and packaging improvements
- Feat: improvements of playback card layout
- Feat: add config option to disable redirect from http to https
- Feat: add menu option and keymap to go in fullscreen mode
- Upd: korean translation
- Fix: segfault after external script execution
- Fix: parsing of mympd_api arguments in lua scripts

***

## myMPD v6.5.0 (2020-07-06)

This minor versions adds a new mpd_worker thread for heavy background tasks to prevent web ui lags. It also improves smart playlist handling and the jukebox mode.

The new scripting feature makes myMPD even more flexible. Scripts can be executed manual, through timers or by the mympd-script cli tool. You can use the full power of Lua combined with direct access to the myMPD API to automate some tasks. For more details goto the scripting page in the myMPD wiki.

### Changelog

- Feat: add scripting feature #261
- Feat: add new mpd_worker thread for heavy background tasks (smart playlist and sticker cache generation) #274
- Feat: update smart playlists only on demand #282
- Feat: prevent jukebox starving condition from uniqueness parameter #273
- Feat: IP ACL support
- Feat: viewport scale setting for mobile browsers
- Feat: IPv6 support
- Upd: update to latest libmpdclient release
- Upd: improve logging and notifications
- Upd: improve sticker handling
- Upd: update bootstrap to 4.5.0 #276
- Upd: update bootstrap.native to 3.0.6 #275

***

## myMPD v6.4.2 (2020-06-08)

This point release fixes some small bugs.

### Changelog

- Fix: mime-type detection is now case insensitive (extension) #277
- Fix: repair use after free bug in manual creation of CA and certificates #278
- Fix: change hyphenation behavior to break-word #279
- Upd: update frozen to current master
- Upd: update inih to current master #281

***

## myMPD v6.4.1 (2020-05-31)

This is a small maintenance release that fixes many bugs.

### Changelog

- Fix: support of Last-Modified sort in covergrid
- Fix: improve Gentoo ebuild, thanks to @itspec-ru #266
- Fix: correct RPM spec file changelog
- Fix: update nl-NL translation, thanks to @pinkdotnl #270
- Fix: update mongoose to 6.18 #272
- Fix: repair links in playback card #271
- Fix: limit jukebox add songs attempts to two #269
- Fix: better handling of playlists select boxes #269
- Fix: use correct field values in saved searches #269
- Fix: clear jukebox queue if triggered by timer #269
- Fix: don't set media session position state if position > duration (streams) #268

***

## myMPD v6.4.0 (2020-05-20)

This minor release fixes some bugs, enhances the build.sh check command and adds an option to sort the albumart grid by modification time. This release also adds better support for lyrics and coverimages. The default pseudo random number generator was replaced with TinyMT a Mersene Twister implementation.

### Changelog

- Feat: add Last-Modified sort option to covergrid #220
- Feat: add feature detection for mount and neighbors #246
- Feat: integrate clang-tidy in build.sh check function
- Feat: use *Sort tags for sorting #247
- Feat: use TinyMT to generate random numbers #249
- Feat: support of embedded lyrics in id3 and vorbis comments #251
- Feat: display lyrics in playback card #250
- Fix: improve handling of the pictures tab in the song details modal
- Fix: add missing weekday check for timer activation
- Fix: fix warnings reported by clang-tidy and eslint
- Fix: add all to queue fails #252
- Fix: compilation issue with gcc 10

***

## myMPD v.6.3.1 (2020-04-26)

This release fixes one ugly and security related bug:

### Changelog

- Fix: repair use after free bug in function mpd_client_last_skipped_song_uri

***

## myMPD v6.3.0 (2020-04-12)

This release adds support for the MPD mount and neighbor functions. The error handling for MPD protocol errors was improved. This is the first version that can only compiled with internal libmpdclient (called libmympdclient).

### Changelog

- Feat: support mounts and neighbors #147
- Feat: remove option to compile with external libmpdclient
- Feat: improve notifications
- Fix: improve dutch translation
- Fix: jukebox song selection from whole database #239
- Fix: improve MPD error handling #244

***

### myMPD v6.2.3 (2020-03-06)

This release fixes a ugly bug, that prevents adding new songs to the last played list and increases the song playCount endless.

***

## myMPD v6.2.2 (2020-03-04)

myMPD 6.2.2 fixes some bugs and adds a Dutch translation, thanks to Pinkdotnl for that.

### Changelog

- Feat: add link to browse to main menu #228
- Feat: adding Dutch translations #233
- Fix: reconnect to mpd on error 5 (Broken pipe)
- Fix: fix build on RPi zeros/ARMv6 #235
- Fix: MPD < 0.20.0 don't support jukebox song select from database #231

***

## myMPD v6.2.1 (202-02-26)

This is a small maintenance release.

### Changelog

- Feat: update korean translation #221
- Feat: create default mympd.conf through mympd-config utility #224
- Fix: don't include i18n.js from debug builds in release files
- Fix: some layout and theme polishing

***

## myMPD v6.2.0 (2020-02-14)

myMPD 6.2.0 adds more functionality to smart playlists and playlists generally. The publishing feature of myMPD was completely reworked and supports now webdav to manage pics, mpd music_directory and playlists. This feature is in the default config disabled and must be enabled in mympd.conf. Also the notification system was reworked and supports now the brand new HTML5 MediaSession API.

Please give the new tool mympd-config a chance. This tool parses your mpd.conf and generates a suitable mympd.conf.

### Changelog

- Feat: improve (smart) playlists #165
  - smart playlist generation rule
  - sort or shuffle playlists
  - bulk deletion of playlists
- Feat: publish library, playlists and pics through http and webdav #161
- Feat: support booklets, lyrics and more pictures in song details modal #160
- Feat: support MediaSession Web API #201
- Feat: new notification and status area in bottom right corner #200
- Feat: add last_modified tag in playback card and song details modal #220
- Feat: add command line option to dump default config
- Feat: configurable highlight color
- Feat: improve settings dialog
- Feat: support replay gain mode auto
- Feat: improve console logging
- Feat: update mongoose to version 6.17
- Fix: compatibility with mpd 0.20.x
- Fix: layout of quick playback settings #218
- Fix: support of Web Notification API
- Fix: code improvements to remove errors caused by stricter eslint configuration
- Fix: rescan and update database functions respect path parameter
- Fix: repair some timer issues #225
- Fix: jukebox unpauses randomly MPD #227
- Fix: improve MPD error handling

***

## myMPD v6.1.0 (2020-01-27)

myMPD v6.1.0 adds a new timer function. You can now define multiple timers to play, stop or execute a system command. The new timer function is also internally used for covercache maintenance and building smart playlists.

The jukebox was completely rewritten for better performance. Now the jukebox maintain a separate queue from that are songs added to the MPD queue. This queue is dynamically created and respects user defined constraints as unique tags or song last played older than 24 hours (playback statistics must be enabled).

### Changelog

- Feat: add new timer module #163
- Feat: jukebox enhancements #164
- Feat: add quick playback options in playback card #200
- Feat: support MPD single oneshot mode #209
- Feat: update embedded libmpdclient to latest master
- Fix: respect websocket state "connecting"
- Fix: many small theme and layout enhancements
- Fix: enabling bookmarks don't overwrite bookmark list
- Fix: repair add buttons in search card
- Fix: improve json encoding
- Fix: improve mpd error handling

***

## myMPD v6.0.1 (2019-12-21)

myMPD v6.0.1 fixes some small issues.

### Changelog

- Fix: disable covergrid, if MPD version is older than 0.21.x #208
- Fix: disable song details modal if playing a stream #206
- Fix: update korean translation #205

***

## myMPD v6.0.0 (2019-12-19)

This release improves mainly the support for albumart and embeds an enhanced version of libmpdclient. You can now browse and search the mpd database in a album focused covergrid mode.

The c++ plugin with the dependency to libmediainfo was replaced with the c libraries libid3tag und libflac to extract embedded albumart in mp3, flac and ogg files.

### Changelog

- Feat: covergrid tab in browse card #162
- Feat: theming support; default,dark and light theme
- Feat: support more file extensions for streaming coverimages
- Feat: try covercache before extracting embedded coverimage or asking mpd for the cover
- Feat: support of mpd albumart command (mpd 0.21.x) #145
- Feat: support of mpd readpicture command (mpd 0.22.x) #145
- Feat: embedded libmpdclient (libmympdclient branch in my fork) #145
- Feat: covercache maintenance options
- Feat: replace libmediainfo with libid3tag and libflac #145
- Feat: a list of possible coverimage names can now be defined
- Feat: set cache header for coverimages
- Feat: improved build script and packaging
- Feat: update bootstrap to 4.4.1
- Fix: set correct websocket connection status
- Fix: some memory leaks in error conditions
- Fix: some small layout issues

***

### myMPD v5.7.2 (2019-11-26)

This is a small maintenance release.

### Changelog

- Fix: update korean translation #192
- Fix: small code improvements for string handling
- Fix: albumart size is not changing #193

***

## myMPD v5.7.1 (2019-11-18)

This is a small maintenance release.

## Changelog

- Feat: display fileformat, filetype and duration in playback card #180
- Feat: display filetype in songdetails dialog #180
- Feat: add configurable step for volume change, defaults to 5%
- Feat: reload and Clear function in advanced settings
- Fix: close http connection after error response
- Fix: replace references of old coverimage templates
- Fix: increase modal width on medium sized devices

***

## myMPD v5.7.0 (2019-11-12)

myMPD v5.7.0 is a big maintenance release. There are only some new minor features, but many code improvements. The integration of the simple dynamic string library prevents most potential buffer truncation or buffer overflow bugs and makes the code simpler. Thanks to code linting tools (flawfinder, eslint, ...) and memory checkers like libasan and valgrind many bugs could be solved. The API follows now the JSON-RPC 2.0 specification and was tested with a simple testsuite and a fuzzer.

myMPD v5.7.0 should be the most stable and secure release.

### Changelog

- Feat: integrate simple dynamic string library
- Feat: migrate API to JSON-RPC 2.0
- Feat: readonly mode support
- Feat: split javascript in smaller files
- Feat: new config option to enable/disable bookmarks
- Feat: validate saved columns
- Feat: translations phrases are extracted from source at compile time
- Feat: add simple JSON-RPC 2.0 API fuzzer to testsuite (uses https://github.com/minimaxir/big-list-of-naughty-strings)
- Feat: add SPDX-License-Identifier
- Feat: optimize minimize and compression functions in build script
- Feat: IPv6 support for self created myMPD certificate
- Fix: add missing translations
- Fix: javascript code uses now === and !== operators
- Fix: warnings from code linting tools (cppcheck, flawfinder, shellcheck, eslint)
- Fix: don't use deprecated gethostbyname
- Fix: keyboard shortcuts that call the api directly

***

## myMPD v5.6.2 (2019-10-10)

This is a small maintenance release. The complete javascript code is now linted with eslint and deepscan.io.

### Changelog

- Feat: beautify song details modal
- Feat: add flawfinder check to build script
- Feat: add eslint configuration file
- Feat: add .gitignore file
- Fix: update mongoose to current version #173
- Fix: update inih to current version #173
- Fix: some javascript and css bugfixes #170

***

## myMPD 5.6.1 (2019-09-16)

This point release fixes some issues and adds minor enhancements.

### Changelog

- Feat: chroot support
- Feat: build.sh improvements #154
  - optionally sign arch linux package
  - optionally sign debian package
  - add option to use osc (open build service)
  - detect change of assets
- Fix: update ko-kr translation #156
- Fix: better calculation of install directories #155
- Fix: invalid combined javascript file, if java is not found at build time #157

***

## myMPD v5.6.0 (2019-09-14)

WARNING: there are possible breaking changes in this release

- default config file is now /etc/mympd.conf (build.sh moves the old config to the new place)
- system commands are now defined in a section in /etc/mympd.conf
- systemd unit is installed in /lib/systemd/system (build.sh removes the old file)
- directories /usr/lib/mympd and /etc/mympd can be safely removed (build.sh does this in the install step)

### New features

This minor release supports now table and popup menu navigation through the keyboard. Supports the new mpd fingerprint command in the song details modal and displays now the current song title in the header.

### Changelog

- Feat: table navigation mode
- Feat: support mpd fingerprint command #146
- Feat: display current song title in header bar
- Feat: new "update_lastplayed" event
- Feat: LSB-compliant startup script
- Feat: create needed /var/lib/mympd/ directories on startup
- Feat: create ssl certificates on startup
- Feat: command line options
- Feat: central build script
  - can now package for Alpine, Arch, Debian, RPM and Docker
- Feat: embedded document root for release build
  - gzip compressed files
- Feat: new splash screen
- Fix: better table formatting #143 #148
- Fix: close popup menus if associated row is replaced
- Fix: prettier keyboard shortcuts help
- Fix: more resource friendly last_played implementation
- Fix: cleanup the source tree
- Fix: move default configuration to /etc/mympd.conf
- Fix: define system commands in mympd.conf
- Fix: don't remove mympd user/group and /var/lib/mympd directory on package removal
- Fix: move logic from postinstall scripts to cmake

***

## myMPD v5.5.3 (2019-08-20)

This point release fixes some minor issues and adds small enhancements.

### Changelog

- Feat: add more secure headers to http responses
- Feat: enable directory listing for /library #140
- Fix: purging the debian package #141
- Fix: small UI enhancements #139
- Fix: sub-menu for system commands #123

***

## myMPD v5.5.2 (2019-07-15)

This point release fixes some minor issues.

### Changelog

- Fix: polish ko-kr translation
- Fix: cards don't truncate popovers anymore
- Fix: sync with latest bootstrap.native master

***

## myMPD v5.5.1 (2019-07-01)

This point release adds a ABUILD file for alpine linux and fixes some minor issues.

### Changelog

- Feat: packaging for alpine
- Fix: polish ko-kr translation
- Fix: determine default /var/lib/ path from compile time settings
- Fix: do not create /usr/share/mympd/lib directory

***

## myMPD v5.5.0 (2019-06-25)

This new release adds a tiny translation framework to myMPD. The translation is implemented only on client side and inspired by polyglot.js. The default language is en-US. For now myMPD ships a german and a korean translation, further translations are very welcome.

### Changelog

- Feat: tiny translation framework #108
  - German translation
  - Korean translation
- Feat: gitlab CI/CD integration #133
- Feat: PKDBUILD follows Arch Linux web application packaging guidelines #131
- Fix: updated bootstrap.native to current master
- Fix: updated Mongoose to 6.15
- Fix: update inih to version 44
- Fix: update frozen to current master

***

## myMPD v5.4.0 (2019-06-03)

The biggest changes in this release are the new settings and connection dialogue. Now are the most myMPD settings configurable in the web gui. All settings in the configuration file or through environment variables are overwritten with these settings.

The jukebox mode and play statistics are improved and the coverimages now fade-in smoothly.

### Changelog

- Feat: redesigned settings dialogue with many new options
- Feat: mpd connection dialogue
- Feat: new sticker lastSkipped
- Feat: integrate shortcuts help in about dialogue
- Feat: improve song skip detection
- Feat: improve play statistics
- Feat: improve jukebox mode - add new song 10 + crossfade seconds before current song ends
- Feat: manually add random songs or albums to queue
- Feat: add option to update smart playlist in contextmenu
- Feat: locale setting (used only to display datetime fields for now)
- Feat: redesigned local playback feature, added autoplay option
- Feat: smooth transition of coverimage in background and playback card
- Feat: add content-security-policy header
- Feat: use loglevel in javascript code
- Fix: replace template coverimages with a svg version
- Fix: compile coverextract plugin with older c++ standards
- Fix: html cleanups
- Fix: posix compliant shell scripts

***

## myMPD 5.3.1 (2019-04-28)

This point release fixes some bugs.

### Changelog

- Fix: allow same characters in playlistnames as mpd itself #111
- Fix: debian packaging #113
- Fix: docker build

***

## myMPD v5.3.0 (2019-04-25)

This versions optimizes the backend code even more and introduces some minor features.

### Changelog

- Feat: coverimage as background #99
- Feat: support hosting myMDP behind a reverse proxy under a subdir, #93
- Feat: split parsing of settings in myMPD settings and mpd options, #105
- Fix: subscribe only to interesting mpd idle events
- Fix: various code improvements
- Fix: better tmp file handling
- Fix: return only requested tags in lists
- Fix: update docker file for coverextract plugin compilations, #109
- Fix: create certificates under /var/lib/mympd/ssl
- Fix: support install prefix other than /usr #112

***

## myMPD v5.2.1 (2019-04-01)

This point release fixes some bugs.

### Changelog

- Don't run syscmds twice #102
- Support filenames with special characters for embedded albumcovers #62

***

## myMPD v5.2.0 (2019-03-25)

myMPD 5.2.0 supports embedded albumart through a plugin, that uses libmediainfo. It became a plugin because I did not want to introduce any more dependencies. The plugin is build automatically, if libmediainfo is found. The plugin must be enabled in the configuration file.

Another nice feature detects the mpd music_directory automatically, if myMPD connects over a local socket to mpd. If not, you must configure the musicdirectory option in /etc/mympd/mympd.conf. The symlinks within htdocs are no longer needed.

The last feature enables myMPD to send a love song message to a running scrobbling client through the mpd client protocol.

### Changelog

- Feat: get mpd music_directory automatically or through config file
- Feat: support embedded albumart #62
- Feat: love button for external scrobbling clients
- Fix: song change in streams #97
- Fix: update mongoose to 6.14
- Fix: create state files with defaults at runtime, not at install time, fixes #96
- Fix: serve /library and /pics directories directly (replaces symlinks in htdocs)
- Fix: exclude /ws, /library, /pics, /api from service worker fetch
- Fix: simplified conn_id tracking in webserver
- Fix: improved logging

***

## myMPD v5.1.0 (2019-02-23)

This is a small maintenance release.

### Changelog

- Feat: bookmarks for directories #86
- Fix: compile against musl #92
- Fix: update Bootstrap to 4.3.1
- Fix: various code cleanups

***

## myMPD v5.0.0 (2019-02-11)

This new myMPD major version brings only a few new features, but the backend code has been completely rewritten. The web server and the mpd client code have been swapped out into their own threads, which communicate with each other with an asynchronous message queue. This provides the necessary flexibility to enhance existing features and implement new ones.

Many thanks to rollenwiese for his work on the docker support for myMPD.

The release code is now compiled with -fstack-protector -D_FORTIFY_SOURCE=2 -pie for security reasons. myMPD 5 is the first release, that was completely checked with the valingrid memchecker.

WARNING: This release has a new configuration file syntax. You should copy the mympd.conf.dist file over your configuration and customize it.

### Changelog

- Feat: docker support (experimental)
- Feat: read environment variables (overwrites configuration options)
- Feat: AutoPlay - add song to (empty) queue and mpd starts playing
- Feat: new webui startup modal
- Feat: separate threads for backend and frontend functions
- Upd: better handling of mpd connection errors
- Fix: many security and memory leak fixes
- Fix: remove global states
- Fix: compiler warnings

***

## myMPD v4.7.2 (2018-12-24)

This is a small maintenance release.

### Changelog

- Feat: configurable coverimage size #78
- Fix: remove original port for redirect uri, append ssl port to uri, if not 443

***

## myMPD v4.7.1 (2018-12-06)

This is only a small bugfix release.

### Changelog

- Feat: use tagtypes command to disable unused tags
- Fix: no sort and group tags in advanced search, if tags are disabled
- Fix: seek in progress bar

***

## myMPD v4.7.0 (2018-12-03)

This release supports the new filter expressions introduced in MPD 0.21. Simply press Enter in the search input to add more than one search expression.

The advanced search needs libmpdclient 2.17 and falls back to simple search, if older versions of mpd or libmpdclient are installed.

### Changelog

- Feat: sanitize user input in backend
- Feat: advanced search with sorting
- Feat: add logging configuration option
- Fix: improved smart playlists
- Fix: smart playlist save dialog
- Fix: include patched bootstrap-native-v4.js
- Fix: much more granular progress bar in playback card
- Fix: honour sslport configuration option
- Fix: show warnings for unknown configuration options
- Fix: improved api error handling

***

## myMPD v4.6.0 (2018-11-15)

This release introduce a last played tab in the queue card, improves the overall usability and last but not least fixes some bugs.

### Changelog

- Feat: last played songs view
- Feat: configurable tags in playback card
- Feat: song voting and goto browse action in song details modal
- Feat: more keyboard shortcuts #58
- Fix: song voting
- Fix: song numbering in queue view #74
- Fix: update mongoose to 6.13

***

## myMPD v4.5.1 (2018-11-05)

This point release fixes only one, but ugly bug.

### Changelog

- Fix: myMPD crashes if mpd plays a stream #72

***

## myMPD v4.5.0 (2018-11-04)

WARNING: This release has new and incompatible configuration options. You should copy the mympd.conf.dist file over your configuration and customize it.

This release uses detection of mpd features and many new configuration options to let you customize myMPD to your needs. myMPD now supports all tags you enabled in mpd and works also with no metadata enabled. Other highlights are the ability to add/hide/sort columns of all tables and the possibility to define system commands.

### Changelog

- Feat: add settings for coverimages, localplayer, streamurl, searchtaglist, browsetaglist, syscmds #70
- Feat: disable playlists and browse database feature if not enabled in mpd #68 #69
- Feat: configurable columns in all song views #47
- Feat: reworked view of albums
- Feat: add ability to define and execute system commands, e.g. reboot and shutdown
- Fix: use AlbumArtist tag only if it found in enabled tags #69
- Fix: link uri in song details only if mpd music_directory is linked
- Fix: hiding of popover menus
- Fix: some memory free errors

***

## myMPD v4.4.0 (2018-10-15)

### Changelog

- Feat: collapse title list in album view
- Feat: display total entities in list headers #47
- Feat: configurable max_elements_per_page #47
- Feat: confirm dialog for delete playlist #47
- Feat: lazy loading of coverimages in album view
- Fix: deleting track from playlist don't deletes playlist anymore
- Fix: use update_stored_playlist notify for updating playlist view

***

## myMPD v4.3.1 (2018-10-10)

### Changelog

- Feat: add more keyboard shortcuts #58
- Feat: performance improvements for jukebox mode
- Feat: performance improvements in smart playlists creation, fixes #64
- Feat: support all mpd tags
- Fix: check existence of needed directories under /var/lib/mympd
- Fix: install default state files under /var/lib/mympd/state

***

## myMPD v4.3.0 (2018-10-01)

This myMPD release improves the jukebox mode and adds the smart playlist feature.
Installing this release resets all myMPD state settings.

### Changelog

- Feat: smart playlists #38
- Feat: improve jukebox mode #57
- Feat: improve state store
- Fix: filename check in save dialogs #61
- Fix: encoding of special characters in popover #60
- Fix: popover event handling
- Fix: calculate correct websocket url if connected by ip

***

## myMPD v4.2.1 (2018-09-24)

This is mainly a bugfix release.

### Changelog

- Feat: add rescan database command
- Fix: don't use serviceworker for `http://` uris -> fixes http stream in local player
- Fix: show lastPlayed in song details
- Fix: moved pics directory to /var/lib/mympd
- Fix packaging issues
  - Fix: improve uninstall scripts
  - Fix: don't remove user/group on uninstall
  - Fix: test of /var/lib/mympd ownership

***

## myMPD v4.2.0 (2018-09-20)

myMPD 4.2.0 fixes some bugs and includes the new jukebox mode.

In jukebox mode, myMPD adds random songs from database or selected playlist to the queue, if it's empty. To use jukebox mode enable it in settings and enable Consume.

### Changelog

- Feat: jukebox mode #37
- Feat: configuration option for used tags in ui #52
- Fix: don't add redundant event handler on popovers
- Fix: don't hide "connection error"
- Fix: check if document root exists
- Fix: allow websocket connections only to /ws
- Fix: improve packaging
- Fix: filter empty tag values in browse database install and uninstall

***

## myMPD v4.1.2 (2018-09-16)

This release fixes some packaging issues.

### Changelog

- Fix: Archlinux PKGBUILD checksums and install script #45
- Fix: Debian packaging #54

***

## myMPD v4.1.1 (2018-09-13)

This is only a small bugfix release. It also fixes a security issue in mongoose.

### Changelog

- Feat: add PKGBUILD for Archlinux
- Fix: base64 encode JSON.stringify output, if saved in dom - should fix bug #50
- Fix: update mongoose to 6.12
- Fix: add mympd user & group as system user & group #51

***

## myMPD v4.1.0 (2018-09-11)

This minor release supports more tags for search and database browse mode. myMPD now runs under a dedicated user.

### Changelog

- Feat: packaging for Fedora, Suse and Debian #45
- Feat: central backend for search functions #36
- Feat: album actions in menu in search card #42
- Feat: mpd feature detection #44
- Feat: check supported mpd tag types #44
- Feat: browse and search database by more tags #43 #36
- Feat: link album in playback card
- Feat: run myMPD under myMPD user
- Fix: use mpd taglist in songdetails modal
- Fix: setgroups before setuid

***

## myMPD v4.0.0 (2018-08-27)

The fourth major release of myMPD. Now myMPD don't poll mpd every second anymore. myMPD instead uses the idle protocol to listening for status changes. This should be much more resource friendly.

### Changelog

- Feat: replace status polling with mpd idle protocol #33
- Feat: song voting and play statistics (uses mpd stickers) #32
- Feat: support covers for http streams
- Feat: improved layout of playback card
- Feat: handle database update events #31
- Fix: cleanup api #34
- Fix: cleanup logging
- Fix: cleanup source files
- Fix: improve speed for listing large queues #35
- Fix: link to music_directory
- Fix: redirect to https with request host header #30

***

## myMPD v3.5.0 (2018-08-09)

WARNING: This version breaks all command line options. Use /etc/mympd/mympd.conf for configuration.
myMPD now setuids to user nobody in default configuration.

### Changelog

- Feat: get outputnames and outputstates in single command
- Feat: clear playback card if songpos = -1
- Fix: formating of source code

***

## myMPD v3.4.0 (2018-08-06)

Now are playlists fully supported.

### Changelog

- Feat: option to create playlist in "Add to playlist" dialog
- Feat: "add all to playlist" in search card
- Feat: "add all to playlist" in browse filesystem card
- Feat: add stream to playlist
- Feat: hide pagination if not needed
- Feat: crop queue
- Feat: link to songdetails and albumlist in playback card
- Fix: move 3rd-party sources and buildtools to dist directory
- Fix: delete song from playlist

***

## myMPD v3.3.0 (2018-07-30)

### Changelog

- Feat: add playlist actions
- Feat: validation feedback for queue save
- Feat: validation feedback for add stream
- Feat: enable queue and playlist sorting with drag & drop
- Fix: mkrelease.sh
- Fix: html markup
- Fix: renamed card "Now playing" to "Playback"
- Fix: service worker cache update

***

## myMPD v3.2.1 (2018-07-19)

This is mainly a bugfix release.

### Changelog

- Feat: use javascript in strict mode
- Upd: error handling code for ajax requests
- Upd: better error handling for unknown requests
- Upd: enabled ssl by default
- Fix: fixed some javascript errors (issue #22)

***

## myMPD v3.2.0 (2018-07-16)

WARNING: This release has new and incompatible command line options.

### Changelog

- Feat: enable Progressive Web App and Add2HomeScreen Feature
- Feat: enable ssl options
- Feat: contrib/crcert.sh script for creating certificates automatically
- Upd: use /etc/mympd/ directory for options
- Fix: many cleanups and small bug fixes

***

## myMPD v3.1.1 (2018-07-09)

### Changelog

- Feat: add songdetails to actions popover
- Feat: central tag handling in backend
- Fix: alignment of icons
- Fix: columns in database view

***

## myMPD v3.1.0 (2018-07-05)

For this minor release, much of the javascript code is rewritten.

### Changelog

- Feat: add first advanced actions
- Feat: removed jQuery in favour of bootstrap.native
- Feat: removed Bootstrap plugins and replaced with native implementations
- Fix: stability fixes in json parsing (backend)

***

## myMPD v3.0.1 (2018-06-24)

### Changelog

- Fix: javascript error in about dialog

***

## myMPD v3.0.0 (2018-06-24)

This is the first release with a completely rewritten backend and the new jsonrpc api.

### Changelog

- Feat: upgraded mongoose to latest version
- Feat: implemented jsonrpc api for request from frontend to backend
- Feat: realtime notifications over websocket
- Feat: minified .js and .css files
- Feat: mkrelease.sh and mkdebug.sh scripts for simple compile and install
- Feat: save myMPD settings in /var/lib/mympd/mympd.state (removed cookie usage)
- Feat: backend now handles cover images
- Fix: layout fixes

***

## myMPD v2.3.0 (2018-06-17)

### Changelog

- Feat: replace sammy.js with own implementation with state save for cards, tabs and views
- Feat: use queue version for song change in http streams

***

## myMPD v2.2.1 (2018-06-10)

This is a small bugfix release.

### Changelog

- Feat: added stop button #14
- Fix: material-icons in chrome #13
- Fix: html markup errors

***

## myMPD v2.2.0 (2018-06-07)

This is my third release of myMPD.

### Changelog

- Feat: reworked browse view
  - Browse database -> Albumartist -> Album
  - playlist view
  - serverside filtering of tables
- Feat: new action "Add all from search"
- Feat: incremental change of tables
- Feat: improved settings
- Feat: improved coverimage display
- Fix: some bug fixes

Many thanks to archphile for heavily testing this release.

***

## myMPD v2.1.0 (2018-05-28)

This is my second release of myMPD.

### Changelog

- Feat: reworked queue View
  - pagination in header
  - search in queue
  - playing song info
- Feat: mpd statistics in About dialog
- Feat: configurable cover image filename
- Fix: some minor bug fixes

***

## myMPD v2.0.0 (2018-05-24)

Initial release for my ympd fork myMPD.

### Changelog

- Feat: new modern ui based on Bootstrap4
- Feat: updated javascript libraries
- Feat: album cover support
- Fix: song title refresh for http streams
- Fix: removed dirble support<|MERGE_RESOLUTION|>--- conflicted
+++ resolved
@@ -4,7 +4,6 @@
 
 ***
 
-<<<<<<< HEAD
 ## myMPV v14.0.0 (not yet released)
 
 This version ships many improvements for stickers, smart playlists and the jukebox mode.
@@ -51,7 +50,9 @@
 - Upd: bootstrap.native to 5.0.10 #1176
 - Upd: Sanitize % special char for stream images
 - Upd: Smart playlist interval can be disabled
-=======
+
+***
+
 ## myMPD v13.0.6 (not yet released)
 
 This is a small bugfix release.
@@ -59,7 +60,6 @@
 ### Changelog
 
 - Fix: detection of Safari browsers #1185
->>>>>>> 95a13e71
 
 ***
 
