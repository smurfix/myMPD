# myMPD Changelog

https://github.com/jcorporation/myMPD/

***

<<<<<<< HEAD
## myMPD 17.0.0 (not yet released)

This release improves the WebradioDB integration and removes the radiobrowser.info integration. You can use [RadioBrowser](https://github.com/jcorporation/mympd-scripts/tree/main/Radiobrowser) script to query the radiobrowser.info API.

### API changes

- MYMPD_API_WEBRADIODB_UPDATE: new
- MYMPD_API_WEBRADIODB_SEARCH: new
- MYMPD_API_WEBRADIODB_LIST renamed to MYMPD_API_WEBRADIODB_SEARCH
- MYMPD_API_WEBRADIO_FAVORITE_GET_BY_NAME: new
- MYMPD_API_WEBRADIO_FAVORITE_GET_BY_URI: new
- MYMPD_API_WEBRADIODB_RADIO_GET_BY_NAME: new
- MYMPD_API_WEBRADIODB_RADIO_GET_BY_URI: new
- MYMPD_API_CLOUD_WEBRADIODB_COMBINED_GET: removed
- MYMPD_API_CLOUD_RADIOBROWSER_NEWEST: removed
- MYMPD_API_CLOUD_RADIOBROWSER_SEARCH: removed
- MYMPD_API_CLOUD_RADIOBROWSER_SERVERLIST: removed
- MYMPD_API_CLOUD_RADIOBROWSER_STATION_DETAIL: removed
- MYMPD_API_CLOUD_RADIOBROWSER_CLICK_COUNT: removed

### Changelog

Upd: Remove radiobrowser integration #1311

***

## myMPD 16.0.1 (not yet released)
=======
## myMPD 16.0.1 (2024-07-03)
>>>>>>> f2358d58

This is a small bug fix release.

### Changelog

- Fix: Build with disabled lua #1317
- Fix: Server placeholder image if tagart was not found #1320
- Fix: mympd.update_mtime lua function
- Upd: Send "Accept-Encoding: none" header for http client connections

***

## myMPD 16.0.0 (2024-06-28)

This release reworks and enhances the scripting functionality of myMPD. There are several new myMPD specific Lua functions and new usage scenarios for scripts. With this release scripts can respond to specific http requests.

The scripts to import in myMPD are moved to a separate [mympd-scripts repository](https://github.com/jcorporation/mympd-scripts). Check it out, there are now much more scripts that are ready to use and demonstrate all the new functionality introduced in this myMPD release.

There are also new triggers introduced:

- mpd_channel
- mpd_message
- mympd_albumart: Triggers if no local albumart was found
- mympd_lyrics: Triggers if no local lyrics are found
- mympd_tagart: Triggers if no local tagart was found
- mympd_jukebox: Triggers if the jukebox mode is set to `Script`

### Notes

- `mympd.os_capture` does not strip newlines anymore
- The config setting for the ListenBrainz API token was removed in favor of a new central function to declare variables for scripts.
- The config setting `covercache_keep_days` was renamed to `cache_cover_keep_days`.
- The global variables and tables for Lua scripts are renamed.
- The `lualibs` configuration option was removed. myMPD loads always all Lua standard libraries.
- `/var/cache/mympd/covercache` was renamed to `/var/cache/mympd/cover`
- The native Radiobrowser integration is now deprecated and will be removed in the next major release. Use the RadioBrowser script instead.

### API changes

- MYMPD_API_SCRIPT_VAR_DELETE: new
- MYMPD_API_SCRIPT_VAR_LIST: new
- MYMPD_API_SCRIPT_VAR_SET: new
- MYMPD_API_QUEUE_APPEND_URI_TAGS: new
- MYMPD_API_QUEUE_INSERT_URI_TAGS: new
- MYMPD_API_QUEUE_REPLACE_URI_TAGS: new
- MYMPD_API_COVERCACHE_CLEAR renamed to MYMPD_API_CACHE_DISK_CLEAR
- MYMPD_API_COVERCACHE_CROP renamed to MYMPD_API_CACHE_DISK_CROP
- MYMPD_API_CHANNEL_SUBSCRIBE: new
- MYMPD_API_CHANNEL_UNSUBSCRIBE: new
- MYMPD_API_CHANNEL_LIST: new
- MYMPD_API_MESSAGE_SEND renamed to MYMPD_API_CHANNEL_MESSAGE_SEND
- MYMPD_API_CHANNEL_MESSAGES_READ: new
- MYMPD_API_JUKEBOX_LENGTH: new
- MYMPD_API_JUKEBOX_APPEND_URIS: new
- MYMPD_API_QUEUE_ADD_RANDOM: parameters changed

### Changelog

- Feat: Script improvements
  - Performance improvements
  - Better error handling
  - Handling of http requests #1279
  - Send log messages from scripts
  - Send notifications from scripts #1280
  - Url encoding/decoding functions
  - Hashing functions
  - Cache functions for images and lyrics
  - Jukebox interface
  - HTTP client follows now redirects
  - HTTP download function
  - Dialogs
  - Improved script import
- Feat: Set custom variables for scripts #1265
- Feat: New triggers #1288
- Feat: Use EC private keys for SSL certificates
- Upd: Add length checks for albumart uris #1284
- Upd: Update mongoose to 7.14
- Upd: Do not use deprecated OpenSSL API functions
- Upd: Optimize Lua stack usage
- Fix: Add missing NULL ptr checks to Lua interface functions
- Fix: Error checking for results in modals
- Fix: JavaScript error on right click in tags view
- Fix: Alignment of action icons in tag view
- Fix: Display image carousel for covers in playback view and footer #1316

***

## myMPD 15.0.2 (2024-05-13)

This is a small bugfix release.

### Changelog

- Upd: Translations
- Upd: Improve docker documentation #1268
- Fix: Missing parameter for `build.sh releaseinstall` #1271
- Fix: Alignment of footer content
- Fix: Drag and Drop in queue in playlist view #1278

***

## myMPD 15.0.1 (2024-05-02)

This is a small bugfix release.

### Changelog

- Upd: Japanese translation
- Fix: Save playback view #1264
- Fix: JavaScript minification #1264
- Fix: GPIO set and toggle functions

***

## myMPD v15.0.0 (2024-05-02)

This release reworks the table and grid layouts for all views. Each view can now be displayed as table or grid.

### API changes

- The `cols` param was renamed to `fields`
- MYMPD_API_PLAYLIST_LIST: response changed
- MYMPD_API_VIEW_SAVE: new
- MYMPD_API_COLS_SAVE: removed

### Changelog

- Feat: All views can be displayed as table or grid (with pictures) #1051
- Feat: Add setting for default sort tag in library view #1207
- Feat: Add lua library for myGPIOd support #1208
- Feat: Support range for listplaylist and listplaylistinfo (MPD 0.24) #1214
- Feat: Support playlistlength command (MPD 0.24) #1213
- Feat: Add column for "File type" in song lists #1225
- Feat: Add thumbnail column to views #1093
- Feat: Add playlist art handler
- Feat: Configurable columns for playlist view
- Feat: Add option to disable covercache pruning #1237
- Feat: Add support for sticker find operators contains, starts_with (MPD 0.24)
- Feat: Provide and install a systemd user unit #1262
- Upd: Bootstrap 5.3.3
- Upd: Support ESLint 9
- Fix: List and search playlists in filesystem view
- Fix: SSL issues with iPhone clients

***

## myMPD 14.1.2 (2024-04-15)

This is a small bugfix release.

### Changelog

- Fix: Output enabled state is bool type #1254
- Fix: Add missing sort parameters to home icon for search #1257
- Fix: Set default stream port if stream uri is defined #1255

***

## myMPD 14.1.1 (2023-04-03)

This is a small bugfix release.

### Changelog

- Fix: `-c` command line option cleans up the config dir #1245

***

## myMPD 14.1.0 (2024-03-12)

This release enables the support for sticker sorting and fixes a severe mongoose bug.

### Changelog

- Feat: Sort sticker search results (MPD 0.24) #1094
- Fix: Problems with settings in 14.0.x #1221
- Fix: Browse filesystem layout #1235
- Fix: Re-add custom css to mongoose dir listing

***

## myMPD 14.0.4 (2024-03-03)

This is a small bugfix release.

### Changelog

- Upd: translations
- Fix: Disable search on type for Android #1220
- Fix: Remove newlines from state files #1232
- Fix: Remember last state of filesystem folder #1234

***

## myMPD 14.0.3 (2024-02-15)

This is a small bugfix release.

### Changelog

- Fix: myMPD does not work with safari on iOS #1212
- Fix: Volume slider color #1218
- Fix: Gentoo ebuild install #1219

***

## myMPD v14.0.2 (2024-02-11)

This is a small bugfix release.

### Changelog

- Fix: Use only configured tags #1215
- Fix: Reconnect to MPD after connection parameters has changed
- Fix: Remove split char from vorbis comment value #1217

***

## myMPD v14.0.1 (2024-02-08)

This is a small bugfix release.

### Changelog

- Fix: Skip event
- Feat: Add skip event trigger
- Fix: cmake dependency for Gentoo #1210

***

## myMPD v14.0.0 (2024-01-30)

This version ships many improvements for stickers, smart playlists and the jukebox mode.

It also supports the new "added" timestamp for songs in the mpd database.

### Notes

- The schema of smart playlist was changed, you must recreate it.
- Arguments for the feedback trigger has changed to support the new rating sticker.

### API changes

- MYMPD_API_RATING: new
- MYMPD_API_SMARTPLS_STICKER_SAVE: parameters changed
- MYMPD_API_SMARTPLS_NEWEST_SAVE: parameters changed
- MYMPD_API_SMARTPLS_SEARCH_SAVE: parameters changed
- MYMPD_API_JUKEBOX_CLEARERROR: new
- MYMPD_API_JUKEBOX_RESTART: new
- MYMPD_API_PLAYER_OUTPUT_LIST: response changed
- MYMPD_API_PLAYER_OUTPUT_GET: new
- MYMPD_API_QUEUE_ADD_RANDOM: is now async
- MYMPD_API_PLAYLIST_CONTENT_ENUMERATE: new

### Changelog

- Feat: Support info.txt in music directory folders #1120
- Feat: Add max. song duration as jukebox constraint #1146
- Feat: Add numeric and string operators lt, gt, eq for sticker based smart playlists (MPD 0.24) #1090
- Feat: Add max entries option to all smart playlists #1157
- Feat: Add rating sticker - stars like cantata #1141
- Feat: Add sort by sticker for smart playlists (MPD 0.24) #1162
- Feat: Support added timestamp for songs (MPD 0.24) #1150
- Feat: Support modified-since for search expressions #1158
- Feat: Support added-since for search expressions (MPD 0.24) #1158
- Feat: Support new "State" field of webradiodb #1165
- Feat: Cleanup covercache in worker thread #1166
- Feat: Simplify Last-Played implementation and save it in MessagePack format
- Feat: "Add random songs/album" is executed in worker thread
- Feat: Filling the jukebox queue is executed in worker thread
- Feat: Rework data structures to improve thread safety
- Feat: Improve random number generation
- Feat: Add option to show audioformat in the footer #1184
- Feat: New mympd-config utility
- Feat: Add config option to pad integer values for stickers
- Upd: Date tag is optional for simple album cache
- Upd: Improve number conversions and enforcement of limits
- Upd: Manual add random songs or albums should ignore the jukebox constraints
- Upd: libmympdclient 1.0.26 (based on libmpdclient 2.23)
- Upd: bootstrap.native to 5.0.10 #1176
- Upd: Sanitize % special char for stream images
- Upd: Smart playlist interval can be disabled
- Upd: Improve JSON encoding performance
- Upd: Improve event loop resource usage
- Upd: utf8.h dependency
- Fix: More reliable websocket reconnection
- Fix: Limit sort tags for simple album mode #1204
- Fix: Sticker feature detection

***

## myMPD v13.0.6 (2023-12-20)

This is a small bugfix release.

### Changelog

- Fix: detection of Safari browsers #1185
- Upd: translations
- Upd: utf8 and utest dependencies

***

## myMPD v13.0.5 (2023-11-19)

This is a small bugfix release.

### Changelog

- Fix: Switch grid mode by Strg+Click #1169
- Fix: Remove "parent dir" entry in filesystem view #1168
- Fix: Add random songs to queue
- Fix: Parse uniq jukebox mode from state file
- Fix: Detection of folder for tag pictures #1172
- Fix: set TFD_NONBLOCK | TFD_CLOEXEC for timerfds

***

## myMPD v13.0.4 (2023-11-11)

This is a small bugfix release.

### Changelog

- Upd: Translations are now managed through poeditor.com api
- Upd: Translations
- Fix: Delete mpd playlist before creating the smart playlist
- Fix: Remove unit tests execution order dependencies #1161
- Fix: Update favorite from webradiodb
- Fix: Show album from song details modal #1167

***

## myMPD v13.0.3 (2023-11-05)

This is a small bugfix release.

### Changelog

- Fix: Read certificates after creation #1160

***

## myMPD v13.0.2 (2023-11-03)

This is a small bugfix release.

### Changelog

- Fix: Compilation on FreeBSD
- Fix: Search based smart playlists in shuffle mode
- Fix: Round the volume for local playback to integer #1149
- Fix: Do not modify dom properties in parseCmd
- Fix: SEGVAULT creating album search expression #1151
- Fix: Album details cover zoom #1153

***

## myMPD v13.0.1 (2023-11-01)

This is a small bugfix release.

### Changelog

- Fix: Display selected jukebox uniq tag #1142
- Fix: Jukebox internal queue randomness #1142

***

## myMPD v13.0.0 (2023-10-29)

The album cache was reworked substantially. It uses now Album + AlbumArtist + Date tag to group albums as fallback for the MusicBrainz AlbumId, in earlier versions the fallback was Album + AlbumArtist.

There is now also a simple album cache that can be created much faster than the traditional album cache. Enable the simple album mode is only reasonable, if you have a very big music collection. The simple album cache contains only the AlbumArtist, Album and Date tags.

The sticker database was removed in this release. myMPD fetches now all stickers on demand from MPD. myMPD creates a separate MPD connection for the stickers. You can set this connection to another MPD instance to maintain central song statistics.

## Notes

- LastModified was renamed to Last-Modified. Home icons, column settings and links with references to the old name must be manually updated.
- For packagers: cmake options are slightly changed and the new MYMPD_DOC options is enabled as default

## Changelog

- Feat: Add config option to disable sticker support
- Feat: Replace sticker cache with central sticker database #1111
- Feat: Use the MessagePack format to store caches on disc #1104
- Feat: Improve album cache creation #1113
- Feat: Add a simple album cache (fewer features, but much better performance) #113
- Feat: Refresh status, if webui progress timer is greater than song length #1115
- Feat: Add actions to the database tag view
- Feat: Add option to display seek buttons in the footer #1110
- Feat: Add advanced playback controls popover to footer #1110
- Feat: Add exclude and include filter expression for jukebox mode #1098
- Feat: Add min. duration option for jukebox mode #1098
- Feat: Add Last-Modified option to playlist sorting
- Feat: Respect search order for searches added to queue or playlist #1078
- Feat: Add support for descending sort for smart playlists and playlists
- Feat: Improve jukebox album mode
- Feat: FreeBSD support #117
- Upd: Use more standard cmake build types #1119
- Upd: Rework timer implementation
- Upd: Some websocket connection improvements
- Upd: Mongoose 7.12 #1132

***

## myMPD v12.1.1 (2023-10-19)

This is a small bug fix release.

### Changelog

- Fix: Smart playlist option disappears after it is turned off in settings #1133
- Fix: Fill jukebox queue respects function should respect current length
- Fix: sanitize only / and special escape values for tagart #1136

***

## myMPD v12.1.0 (2023-10-14)

This version ships a few improvements and bug fixes.

### Changelog

- Feat: Add all from filesystem respects path and search, fixes #1123
- Feat: Song search support for special tag 'base'
- Feat: Disable click count submition to radiobrowser.info #1124
- Fix: Restore maximum binary size to 5 MB #1125
- Upd: remove default smart playlist generation tag #1131
- Fix: Zoom coverimages
- Fix: double free if trigger was not found
- Fix: Increase LINE_LENGTH_MAX to 8192 #1129
- Fix: Do not update album cache every time if stickers are disabled
- Fix: handle tag values with special characters for tagart #1130

***

## myMPD v12.0.4 (2023-10-05)

This is a small bug fix release.

### Changelog

- Fix: SEGV detecting IPv6 support #1121

***

## myMPD v12.0.3 (2023-10-04)

This is a small bug fix release.

## Changelog

- Fix: check OS IPv6 support before enabling IPv6 listening socket #1118
- Fix: correct calculation of myMPD uri
- Fix: always replace cards of albumlist

***

## myMPD v12.0.2 (2023-09-22)

This is a small bug fix release.

## Changelog

- Upd: Bootstrap 5.3.2
- Fix: listing of outputs to move to current partition #1106

***

## myMPD v12.0.1 (2023-09-15)

This release fixes only a small packaging bug for alpine linux.

## Changelog

- Fix: Use perl to create defines.js

## myMPD v12.0.0 (2023-09-15)

This release improves hopefully the user experience by providing descriptive help texts, error messages and improved dialogs. Further the advanced search feature is now available for all reasonable views.

As in most recent releases, the source code has been cleaned up further. The most changes are made in the frontend code.

### Notes

- Some of the UI related settings are reset to default
- Old home icon links to some views are invalid

### API changes

This release changes some API methods.

- merge MYMPD_API_QUEUE_SEARCH_ADV and MYMPD_API_QUEUE_LIST into MYMPD_API_QUEUE_SEARCH
- rename MYMPD_API_PRESET_LOAD to MYMPD_API_PRESET_APPLY
- MYMPD_API_PLAYLIST_RM_ALL: parameters changed
- MYMPD_API_PLAYER_OUTPUT_GET: new
- MYMPD_API_PLAYER_OUTPUT_LIST: respond with fewer details

### Changelog

- Feat: move song fingerprint calculation in worker thread #1046
- Feat: display album tags in jukebox album list #1069
- Feat: add option for compact grids #1074
- Feat: add advanced search to more views #1048
- Feat: add more inline help text's #1072
- Feat: improve validation of form fields #1083
- Feat: add spinners to buttons
- Feat: display the number of channels #1085
- Feat: show source objects in action modals
- Feat: add enforce disc tag option #1086
- Feat: add bulgarian translation
- Upd: support multiple languages for webradioDB #1097
- Upd: some code enhancements #1045
- Upd: Bootstrap 5.3.1
- Upd: rework settings
- Upd: split JavaScript in separate files for views and modals
- Upd: dependencies sds, utest, utf8
- Fix: calculate correct position for jukebox list
- Fix: calculate correct position for playlist content list
- Fix: enable connection settings if myMPD can not connect to MPD #1102

***

## myMPD v11.0.5 (2023-08-31)

This is a small bug fix release.

### Changelog

- Fix: use highlight color for radio buttons #1095
- Fix: do not overflow modal #1095
- Fix: select default sort order in 'Add smart playlist' modal #1088
- Fix: populate disc tag for album cache #1086
- Fix: stream not filled in "add to playlist" pop up #1095
- Fix: click on current song toggles playmode #1096

***

## myMPD v11.0.4 (2023-08-19)

This is a small bug fix release.

### Changelog

- Fix: add playlist to queue from playlist view #1087
- Fix: unselect all selected rows
- Fix: set song priority
- Fix: SEGFAULT on partition deletion

***

## myMPD v11.0.3 (2023-08-15)

This is a small bug fix release.

### Changelog

- Upd: enable more tags by default
- Upd: es-AR translation
- Fix: set initial disc count to 1 #1086

***

## myMPD v11.0.2 (2023-07-30)

This is a small bug fix release.

### Changelog

- Upd: translations
- Fix: set translated title for navbar icons
- Fix: jukebox list context menu actions
- Fix: calculate correct myMPDuri for IPv6 [::]
- Fix: display all values in playback card #1076

***

## myMPD v11.0.1 (2023-07-23)

This is a small bug fix release.

### Changelog

- Upd: translations
- Fix: memory leak after script execution
- Fix: always enable connection save button
- Fix: add missing jukebox list remove action
- Fix: IPv4-mapped address broken #1066

***

## myMPD v11.0.0 (2023-07-18)

This release improves the queue and playlist management in many ways. You can now select multiple songs or playlists and take actions on this selection. There are new methods to copy, merge, validate and deduplicate playlists. Further the mpd error handling and the mpd communication was improved by using command lists.

### Notes

- This is the first release that enforces the OpenSSL dependency.
- Some home icons are invalid, you must re-add the icons, sorry for that.

### API changes

This release changes definitions of many API methods.

- MYMPD_API_JUKEBOX_RM: parameters changed
- MYMPD_API_QUEUE_RM_SONG -> MYMPD_API_QUEUE_RM_IDS: parameters changed
- MYMPD_API_QUEUE_MOVE_SONG -> MYMPD_API_QUEUE_MOVE_POSITION: parameters changed
- MYMPD_API_QUEUE_MOVE_RELATIVE: new
- MYMPD_API_QUEUE_APPEND_URI -> MYMPD_API_QUEUE_APPEND_URIS: parameters changed
- MYMPD_API_QUEUE_INSERT_URI -> MYMPD_API_QUEUE_INSERT_URIS: parameters changed
- MYMPD_API_QUEUE_REPLACE_URI -> MYMPD_API_QUEUE_REPLACE_URIS: parameters changed
- MYMPD_API_QUEUE_APPEND_PLAYLIST -> MYMPD_API_QUEUE_APPEND_PLAYLISTS: parameters changed
- MYMPD_API_QUEUE_INSERT_PLAYLIST -> MYMPD_API_QUEUE_INSERT_PLAYLISTS: parameters changed
- MYMPD_API_QUEUE_REPLACE_PLAYLIST -> MYMPD_API_QUEUE_REPLACE_PLAYLISTS: parameters changed
- MYMPD_API_QUEUE_PRIO_SET: parameters changed
- MYMPD_API_QUEUE_PRIO_SET_HIGHEST: parameters changed
- MYMPD_API_QUEUE_APPEND_ALBUMS: new
- MYMPD_API_QUEUE_INSERT_ALBUMS: new
- MYMPD_API_QUEUE_REPLACE_ALBUMS: new
- MYMPD_API_QUEUE_APPEND_ALBUM_DISC: new
- MYMPD_API_QUEUE_INSERT_ALBUM_DISC: new
- MYMPD_API_QUEUE_REPLACE_ALBUM_DISC: new
- MYMPD_API_PLAYLIST_CONTENT_RM_SONG -> MYMPD_API_PLAYLIST_CONTENT_RM_POSITIONS: parameters changed
- MYMPD_API_PLAYLIST_CONTENT_MOVE_SONG -> MYMPD_API_PLAYLIST_CONTENT_MOVE_POSITION: parameters changed
- MYMPD_API_PLAYLIST_CONTENT_APPEND_URI -> MYMPD_API_PLAYLIST_CONTENT_APPEND_URIS: parameters changed
- MYMPD_API_PLAYLIST_CONTENT_INSERT_URI -> MYMPD_API_PLAYLIST_CONTENT_INSERT_URIS: parameters changed
- MYMPD_API_PLAYLIST_CONTENT_REPLACE_URI -> MYMPD_API_PLAYLIST_CONTENT_REPLACE_URIS: parameters changed
- MYMPD_API_PLAYLIST_CONTENT_MOVE_TO_PLAYLIST: new
- MYMPD_API_PLAYLIST_RM: parameters changed
- MYMPD_API_PLAYLIST_COPY: new
- MYMPD_API_PLAYLIST_CONTENT_VALIDATE: new
- MYMPD_API_PLAYLIST_CONTENT_DEDUP: new
- MYMPD_API_PLAYLIST_CONTENT_VALIDATE_DEDUP: new
- MYMPD_API_PLAYLIST_CONTENT_VALIDATE_ALL: new
- MYMPD_API_PLAYLIST_CONTENT_DEDUP_ALL: new
- MYMPD_API_PLAYLIST_CONTENT_VALIDATE_DEDUP_ALL: new
- MYMPD_API_PLAYLIST_CONTENT_APPEND_ALBUMS: new
- MYMPD_API_PLAYLIST_CONTENT_INSERT_ALBUMS: new
- MYMPD_API_PLAYLIST_CONTENT_REPLACE_ALBUMS: new
- MYMPD_API_PLAYLIST_CONTENT_APPEND_ALBUM_DISC: new
- MYMPD_API_PLAYLIST_CONTENT_INSERT_ALBUM_DISC: new
- MYMPD_API_PLAYLIST_CONTENT_REPLACE_ALBUM_DISC: new
- MYMPD_API_WEBRADIO_FAVORITE_RM: parameters changed
- MYMPD_API_SCRIPT_VALIDATE: new

### Changelog

- Feat: add multiple selections and actions #1001
- Feat: improve queue and playlist management #1001
- Feat: copy, merge, validate and deduplicate playlists #1038
- Feat: migrate to JavaScript fetch() API #1006
- Feat: add test target to cmake #1023
- Feat: improve mpd error handling #1028
- Feat: improve mpd communication
- Feat: add quick remove and quick play buttons to more views
- Feat: support MUSICBRAINZ_RELEASEGROUPID tag (MPD 0.24)
- Feat: handle preflighted requests in CORS
- Feat: add consume one shot to queue context menu
- Upd: Mongoose 7.11 #1060
- Upd: Bootstrap 5.3.0 final
- Upd: libmympdclient 1.0.21
- Upd: OpenSSL is now required #1033
- Upd: Replace tinymt with OpenSSL prng #1034
- Upd: use OpenSSL hash functions
- Upd: documentation improvements
- Upd: improve error handling in build system
- Upd: show stream name in title tag
- Fix: various small css and javascript fixes
- Fix: improve Mongoose logging #1032
- Fix: set correct song start time sticker #1044
- Fix: Fall back from AlbumArtist to Artist tag for MusicBrainz tags #1056
- Fix: correct position in last played list #1063

***

## myMPD v10.3.3 (2023-06-02)

This is a small bugfix release.

### Changelog

- Upd: wrap footer text in cards #1030
- Fix: improve javascript error logging
- Fix: drag&drop on same element #1026
- Fix: js error on disabled MUSICBRAINZ_ALBUMID tag #1025
- Fix: Add Pos column to playlist detail view #1027

***

## myMPD v10.3.2 (2023-05-08)

This is a small bugfix release.

### Changelog

- Upd: ko-KR, es-AR translation
- Upd: use update_jukebox events
- Fix: Jukebox actions

***

## myMPD v10.3.1 (2023-04-24)

This is a small bugfix release. It fixes a memory corruption error, if myMPD was compiled with NDEBUG defined.

### Changelog

- Upd: zh-Hans translation
- Fix: handling of NDEBUG #1018
- Fix: remove obsolete data attributes #1019

***

## myMPD v10.3.0 (2023-04-17)

This release reworks the context menus. myMPD now uses the offcanvas component for context menus. This is better accessible on mobile devices with small screens and removes some workarounds for the popovers.

### Note

The sort order for the Last-Modified tag is reversed. Newer songs are now displayed first.

### Changelog

- Feat: custom placeholder images #980
- Feat: fail gracefully if API request fails or is redirected #984
- Feat: improve queue sort handling #983
- Feat: use offcanvas instead of popover for context menus #974
- Feat: better compression of webfont #991
- Feat: add option to change song position in queue/playlist without drag and drop support
- Feat: configurable highlight contrast color
- Feat: reverse order for last-modified #1008
- Upd: bootstrap.native 5.0.6
- Upd: Bootstrap 5.3.0-alpha3
- Upd: libmympdclient 1.0.18
- Upd: sds
- Upd: long-press-event 2.4.6 #1009
- Upd: use asserts in release build
- Upd: translation enhancements
- Upd: jsdoc improvements
- Fix: add btn-secondary class in ligature select modal #1007
- Fix: Volume dropup is not displayed if clicked on button text #1017

***

## myMPD v10.2.6 (2023-03-20)

This is a small bugfix release.

### Changelog

- Fix: preselect database in "Add to queue modal"
- Fix: refresh of current displayed playlist
- Fix: do not refresh settings, if a settings modal is shown #1002

***

## myMPD v10.2.5 (2023-03-10)

This is a small bugfix release.

### Changelog

- Feat: add ru-RU translation
- Upd: es-AR, fr-FR translation
- Fix: update of cards/tables #992
- Fix: clear button in search inputs #993
- Fix: webradio category filter #994
- Fix: check sort tag against enabled myMPD tags #995

***

## myMPD v10.2.4 (2023-02-26)

This is a small bugfix release.

### Changelog

- Feat: add pl-PL translation
- Upd: remove zh-Hant translation
- Upd: IT, zh-Hans translation
- Fix: JS error when clearing the search box #982
- Fix: update clear button for inputs on breadcrumb select
- Fix: finishing IME composition with Enter key also clears the search box, thanks @soya-daizu #977
- Fix: album view does not work with disabled AlbumArtist tag #988

***

## myMPD v10.2.3 (2023-02-17)

This is a small bugfix release.

### Changelog

- Fix: remove progressbar transition causing high cpu usage #975
- Fix: position hover for progressbar
- Fix: add missing translation phrase
- Fix: preset selection in footer does not work #976

***

## myMPD v10.2.2 (2023-02-10)

This is a small bugfix release.

### Changelog

- Feat: add es-AR translation
- Feat: add documentation for multiroom audio, thanks @tsunulukai
- Upd: FR, NL, IT and JP translations, thanks @ all translators
- Upd: remove bootstrap.native patches, use new updated events
- Upd: improved docker image creation and documentation #968
- Fix: correct location for the systemd unit #964
- Fix: popover event in album list
- Fix: ignore special keys for input key handlers #969

***

## myMPD v10.2.1 (2023-01-31)

This is a small bugfix release.

### Changelog

- Feat: show myMPD uri in About dialog #953
- Feat: map locale strings #961
- Upd: traditional chinese translation #957
- Upd: Mongoose 7.9 #952
- Upd: add config key to disable http listener #914
- Fix: some packaging issues #955 #958
- Fix: script execution from main menu
- Fix: logging of IPv6 addresses

***

## myMPD v10.2.0 (2023-01-19)

This release reworks the scripting api and improves the scripting documentation. The new presets feature lets you switch mpd and jukebox options with one click.

### Notes

- Existing lua scripts must be adapted to the new simplified API
- Existing play timers must be changed to use presets
- Some views are renamed
- Use systemd-run, if you use a distribution with systemd

### Changelog

- Feat: add option to save and load mpd and jukebox presets #888
- Feat: play timer uses presets #888
- Feat: rework and simplify scripting api
- Feat: add option to ignore hated songs in jukebox mode #882
- Feat: configurable tags for album views #901
- Feat: ability to disable listening on plain HTTP #914
- Feat: save album and sticker cache between restarts #913
- Feat: manual refresh of album and sticker cache
- Feat: rework main menu
- Feat: add shortcuts for more modals
- Feat: add `mympd_uri` config option #950
- Upd: libmympdclient 1.0.17
- Upd: some UI cleanups and improvements #909
- Upd: Bootstrap 5.3.0-alpha1
- Upd: bootstrap.native 5.0.0-alpha2
- Upd: documentation improvements
- Upd: some backend improvements
- Upd: do not create files with root permissions
- Upd: start mpd autoconfiguration if `state/mpd_host` does not exist

***

## myMPD v10.1.7 (2022-12-22)

This is a small bugfix release.

### Changelog

- Upd: FR and NL translations
- Fix: relax validation of webradio codecs #933
- Fix: javascript error on login

***

## myMPD v10.1.6 (2022-12-10)

This is a small bugfix release.

### Changelog

- Fix: pthread join bug #918
- Fix: workdir/cachedir for install to /usr/local #926 #927

***

## myMPD v10.1.5 (2022-12-06)

This is a small bugfix release.

### Changelog

- Fix: Debian postinst script #917
- Fix: `build.sh purge` - do not fail if not all install_manifest files can be removed

***

## myMPD v10.1.4 (2022-12-04)

This is a small bugfix release.

### Changelog

- Fix: improve styleTip positioning for scrolling window #907
- Fix: carousel indicator border override #909
- Fix: myMPD preconfiguration with systemd #912
- Fix: `build.sh purge` removes the group and systemd private directories
- Upd: improve album cache creation performance #913

***

## myMPD v10.1.3 (2022-11-26)

This is a small bugfix release.

### Changelog

- Fix: remove "-" from musicbrainz_artistid and musicbrainz_albumartistid #903
- Fix: scrobble repeated songs #904
- Fix: When switching through consume mode skip oneshot for mpd < 0.24 #905
- Fix: unescape mpd filter expression value #906
- Upd: improve mpd filter expression parsing

***

## myMPD v10.1.2 (2022-11-21)

This is a small bugfix release.

### Changelog

- Fix: parsing timer list
- Fix: some small ui issues
- Fix: 'Goto playing song' button #892
- Fix: dedup san names #890

***

## myMPD v10.1.1 (2022-11-13)

This is a small bugfix release.

### Changelog

- Feat: add es-ES translation
- Upd: translations
- Upd: man pages
- Fix: remove song progress indicator in queue view after switching to new song #881
- Fix: arch, gentoo and rpm packaging #886 #887

***

## myMPD v10.1.0 (2022-11-06)

This minor release adds support of new MPD 0.24 features. The javascript frontend is now documented with jsDoc and linted with the typescript compiler.

### Changelog

- Feat: autoconfiguration for playlist_directory (MPD 0.24) #836
- Feat: autoconfiguration for pcre support (MPD 0.24) #843
- Feat: support consume oneshot (MPD 0.24) #837
- Feat: support starts_with filter expression (MPD 0.24) #843
- Feat: support queue save modes (MPD 0.24) #848
- Feat: add elapsed sticker to save recent position from songs #781
- Feat: jsDoc compatible API documentation and linting with typescript compiler
- Feat: add view action to default radio click actions
- Feat: add "Add to" button to filesystem root #860
- Feat: add "Open modal" to home icon actions
- Feat: cache coverimages for webradios
- Feat: create debug packages for Alpine, Arch, Debian and RPM
- Upd: improve cmake and packaging, thanks @dvzrv
- Upd: improve systemd unit, thanks @dvzrv
- Upd: libmympdclient 1.0.15
- Upd: refactor translation framework
- Upd: de-DE, en-US, fr-FR, it-IT, nl-NL translations
- Upd: Bootstrap 5.2.2
- Upd: parse mpd bitrate #855
- Upd: improve integrated http client
- Upd: content-security-policy allows fetching images only from myMPD host
- Fix: language name in japanese #854
- Fix: mime type detection of special jpg images #864
- Fix: improve popover and dropdown positioning and sizing #869, #868
- Fix: force reflow of body before scrolling to pos #868
- Fix: clang 15 compatibility

***

## myMPD v10.0.3 (2022-10-13)

This is a small bug fix release.

### Changelog

- Feat: add japanese translation
- Fix: segmentation fault when clicking on last played list #850
- Fix: scrobble script - artist_mbids MBID format invalid #853
- Fix: do not show streamUri input on showAddToPlaylistCurrentSong

***

## myMPD v10.0.2 (2022-10-03)

This is a small bug fix release that also updates some translations.

Many thanks to all translators!

### Changelog

- Upd: zh-CN, it-IT translations
- Fix: contextmenu for discs
- Fix: flashing progress bar
- Fix: translate locale select
- Fix: run feature detection only in main thread #845
- Fix: pass script_arguments in feedback trigger #846
- Fix: Gentoo Linux ebuild, thanks @itspec-ru #847
- Fix: add missing translation phrases attributes #849
- Fix: API usage in some example scripts #846

***

## myMPD v10.0.1 (2022-09-25)

This is a small bug fix release.

### Changelog

- Upd: fr-FR, nl-NL translations
- Fix: js error clearing current title
- Fix: translate more elements

***

## myMPD v10.0.0 (2022-09-22)

This major release adds concurrent MPD partition support to myMPD. myMPD connects now to all MPD partitions simultaneously and holds partition specific states and settings. Each browser instance can now select the MPD partition to control.

The partition feature should be used with MPD 0.23.9 or newer. There are some annoying partition related bugs in earlier MPD versions.

The syntax of the last_played file has changed. You can convert it with
`sed -r 's/^(.*)::(.*)/{"LastPlayed":\1,"uri":"\2"}/g' /var/lib/mympd/state/last_played > /var/lib/mympd/state/default/last_played_list`

### Per partition features

- Highlight color
- Jukebox
- Last played
- Local player
- MPD options
- Triggers
- Timers

### Changelog

- Feat: concurrent MPD partition support #440
- Feat: partition specific settings #440 #826
- Feat: custom uri for local playback #826
- Feat: new API method MYMPD_API_PLAYER_VOLUME_CHANGE
- Upd: autoconfiguration improvements
- Upd: add internal api documentation
- Upd: build improvements
- Upd: Mongoose 7.8
- Upd: mjson
- Upd: Bootstrap 5.2.1
- Upd: add animation for update progress of views
- Upd: de-DE, fr-FR, nl-NL translations, thanks @tsunulukai
- Fix: case insensitive sorting of webradioDB
- Fix: popover menu for playlists on home screen
- Fix: set default sort tag for smart playlists save modal
- Fix: localize select options #834
- Fix: sort queue by pos #835

***

## mympd v9.5.4 (2022-09-11)

This is a small bug fix release that also updates some translations.

Many thanks to all translators!

### Changelog

- Upd: fr-FR, nl-NL, zh-CN (#833) translations
- Fix: allow empty smart playlist prefix #830
- Fix: default fallback to en-US #830
- Fix: serving zh-CN locale #830

***

## myMPD v9.5.3 (2022-08-29)

This is a small bug fix release.

### Changelog

- Upd: fr-FR translation
- Fix: rename cn-CHS to zh-CN #820
- Fix: read env variables at first startup #821
- Fix: use correct columns to fetch current queue view #822

***

## myMPD v9.5.2 (2022-08-24)

This is a small bug fix release.

### Changelog

- Feat: add battery indicator script, thanks @furtarball #815
- Upd: chinese translation #813
- Fix: sorting albums by last-modified #806

***

## myMPD v9.5.1 (2022-08-14)

This is a small bug fix release.

### Changelog

- Feat: add update_home jsonrpc event #814
- Fix: advanced search is not working #809
- Fix: fetching locales and ligatures behind reverse proxy #808

***

## myMPD v9.5.0 (2022-08-13)

This release improves and documents the myMPD backend code, but there are also some minor new features added. I further added the doxygen generated internal api documentation to the myMPD documentation site: [Doxygen generated internal API documentation](https://jcorporation.github.io/myMPD/doxygen/html/index.html).

This release removes the compatibility code for MPD versions older than 0.21.

### Changelog

- Feat: support TitleSort tag (mpd 0.24) #797
- Feat: use custom X-myMPD-Session http header for myMPD sessions to allow other authorization methods in reverse proxy setups
- Feat: respect last played in jukebox album mode #792 #794
- Feat: improved translation workflow integrating [POEditor](https://poeditor.com/join/project/Z54inZwdul) #803
- Feat: album view lists albums without AlbumArtist tags again #791
- Feat: fetch ligatures and i18n json only on demand
- Upd: remove compatibility code for MPD 0.20 and lower
- Upd: rename some API methods for consistency
- Upd: covercache expiry time is now a config setting (removed from GUI)
- Upd: improve many internal functions and there api
- Upd: add doxygen style internal api documentation
- Upd: add more unit tests
- Upd: Bootstrap 5.2
- Upd: use dh_helpers for debian packaging
- Fix: use only sort tags that are configured in MPD
- Fix: add missing default values
- Fix: cache building on reconnect if stickers are disabled
- Fix: hide input in pin enter dialog

***

## myMPD v9.4.1 (2022-07-19)

This is a small bugfix release.

### Changelog

- Fix: read custom navbar_icons #793
- Fix: javascript error in album detail view #795
- Fix: certificate creation #796

***

## myMPD v9.4.0 (2022-07-13)

This is mostly a maintenance release to cleanup code. It adds small improvements, optimizes the codebase and uses now a faster sorting algorithm.

This release removes the implicit fallback from AlbumArtist to Artist tag. Disable the AlbumArtist tag if you do not maintain it.

### Changelog

- Feat: sort option for all db tags #764
- Feat: add volume controls to local playback #777
- Feat: import lua scripts #765
- Feat: support of http links on the homescreen #785
- Feat: move scripts to musicdb-scripts repository #770
- Upd: improve albumcache
- Upd: improve partition support #440
- Upd: rework handling of missing AlbumArtist tag
- Upd: Bootstrap 5.2 Beta1
- Upd: BSN 4.2
- Upd: mongoose 7.7
- Upd: mjson
- Upd: utf8.h
- Upd: unit testing framework
- Upd: improve proxy code
- Upd: improve linked list code
- Upd: faster sorting (using rax) #764
- Upd: some more code optimizations
- Upd: rework source tree
- Upd: improve documentation
- Upd: add many unit tests
- Fix: show sticker values in playlist details view

***

## myMPD v9.3.4 (2022-06-07)

This is a small bugfix release.

### Changelog

- Feat: add simplified chinese translation, thanks @dream7180
- Fix: use correct filter after fetching webradiodb #768

***

## myMPD v9.3.3 (202-05-23)

This is a small bugfix release.

### Changelog

- Upd: dutch translation, thanks @ItaintYellow #763
- Fix: use-after-free bug listing database tags
- Fix: correct construction of booklet path

***

## myMPD v9.3.2 (2022-05-15)

This is a bugfix release.

### Changelog

- Fix: quick remove song from queue
- Fix: switch between mobile and desktop view
- Fix: memory leak listing webradio favorites
- Fix: memory leak in stream reverse proxy
- Fix: open folder/download buttons on song details modal do not work #758
- Fix: save scaleRatio setting

***

## myMPD v9.3.1 (2022-05-09)

This release fixes only a debian dependency error.

### Changelog

- Fix: stick lua dependency to 5.3 #755

***

## myMPD v9.3.0 (2022-05-09)

This release adds many small improvements and starts the integration of MusicBrainz and ListenBrainz.

### Changelog

- Feat: support new features of webradiodb #719
- Feat: add link to containing folder in song details modal #729
- Feat: add Permissions-Policy header #733
- Feat: add autoplay for local playback #734
- Feat: add mympd_feedback trigger #394
- Feat: add feedback script for ListenBrainz #394
- Feat: add setting for ListenBrainz Token #394
- Feat: scrollable navbar #728
- Feat: serve thumbnails for album grid #732
- Feat: support semicolon separated tag values for MUSICBRAINZ_ARTISTID and MUSICBRAINZ_ALBUMARTISTID
- Feat: add shell script to download and manage albumart
- Feat: new quick play and remove action #749
- Upd: mobile ux enhancements #748 #752
- Upd: remove obsolete headers #733
- Upd: responsive design enhancements for covers and playback card
- Fix: compilation with gentoo #731
- Fix: set crossorigin="use-credentials" for webmanifest #739
- Fix: handling of two letter language codes

***

## myMPD v9.2.4 (2022-04-19)

This is a small bugfix release.

### Changelog

- Upd: sync with upstream sds source
- Upd: some documentation improvements
- Upd: improved logging for mpd authentication
- Fix: some compilation issues

***

## myMPD v9.2.3 (2022-04-01)

This is a small bugfix release.

### Changelog

- Upd: light theme improvements
- Fix: custom select search bugs
- Fix: playlist select bugs
- Fix: add AF_NETLINK to RestrictAddressFamilies (systemd unit) #716
- Fix: cover fade-in / fade-out issues #715
- Fix: simple queue search #718

***

## myMPD v9.2.2 (2022-03-25)

This is a small bugfix release.

### Changelog

- Upd: enabled IPv6 by default
- Upd: performance improvements for filesystem and tag views
- Fix: display of coverimages in songdetails modal without direct access to mpd music directory
- Fix: do not count embedded images if music directory is not available
- Fix: do not end albumart / readpicture loop too early #702
- Fix: GCC 12 build errors #706 #707
- Fix: display correct webserver ip-address #712
- Fix: improved virtual cuesheet handling in song details modal #714

***

### myMPD v9.2.1 (2022-03-11)

This is a small bugfix release.

### Changelog

- Upd: korean translation #703
- Upd: improve http connection handling
- Fix: memory issues in albumgrid view #704

***

## myMPD v9.2.0 (2022-03-06)

This release updates components, adds support of multiple embedded images, improves the queue search (MPD 0.24.0) and implements some other minor features.

### Changelog

- Feat: improved queue search (sort and prio filter - MPD 0.24.0) #686
- Feat: support of MOOD tag (MPD 0.24.0)
- Feat: support of multiple embedded images for mp3, flac and ogg files #439
- Feat: case insensitive sorting for database tags #677
- Feat: configurable startup view #684
- Feat: new keyboard shortcuts
- Upd: libmympdclient 1.0.11
- Upd: BSN 4.1 #662
- Upd: more http compliant path for retrieving albumart #656
- Upd: improved search as you type #676
- Upd: support debian bullseye for cross compiling #698
- Upd: remove mpd.conf parsing, improve auto configuration docu #696
- Fix: hash filenames in covercache #697

***

## myMPD v9.1.2 (2922-02-17)

This is a small bugfix release.

### Changelog

- Fix: do not omit first entry of search result in queue #681
- Fix: allow filename as tag #681
- Fix: disable goto playing song button if queue is empty #678
- Fix: some database update glitches
- Fix: database rescan from filesystem view
- Fix: correct http headers for serving embedded albumart
- Fix: serving albumart read by MPD
- Fix: synced lyrics timestamps per words
- Fix: remove windows line ending from unsynced lyrics #683

***

## myMPD v9.1.1 (2022-02-08)

This is a small maintenance release.

### Changelog

- Feat: Use WebradioDB image for homescreen icon #674
- Upd: korean translation #669
- Fix: searchable selects in mobile browsers #673
- Fix: case insensitive search for WebradioDB #672
- Fix: read environment if /var/lib/mympd/config does not exist #675
- Fix: add all IPs to certificates SAN #675
- Fix: remove zone identifiers from IPv6 addresses #675
- Fix: refresh queue popover after queue state change
- Fix: save jukebox mode setting

***

### myMPD v9.1.0 (2022-01-29)

This release adds the webradio feature and some other small enhancements and updates.

You can now manage your own webradio favorites and browse the databases of my webradioDB project and the popular RadioBrowser.

myMPD now supports also extended m3u playlists and can list the contents of playlists saved in the music directory.

The central folder for images has been replaced by individual folders by image type (backgrounds and thumbs). The streams folder is renamed to thumbs on first startup.

### Changelog

- Feat: webradio favorites #502
- Feat: search radio-browser.info for webradios #502
- Feat: integration of my new webradioDB project #502
- Feat: list playlist contents from filesystem
- Feat: support of extended m3u playlistinfo #650
- Feat: support of mixrampdb
- Feat: add compile time options to enable IPv6
- Upd: improved image selects
- Upd: separate folders by image type in /pics directory
- Upd: improved jukebox code
- Upd: do not unnecessarily update cover images
- Upd: minimize work for counter refresh loop
- Upd: use sds and rax from my forks
- Upd: improved json encoding
- Upd: improved usage of sds functions

***

## myMPD v9.0.4 (2022-01-17)

This is a small bugfix release.

### Changelog

- Fix: removed unused PUID/PGUID from docker documentation
- Fix: chown workdir to mympd user on each startup #659
- Fix: add -Wno-stringop-overflow to sds compile settings #652

***

## myMPD v9.0.3 (2022-01-05)

This is a small bugfix release.

### Changelog

- Fix: parsing of lrc files with windows line endings #651
- Fix: add missing de-DE phrases

***

## myMPD v9.0.2 (2021-12-25)

This is a small bugfix release.

### Changelog

- Fix: click in queue view for small displays #648
- Fix: click on song tags in playback cards #649

***

## myMPD v9.0.1 (2021-12-21)

This release fixes some packaging issues.

### Changelog

- Fix: debian package dependency #645
- Fix: build script #643
- Fix: Gentoo ebuild #646

***

## myMPD v9.0.0 (2021-12-17)

This release upgrades Bootstrap to the new major release, brings many ui enhancements and adds support for new mpd 0.23 protocol features. With this release the major redesign of the myMPD code was final.

### Changelog

- Feat: reworked main menu
- Feat: reworked popover menu
- Feat: reworked pagination #474
- Feat: priority handling for songs in queue #474
- Feat: harmonize popover menus #534
- Feat: songs, directories, albums and streams can be added to home screen #604
- Feat: add playlist, directory, search after current playing song (requires mpd 0.23.5) #579
- Feat: insert directory, search, album into playlist (requires mpd 0.23.5) #579
- Feat: integrate custom bootstrap and bootstrap.native build
- Feat: improved support for multiple tag values #583
- Feat: improve listviews for small displays #494
- Feat: support albumart for cuesheet virtual folders #578
- Feat: more granular timers #596
- Feat: reworked some form elements #530
- Feat: utf8 aware string handling
- Feat: quick actions for navbar icons
- Feat: replaced browser native local playback controls #634
- Feat: support build on Termux #612
- Upd: pressing pause button stops streams
- Upd: libmpdclient for mpd 0.23.x support
- Upd: improved notifications
- Upd: bootstrap 5.1.3
- Upd: removed default theme - dark is the new default
- Upd: improved json validation for settings
- Upd: improved handling for filenames with special chars #585
- Upd: removed obsolete keyboard navigation for tables and menus
- Upd: consistently use LastModified not Last-Modified
- Upd: improve mpd autodetection
- Upd: more accessible single-oneshot mode
- Upd: improve theme-autodetect
- Upd: improve jukebox mode
- Upd: migrate to pcre2 library #611
- Fix: check for fingerprint command #614
- Fix: use /var/cache/mympd as cachedir #620
- Fix: do not reset generate smartpls to default if empty #619
- Fix: correct API call for smartpls update #627
- Fix: sanitize filenames for generated smartpls files #629
- Fix: timer startplay action #625
- Fix: streamproxy connection handling #634 #618

***

## myMPD v8.1.6 (2021-11-13)

This is a small bugfix release.

### Changelog

- Fix: display correct jukebox unique tag #605
- Fix: keepalive timer for websocket #606

***

## myMPD v8.1.5 (2021-11-07)

This is a small bugfix release.

### Changelog

- Fix: accept Last-Modified as sort tag #601
- Fix: missing TRIGGER_MYMPD_START

***

## myMPD v8.1.4 (2021-11-01)

This is a small bugfix release.

### Changelog

- Fix: allow paths for playlists #588
- Fix: improve path traversal detection #585
- Fix: serviceworker behind reverse proxy (subdir) #586
- Fix: invalid jsonrpc call for mympd_api_raw #592
- Fix: return always complete result for mympd_api and mympd_api_raw
- Fix: web notifications broken #587

***

## myMPD v8.1.3 (2021-10-15)

This is a small bugfix release.

### Changelog

- Feat: add checks for compiler flags
- Upd: set Lua dependency to 5.4 for Alpine build
- Fix: compiler warning #577

***

## myMPD v8.1.2 (2021-10-08)

This is a small bug fix release.

### Changelog

- Upd: documentation for nginx as reverse proxy
- Upd: OpenSSL 3.0 compatibility
- Upd: add sds_urldecode unit test
- Fix: annoying js error in navbar event handler #574
- Fix: parser error in parsing internal timer script actions #575
- Fix: duplicate content in timer script list
- Fix: compile issues with Debian 9
- Fix: format string errors in log handling #576

***

## myMPD v8.1.1 (2021-10-01)

This is a small bugfix release.

### Changelog

- Upd: remove unnecessary utf8 unicode escape handling
- Upd: reject unicode escapes in json data
- Upd: remove recursion in jukebox
- Upd: enable more clang-tidy checks
- Upd: add more tests for validate_name
- Upd: mongoose to latest release
- Fix: repair enter action in advanced search inputs #567
- Fix: allow empty smartplsGenerateTagList #566
- Fix: respect browser locale #568
- Fix: parsing of timer minutes definition #569
- Fix: toggle outputs

***

## myMPD v8.1.0 (2021-09-26)

This release adds pin protection for all settings dialogs and enhances the validation of user input data.

### Changelog

- Feat: implement readcomments and list comments in song details modal
- Feat: option to clear current mpd error message
- Feat: settings can be secured with a pin #469
- Feat: improve validation of json input #468
- Feat: more security checks for the webserver
- Feat: clang compatibility #553
- Feat: add unit tests
- Upd: change license to GPLv3
- Upd: improve handling of empty smart playlists
- Upd: renamed some api methods
- Upd: rework C include strategy
- Upd: rearrange source tree
- Upd: improve cmake dependency messages
- Fix: respect connection: close header #551
- Fix: do not trust mime type from albumart tags

***

## myMPD v8.0.4 (2021-08-16)

This is a small bug fix release.

### Changelog

- Feat: OpenWrt package support, thanks to @tmn505, #547
- Fix: lyrics display in playback card #546
- Fix: ignore zero bytes albumart #550
- Fix: add null pointer check to converting server ip

***

## myMPD v8.0.3 (2021-08-07)

This is a small bug fix release.

### Changelog

- Feat: add color selection to home icon edit dialog #541
- Fix: light theme issues #540
- Fix: reset scrollpos #539

***

## myMPD v8.0.2 (2021-07-30)

This is a small bugfix release.

### Changelog

- Upd: bgcolor select for transparent home icons #535
- Upd: some code enhancements
- Fix: respect configured loglevel #532
- Fix: missing translation phrases #536
- Fix: html escaping issues
- Fix: set keepalive also for mpd_worker connection
- Fix: replace album grid elements only if changed

***

## myMPD v8.0.1 (2021-07-24)

This is a small bug fix release.

### Changelog

- Feat: add mpd keepalive support
- Upd: korean translation #525
- Fix: parse integer environment variables correctly #529
- Fix: MYMPD_LOGLEVEL environment always overrides configuration option as documented #529
- Fix: correct return code for mympd -c #529
- Fix: hard limit results to 1000 to keep webui responsive #528
- Fix: set interesting tags for mpd worker thread #524
- Fix: set libmpdclient buffer to 8192 bytes #524

***

## myMPD v8.0.0 (2021-07-16)

This major release improves the backend in many ways. The rework streamlines the backend, removes deprecated features, makes the configuration of myMPD easier and harmonizes the API.

### Notes

This release changes the startup options of myMPD. Further the mympd.conf is no longer used. myMPD now saves all configuration values in state files. You can set some environment variables for initial startup settings like port, ssl, etc., afterwards you must edit the state files.

Smart playlists now uses search expressions and therefore are only supported for mpd >= 0.21.0.

The complete documentation was revised and is published here: https://jcorporation.github.io/myMPD/

### Removed features

- System commands
- Bookmarks
- Chroot and readonly support
- Option to disable coverimages
- Mixrampdb settings
- Scrobbler integration - would be replaced by a script in a future version
- Smart playlists for MPD < 0.21.0

### Changelog

- Feat: improve startup time
- Feat: improved backend #304
- Feat: rework settings dialog
- Feat: rework connection dialog
- Feat: some performance improvements
- Upd: remove deprecated features
- Upd: mongoose to current master
- Fix: do not use libmpdclient deprecated api functions
- Fix: bad homescreen link for filesystem browse #512
- Fix: pretty print duration after song has played in queue view #511
- Fix: respect command meta tag for keyboard shortcuts (mac) #507
- Fix: support pathnames with #-character #501
- Fix: reordering of songs in playlists #487
- Fix: mime type detection for png images #521

***

## myMPD v7.0.2 (2021-04-09)

This is a small bug fix release.

### Changelog

- Upd: remove sntp and mqtt support
- Fix: compile with disabled openssl
- Fix: hide popover if table row is dragged #464
- Fix: some small code improvements

***

## myMPD v7.0.1 (2021-04-02)

This is a small bug fix release.

### Changelog

- Upd: set api endpoint to /api/
- Fix: read dns server directly from resolv.conf (support of Alpine Linux) #461
- Fix: some warnings detected by code scanning tools

***

## myMPD v7.0.0 (2021-03-29)

This major release upgrades the integrated webserver to the mongoose 7 series and adds some http related features. The new reverse proxy integration replaces the workaround for local playback in HTTPS mode. Scripts can now make http requests. I used this feature to implement a simple scrobbler for ListenBrainz in only 20 lines of code. This script is called through an myMPD trigger.

### Notes

- This major release removes some deprecated features as announced in #356.
- This major release changes some web server related configuration options.
- myMPD now support only MPD 0.20.0 and above.

### Changelog

- Feat: builtin reverse proxy for mpd http stream
- Feat: new lua api call - mympd_api_http_client #395
- Feat: remember page offset and scroll position for filesystem browsing navigation #454
- Feat: add sample ListenBrainz scrobbling script
- Feat: limit concurrent http connections to 100
- Upd: mongoose 7.3 #388
- Fix: error handler for local playback
- Fix: albumcache is not created at startup #451
- Fix: reading triggers at startup
- Fix: save of one shot timers

### Removed features

- Webdav support - mongoose 7 does not support webdav anymore
- Configurable mpd stream uri - local playback feature now uses the integrated reverse proxy for streaming

***

## myMPD v6.12.1 (2021-03-18)

This is a small maintenance release. myMPD supports now the additional tags introduced in the actual mpd master branch. A lot of work has gone into the improved support for id3v2 SYLT tags. The parser now fully supports utf16le, utf16be, utf8 and latin encodings.

### Changelog

- Feat: support tags "ComposerSort", "Ensemble", "Movement", "MovementNumber", "Location" #445
- Upd: korean translations, thanks to @parkmino #441
- Upd: add confirmation dialog before deleting a script #442
- Upd: improve confirmation dialogs
- Upd: improve display of synced lyrics #448
- Fix: some code cleanups
- Fix: rename config.c and config.h, to avoid collision with libmpdclient #443

***

## myMPD v6.12.0 (2021-03-08)

This release revises the myMPD settings dialog. The queue and jukebox settings are now accessible directly from the playback and queue view and footer (if enabled).

The notifications are also improved and can be configured in the advanced settings dialog. The jukebox album mode got many fixes and small enhancements.

You can now view sticker values in all song lists, not only in the song details dialog. Stickers can be enabled in the column settings.

Also the support of lyrics is enhanced. myMPD now parses SYLT tags in id3v2 tagged files correctly and shows all synced and unsynced of a song.

### Notes

Since this version the source does not include prebuild assets. If you do not use the provided build scripts, you must build the assets before with `./build.sh createassets`.

### Changelog

- Feat: revised settings
- Feat: show stickers in song views #413
- Feat: improved notifications #355
- Feat: one shot timer #417
- Feat: static background image #416
- Feat: check for server version vs javascript cached version
- Feat: use albumcache for jukebox album mode #436
- Feat: syslog support #432
- Upd: simplify build script
- Upd: integrate eslint in build.sh script
- Upd: integrate stylelint in build.sh script
- Upd: integrate htmlhint in build.sh script
- Upd: many small javascript enhancements and code deduplication
- Upd: some css enhancements
- Upd: return synced and unsynced lyrics
- Fix: correct parsing of SYLT id3v2 tag #437
- Fix: minimize API calls on startup
- Fix: remove javascript debug statements for release code
- Fix: display jukebox queue list, if jukebox mode is album #436

***

## myMPD v6.11.3 (2021-02-18)

This is a small bug fix release.

### Changelog

- Fix: case insensitive ligature search
- Fix: goto filtered album view
- Fix: edit search expression
- Fix: respect column order for queue update #429

***

## myMPD v6.11.2 (2021-02-12)

This is a small bugfix release.

### Changelog

- Feat: add starts_with to song search
- Feat: add option to select playback controls in settings #426 #382
- Upd: set any as default tag for browse albums view
- Fix: do not show mpd playlists in filesystem root folder
- Fix: build with disabled libid3tag and flac
- Fix: rpm, alpine and gentoo packaging
- Fix: seek backward
- Fix: set fixed width for play counter in footer #424

***

## myMPD v6.11.1 (2021-02-05)

This release fixes some bugs, enhances the build script and packaging and fixes 32bit compile time errors.

### Changelog

- Feat: integrate debian cross compile scripts in build.sh
- Feat: add any to search in album view
- Feat: add man pages #418
- Upd: remove java build dependency
- Upd: latest bootstrap.native
- Fix: packaging dependencies
- Fix: improve failure handling in the build script
- Fix: albumgrid - do not discard album if sort tag is null #419
- Fix: albumgrid - build cache dependencies #420
- Fix: 32bit build for arm - time_t format errors
- Fix: lintian errors and warnings #418
- Fix: null pointer assertion in mpd_client_get_updatedb_state #411
- Fix: disable scripting if lua is not compiled in

***

## myMPD v6.11.0 (2021-01-30)

This is a small release that improves the overall usability of myMPD. The biggest change is the new backend for the albumgrid. It should be faster and displays now also incomplete albums without track#1 or disc#1.

myMPD now supports right click and long touch to open context menus and you can set some default actions in the advanced settings.

### Changelog

- Feat: show incomplete albums in albumgrid #398
- Feat: support right click and long touch for contextmenus #406
- Feat: customizable default actions for views for left click/touch #406
- Feat: add ligature select dropdown #384
- Feat: support binarylimit command #409
- Feat: support getvol command of mpd 0.23.0
- Upd: Bootstrap 4.6.0
- Upd: libmympdclient 1.0.5
- Upd: german and korean translations #412
- Fix: setting pagination to all #405
- Fix: getting album covers from mpd #408
- Fix: theme selection - setting background color #407
- Fix: use full uri for covercache

***

## myMPD v6.10.0 (2021-01-09)

This myMPD version ships many small enhancements and some bugfixes. One of the biggest new feature is the support of synced lyrics.

### Changelog

- Feat: support synchronized lyrics #262, [Documentation](https://github.com/jcorporation/myMPD/wiki/Lyrics)
- Feat: improve pagination #346
- Feat: add italian translation, thanks @roberto
- Feat: show queue and playlists length and total play time in table footer
- Feat: add html5 color picker for color inputs
- Upd: korean translation #401, thanks @parkmino
- Fix: respect supplementary groups for mympd user #399
- Fix: filter out empty albums / artists in database view #379
- Fix: correctly handle special characters for mpd search expressions #400
- Fix: memory leak in filesystem listing

***

## myMPD v6.9.1 (2020-12-26)

This is mostly a maintenance release.

### Changelog

- Feat: set next playing song in queue #391
- Fix: some pagination issues #390
- Fix: getting lyrics from file

***

## myMPD v6.9.0 (2020-12-26)

This minor release fixes many small bugs and adds support for multiple USLT tags.

### Changelog

- Feat: support for multiple USLT tags #258
- Feat: config option to add stop button #382
- Fix: better previous button behavior #382
- Fix: browse filesystem - reset search on directory change #385
- Fix: album action in search view #381
- Fix: set selected album in grid view #386

***

## myMPD v6.8.3 (2020-12-06)

This release introduces the brand new myMPD logo and adds Last-Modified column to search results.

### Changelog

- Feat: new myMPD logo
- Feat: add Last-Modified to sort result columns
- Fix: sorting of search results
- Fix: transparently fallback from AlbumArtist to Artist tag

***

## myMPD v6.8.2 (2020-11-29)

This point release fixes some bugs and enhances the build script.

### Changelog

- Feat: limit the range of allowed volume #375
- Feat: improve behavior of queue crop or clear button
- Fix: use combination of AlbumArtist + Album as Album identifier, not the containing folder
- Fix: disable database view if mpd version < 0.21.0 is detected #364, #373, #374
- Fix: template coverimage not found #365
- Fix: layout and picture issues #370, #368, #372
- Fix: do not log initial state of websocket #371
- Fix: add checks for malloc errors

***

## myMPD v6.8.1 (2020-11-23)

This point release fixes some bugs and adds one minor feature.

### Changelog

- Feat: add direct play button to album grid view #359
- Upd: korean translation #361
- Fix: do not ask for script argument if no argument is defined #362
- Fix: missing translations in home icon edit modal #363
- Fix: set correct sort tag if tags are disabled #360
- Fix: home screen icon with search #357

***

## myMPD v6.8.0 (2020-11-19)

This release adds a brand new home screen. You can customize it with shortcuts to special views (e. g. new albums), playlists and scripts.
Further new features are the support for multiple tag values, multidisc albums and better support of pictures and booklets. The old filter letters are gone and replaced with a search bar in all views.

### Changelog

- Feat: home screen #348
- Feat: advanced search for album grid #337
- Feat: improve display of multidisc albums (respect disc tag) #220
- Feat: support multiple tag values #220
- Feat: replace filter letters with search in filesystem and playlist views
- Feat: sort filesystem and playlists views
- Feat: show extra pictures and booklet in album view, filesystem and playback view
- Feat: docker images based on Alpine for aarch64 and amd64 platforms, thanks to @niawag #333
- Feat: view jukebox queue
- Feat: customizable navbar icons #352
- Feat: add fr-FR translation, thanks to @niawag #353
- Upd: KO translation, thanks to @parkmino #341
- Upd: NL translation, thanks to @pinkdotnl #349
- Fix: setting new mpd host if mpd is disconnected
- Fix: uninitialized variables detected by valgrind
- Fix: reset progressbar to zero for streams #340
- Fix: JavaScript linter warnings

***

## myMPD v6.7.0 (2020-10-18)

For this myMPD version the GUI was modernized. The cards and tabs are removed and all views now using the maximal width. The top and the bottom bars are also revised. The navigation bar is located at the left or the top depending on the orientation of the device. At the bottom there is a new playbar with control buttons and playback information.

Furthermore the covergrid and the database tabs are merged together. Now all tags can be viewed as a grid. To use that new feature, create a directory with the tagtype (e.g. Artist) in the /var/lib/mympd/pics directory and add images withe the tag values.

***

## myMPD v6.6.2 (2020-08-13)

This is a small maintenance release.

### Changelog

- Upd: mympd_api and mympd_api_raw returning now 2 values (errorcode and string)
- Upd: add gcc compile option -Wvla
- Upd: improved PWA support
- Fix: sysVinit startup script #325
- Fix: improve build.sh uninstall function #324

***

## myMPD v6.6.1 (2020-08-31)

This is a small maintenance release.

### Changelog

- Feat: remove path and querystring from uris displayed as title
- Upd: korean translation #306
- Upd: minor layout improvements
- Fix: overflow of card elements in chrome based browsers #321
- Fix: syscmd not expandable if mpd not connected #322
- Fix: handling of uri encoded characters in browse database card

***

## myMPD v6.6.0 (2020-08-28)

This release improves the scripting capabilities of myMPD further. Triggers can now be defined to execute scripts on events, e.g. song change.
I am not so familiar with Lua, but for my new project myMPDos I want write some scripts to enhance myMPD. The system commands feature is now deprecated and will be removed in one of the next versions.

The second new feature is the beginning support for MPD partitions (usable only with MPD 0.22.x). Now you can fully manage this partitions. In the next release the support will be enhanced (#304).

But in this release there are also many small improvements and bugfixes.

### Changelog

- Feat: support mpd partitions (mpd 0.22.x) #216
- Feat: add triggers for scripts #290
- Feat: editable output attributes
- Upd: improved Alpine packaging
- Upd: improved logging
- Upd: NL translation #303
- Upd: KO translation #306
- Upd: Bootstrap 4.5.2
- Fix: jukebox maintaining to many songs
- Fix: Lua 5.4 compatibility
- Fix: set content security policy frame-ancestors to * #307
- Fix: loading of lua libraries #310
- Fix: duplication of scripts (renaming) #309
- Fix: better hyphenation behavior #279
- Fix: urlencoding of foldernames #313
- Fix: calculate MPD stream url correctly - avoids mixed-content #311
- Fix: local playback error handling #317
- Fix: improve certificate handling and lower lifetime of server certificate #319
- Fix: remove "Local playback" -> Autoplay option -> modern browsers are preventing this to work

***

## myMPD v6.5.2 (2020-07-20)

This is only a small maintenance release.

### Changelog

- Upd: korean translation
- Fix: Debian packaging #301 #300 #299
- Fix: reset offset after queue is cleared #302
- Fix: jukebox adding to many songs if queue length > jukebox minimum queue length

***

## myMPD v6.5.1 (2020-07-11)

This is only a small maintenance release with some minor features.

### Changelog

- Feat: build and packaging improvements
- Feat: improvements of playback card layout
- Feat: add config option to disable redirect from http to https
- Feat: add menu option and keymap to go in fullscreen mode
- Upd: korean translation
- Fix: segfault after external script execution
- Fix: parsing of mympd_api arguments in lua scripts

***

## myMPD v6.5.0 (2020-07-06)

This minor versions adds a new mpd_worker thread for heavy background tasks to prevent web ui lags. It also improves smart playlist handling and the jukebox mode.

The new scripting feature makes myMPD even more flexible. Scripts can be executed manual, through timers or by the mympd-script cli tool. You can use the full power of Lua combined with direct access to the myMPD API to automate some tasks. For more details goto the scripting page in the myMPD wiki.

### Changelog

- Feat: add scripting feature #261
- Feat: add new mpd_worker thread for heavy background tasks (smart playlist and sticker cache generation) #274
- Feat: update smart playlists only on demand #282
- Feat: prevent jukebox starving condition from uniqueness parameter #273
- Feat: IP ACL support
- Feat: viewport scale setting for mobile browsers
- Feat: IPv6 support
- Upd: update to latest libmpdclient release
- Upd: improve logging and notifications
- Upd: improve sticker handling
- Upd: update bootstrap to 4.5.0 #276
- Upd: update bootstrap.native to 3.0.6 #275

***

## myMPD v6.4.2 (2020-06-08)

This point release fixes some small bugs.

### Changelog

- Fix: mime-type detection is now case insensitive (extension) #277
- Fix: repair use after free bug in manual creation of CA and certificates #278
- Fix: change hyphenation behavior to break-word #279
- Upd: update frozen to current master
- Upd: update inih to current master #281

***

## myMPD v6.4.1 (2020-05-31)

This is a small maintenance release that fixes many bugs.

### Changelog

- Fix: support of Last-Modified sort in covergrid
- Fix: improve Gentoo ebuild, thanks to @itspec-ru #266
- Fix: correct RPM spec file changelog
- Fix: update nl-NL translation, thanks to @pinkdotnl #270
- Fix: update mongoose to 6.18 #272
- Fix: repair links in playback card #271
- Fix: limit jukebox add songs attempts to two #269
- Fix: better handling of playlists select boxes #269
- Fix: use correct field values in saved searches #269
- Fix: clear jukebox queue if triggered by timer #269
- Fix: don't set media session position state if position > duration (streams) #268

***

## myMPD v6.4.0 (2020-05-20)

This minor release fixes some bugs, enhances the build.sh check command and adds an option to sort the albumart grid by modification time. This release also adds better support for lyrics and coverimages. The default pseudo random number generator was replaced with TinyMT a Mersene Twister implementation.

### Changelog

- Feat: add Last-Modified sort option to covergrid #220
- Feat: add feature detection for mount and neighbors #246
- Feat: integrate clang-tidy in build.sh check function
- Feat: use *Sort tags for sorting #247
- Feat: use TinyMT to generate random numbers #249
- Feat: support of embedded lyrics in id3 and vorbis comments #251
- Feat: display lyrics in playback card #250
- Fix: improve handling of the pictures tab in the song details modal
- Fix: add missing weekday check for timer activation
- Fix: fix warnings reported by clang-tidy and eslint
- Fix: add all to queue fails #252
- Fix: compilation issue with gcc 10

***

## myMPD v.6.3.1 (2020-04-26)

This release fixes one ugly and security related bug:

### Changelog

- Fix: repair use after free bug in function mpd_client_last_skipped_song_uri

***

## myMPD v6.3.0 (2020-04-12)

This release adds support for the MPD mount and neighbor functions. The error handling for MPD protocol errors was improved. This is the first version that can only compiled with internal libmpdclient (called libmympdclient).

### Changelog

- Feat: support mounts and neighbors #147
- Feat: remove option to compile with external libmpdclient
- Feat: improve notifications
- Fix: improve dutch translation
- Fix: jukebox song selection from whole database #239
- Fix: improve MPD error handling #244

***

### myMPD v6.2.3 (2020-03-06)

This release fixes a ugly bug, that prevents adding new songs to the last played list and increases the song playCount endless.

***

## myMPD v6.2.2 (2020-03-04)

myMPD 6.2.2 fixes some bugs and adds a Dutch translation, thanks to Pinkdotnl for that.

### Changelog

- Feat: add link to browse to main menu #228
- Feat: adding Dutch translations #233
- Fix: reconnect to mpd on error 5 (Broken pipe)
- Fix: fix build on RPi zeros/ARMv6 #235
- Fix: MPD < 0.20.0 don't support jukebox song select from database #231

***

## myMPD v6.2.1 (202-02-26)

This is a small maintenance release.

### Changelog

- Feat: update korean translation #221
- Feat: create default mympd.conf through mympd-config utility #224
- Fix: don't include i18n.js from debug builds in release files
- Fix: some layout and theme polishing

***

## myMPD v6.2.0 (2020-02-14)

myMPD 6.2.0 adds more functionality to smart playlists and playlists generally. The publishing feature of myMPD was completely reworked and supports now webdav to manage pics, mpd music_directory and playlists. This feature is in the default config disabled and must be enabled in mympd.conf. Also the notification system was reworked and supports now the brand new HTML5 MediaSession API.

Please give the new tool mympd-config a chance. This tool parses your mpd.conf and generates a suitable mympd.conf.

### Changelog

- Feat: improve (smart) playlists #165
  - smart playlist generation rule
  - sort or shuffle playlists
  - bulk deletion of playlists
- Feat: publish library, playlists and pics through http and webdav #161
- Feat: support booklets, lyrics and more pictures in song details modal #160
- Feat: support MediaSession Web API #201
- Feat: new notification and status area in bottom right corner #200
- Feat: add last_modified tag in playback card and song details modal #220
- Feat: add command line option to dump default config
- Feat: configurable highlight color
- Feat: improve settings dialog
- Feat: support replay gain mode auto
- Feat: improve console logging
- Feat: update mongoose to version 6.17
- Fix: compatibility with mpd 0.20.x
- Fix: layout of quick playback settings #218
- Fix: support of Web Notification API
- Fix: code improvements to remove errors caused by stricter eslint configuration
- Fix: rescan and update database functions respect path parameter
- Fix: repair some timer issues #225
- Fix: jukebox unpauses randomly MPD #227
- Fix: improve MPD error handling

***

## myMPD v6.1.0 (2020-01-27)

myMPD v6.1.0 adds a new timer function. You can now define multiple timers to play, stop or execute a system command. The new timer function is also internally used for covercache maintenance and building smart playlists.

The jukebox was completely rewritten for better performance. Now the jukebox maintain a separate queue from that are songs added to the MPD queue. This queue is dynamically created and respects user defined constraints as unique tags or song last played older than 24 hours (playback statistics must be enabled).

### Changelog

- Feat: add new timer module #163
- Feat: jukebox enhancements #164
- Feat: add quick playback options in playback card #200
- Feat: support MPD single oneshot mode #209
- Feat: update embedded libmpdclient to latest master
- Fix: respect websocket state "connecting"
- Fix: many small theme and layout enhancements
- Fix: enabling bookmarks don't overwrite bookmark list
- Fix: repair add buttons in search card
- Fix: improve json encoding
- Fix: improve mpd error handling

***

## myMPD v6.0.1 (2019-12-21)

myMPD v6.0.1 fixes some small issues.

### Changelog

- Fix: disable covergrid, if MPD version is older than 0.21.x #208
- Fix: disable song details modal if playing a stream #206
- Fix: update korean translation #205

***

## myMPD v6.0.0 (2019-12-19)

This release improves mainly the support for albumart and embeds an enhanced version of libmpdclient. You can now browse and search the mpd database in a album focused covergrid mode.

The c++ plugin with the dependency to libmediainfo was replaced with the c libraries libid3tag und libflac to extract embedded albumart in mp3, flac and ogg files.

### Changelog

- Feat: covergrid tab in browse card #162
- Feat: theming support; default,dark and light theme
- Feat: support more file extensions for streaming coverimages
- Feat: try covercache before extracting embedded coverimage or asking mpd for the cover
- Feat: support of mpd albumart command (mpd 0.21.x) #145
- Feat: support of mpd readpicture command (mpd 0.22.x) #145
- Feat: embedded libmpdclient (libmympdclient branch in my fork) #145
- Feat: covercache maintenance options
- Feat: replace libmediainfo with libid3tag and libflac #145
- Feat: a list of possible coverimage names can now be defined
- Feat: set cache header for coverimages
- Feat: improved build script and packaging
- Feat: update bootstrap to 4.4.1
- Fix: set correct websocket connection status
- Fix: some memory leaks in error conditions
- Fix: some small layout issues

***

### myMPD v5.7.2 (2019-11-26)

This is a small maintenance release.

### Changelog

- Fix: update korean translation #192
- Fix: small code improvements for string handling
- Fix: albumart size is not changing #193

***

## myMPD v5.7.1 (2019-11-18)

This is a small maintenance release.

## Changelog

- Feat: display fileformat, filetype and duration in playback card #180
- Feat: display filetype in songdetails dialog #180
- Feat: add configurable step for volume change, defaults to 5%
- Feat: reload and Clear function in advanced settings
- Fix: close http connection after error response
- Fix: replace references of old coverimage templates
- Fix: increase modal width on medium sized devices

***

## myMPD v5.7.0 (2019-11-12)

myMPD v5.7.0 is a big maintenance release. There are only some new minor features, but many code improvements. The integration of the simple dynamic string library prevents most potential buffer truncation or buffer overflow bugs and makes the code simpler. Thanks to code linting tools (flawfinder, eslint, ...) and memory checkers like libasan and valgrind many bugs could be solved. The API follows now the JSON-RPC 2.0 specification and was tested with a simple testsuite and a fuzzer.

myMPD v5.7.0 should be the most stable and secure release.

### Changelog

- Feat: integrate simple dynamic string library
- Feat: migrate API to JSON-RPC 2.0
- Feat: readonly mode support
- Feat: split javascript in smaller files
- Feat: new config option to enable/disable bookmarks
- Feat: validate saved columns
- Feat: translations phrases are extracted from source at compile time
- Feat: add simple JSON-RPC 2.0 API fuzzer to testsuite (uses https://github.com/minimaxir/big-list-of-naughty-strings)
- Feat: add SPDX-License-Identifier
- Feat: optimize minimize and compression functions in build script
- Feat: IPv6 support for self created myMPD certificate
- Fix: add missing translations
- Fix: javascript code uses now === and !== operators
- Fix: warnings from code linting tools (cppcheck, flawfinder, shellcheck, eslint)
- Fix: don't use deprecated gethostbyname
- Fix: keyboard shortcuts that call the api directly

***

## myMPD v5.6.2 (2019-10-10)

This is a small maintenance release. The complete javascript code is now linted with eslint and deepscan.io.

### Changelog

- Feat: beautify song details modal
- Feat: add flawfinder check to build script
- Feat: add eslint configuration file
- Feat: add .gitignore file
- Fix: update mongoose to current version #173
- Fix: update inih to current version #173
- Fix: some javascript and css bugfixes #170

***

## myMPD 5.6.1 (2019-09-16)

This point release fixes some issues and adds minor enhancements.

### Changelog

- Feat: chroot support
- Feat: build.sh improvements #154
  - optionally sign arch linux package
  - optionally sign debian package
  - add option to use osc (open build service)
  - detect change of assets
- Fix: update ko-kr translation #156
- Fix: better calculation of install directories #155
- Fix: invalid combined javascript file, if java is not found at build time #157

***

## myMPD v5.6.0 (2019-09-14)

WARNING: there are possible breaking changes in this release

- default config file is now /etc/mympd.conf (build.sh moves the old config to the new place)
- system commands are now defined in a section in /etc/mympd.conf
- systemd unit is installed in /lib/systemd/system (build.sh removes the old file)
- directories /usr/lib/mympd and /etc/mympd can be safely removed (build.sh does this in the install step)

### New features

This minor release supports now table and popup menu navigation through the keyboard. Supports the new mpd fingerprint command in the song details modal and displays now the current song title in the header.

### Changelog

- Feat: table navigation mode
- Feat: support mpd fingerprint command #146
- Feat: display current song title in header bar
- Feat: new "update_lastplayed" event
- Feat: LSB-compliant startup script
- Feat: create needed /var/lib/mympd/ directories on startup
- Feat: create ssl certificates on startup
- Feat: command line options
- Feat: central build script
  - can now package for Alpine, Arch, Debian, RPM and Docker
- Feat: embedded document root for release build
  - gzip compressed files
- Feat: new splash screen
- Fix: better table formatting #143 #148
- Fix: close popup menus if associated row is replaced
- Fix: prettier keyboard shortcuts help
- Fix: more resource friendly last_played implementation
- Fix: cleanup the source tree
- Fix: move default configuration to /etc/mympd.conf
- Fix: define system commands in mympd.conf
- Fix: don't remove mympd user/group and /var/lib/mympd directory on package removal
- Fix: move logic from postinstall scripts to cmake

***

## myMPD v5.5.3 (2019-08-20)

This point release fixes some minor issues and adds small enhancements.

### Changelog

- Feat: add more secure headers to http responses
- Feat: enable directory listing for /library #140
- Fix: purging the debian package #141
- Fix: small UI enhancements #139
- Fix: sub-menu for system commands #123

***

## myMPD v5.5.2 (2019-07-15)

This point release fixes some minor issues.

### Changelog

- Fix: polish ko-kr translation
- Fix: cards don't truncate popovers anymore
- Fix: sync with latest bootstrap.native master

***

## myMPD v5.5.1 (2019-07-01)

This point release adds a ABUILD file for alpine linux and fixes some minor issues.

### Changelog

- Feat: packaging for alpine
- Fix: polish ko-kr translation
- Fix: determine default /var/lib/ path from compile time settings
- Fix: do not create /usr/share/mympd/lib directory

***

## myMPD v5.5.0 (2019-06-25)

This new release adds a tiny translation framework to myMPD. The translation is implemented only on client side and inspired by polyglot.js. The default language is en-US. For now myMPD ships a german and a korean translation, further translations are very welcome.

### Changelog

- Feat: tiny translation framework #108
  - German translation
  - Korean translation
- Feat: gitlab CI/CD integration #133
- Feat: PKDBUILD follows Arch Linux web application packaging guidelines #131
- Fix: updated bootstrap.native to current master
- Fix: updated Mongoose to 6.15
- Fix: update inih to version 44
- Fix: update frozen to current master

***

## myMPD v5.4.0 (2019-06-03)

The biggest changes in this release are the new settings and connection dialogue. Now are the most myMPD settings configurable in the web gui. All settings in the configuration file or through environment variables are overwritten with these settings.

The jukebox mode and play statistics are improved and the coverimages now fade-in smoothly.

### Changelog

- Feat: redesigned settings dialogue with many new options
- Feat: mpd connection dialogue
- Feat: new sticker lastSkipped
- Feat: integrate shortcuts help in about dialogue
- Feat: improve song skip detection
- Feat: improve play statistics
- Feat: improve jukebox mode - add new song 10 + crossfade seconds before current song ends
- Feat: manually add random songs or albums to queue
- Feat: add option to update smart playlist in contextmenu
- Feat: locale setting (used only to display datetime fields for now)
- Feat: redesigned local playback feature, added autoplay option
- Feat: smooth transition of coverimage in background and playback card
- Feat: add content-security-policy header
- Feat: use loglevel in javascript code
- Fix: replace template coverimages with a svg version
- Fix: compile coverextract plugin with older c++ standards
- Fix: html cleanups
- Fix: posix compliant shell scripts

***

## myMPD 5.3.1 (2019-04-28)

This point release fixes some bugs.

### Changelog

- Fix: allow same characters in playlistnames as mpd itself #111
- Fix: debian packaging #113
- Fix: docker build

***

## myMPD v5.3.0 (2019-04-25)

This versions optimizes the backend code even more and introduces some minor features.

### Changelog

- Feat: coverimage as background #99
- Feat: support hosting myMDP behind a reverse proxy under a subdir, #93
- Feat: split parsing of settings in myMPD settings and mpd options, #105
- Fix: subscribe only to interesting mpd idle events
- Fix: various code improvements
- Fix: better tmp file handling
- Fix: return only requested tags in lists
- Fix: update docker file for coverextract plugin compilations, #109
- Fix: create certificates under /var/lib/mympd/ssl
- Fix: support install prefix other than /usr #112

***

## myMPD v5.2.1 (2019-04-01)

This point release fixes some bugs.

### Changelog

- Don't run syscmds twice #102
- Support filenames with special characters for embedded albumcovers #62

***

## myMPD v5.2.0 (2019-03-25)

myMPD 5.2.0 supports embedded albumart through a plugin, that uses libmediainfo. It became a plugin because I did not want to introduce any more dependencies. The plugin is build automatically, if libmediainfo is found. The plugin must be enabled in the configuration file.

Another nice feature detects the mpd music_directory automatically, if myMPD connects over a local socket to mpd. If not, you must configure the musicdirectory option in /etc/mympd/mympd.conf. The symlinks within htdocs are no longer needed.

The last feature enables myMPD to send a love song message to a running scrobbling client through the mpd client protocol.

### Changelog

- Feat: get mpd music_directory automatically or through config file
- Feat: support embedded albumart #62
- Feat: love button for external scrobbling clients
- Fix: song change in streams #97
- Fix: update mongoose to 6.14
- Fix: create state files with defaults at runtime, not at install time, fixes #96
- Fix: serve /library and /pics directories directly (replaces symlinks in htdocs)
- Fix: exclude /ws, /library, /pics, /api from service worker fetch
- Fix: simplified conn_id tracking in webserver
- Fix: improved logging

***

## myMPD v5.1.0 (2019-02-23)

This is a small maintenance release.

### Changelog

- Feat: bookmarks for directories #86
- Fix: compile against musl #92
- Fix: update Bootstrap to 4.3.1
- Fix: various code cleanups

***

## myMPD v5.0.0 (2019-02-11)

This new myMPD major version brings only a few new features, but the backend code has been completely rewritten. The web server and the mpd client code have been swapped out into their own threads, which communicate with each other with an asynchronous message queue. This provides the necessary flexibility to enhance existing features and implement new ones.

Many thanks to rollenwiese for his work on the docker support for myMPD.

The release code is now compiled with -fstack-protector -D_FORTIFY_SOURCE=2 -pie for security reasons. myMPD 5 is the first release, that was completely checked with the valingrid memchecker.

WARNING: This release has a new configuration file syntax. You should copy the mympd.conf.dist file over your configuration and customize it.

### Changelog

- Feat: docker support (experimental)
- Feat: read environment variables (overwrites configuration options)
- Feat: AutoPlay - add song to (empty) queue and mpd starts playing
- Feat: new webui startup modal
- Feat: separate threads for backend and frontend functions
- Upd: better handling of mpd connection errors
- Fix: many security and memory leak fixes
- Fix: remove global states
- Fix: compiler warnings

***

## myMPD v4.7.2 (2018-12-24)

This is a small maintenance release.

### Changelog

- Feat: configurable coverimage size #78
- Fix: remove original port for redirect uri, append ssl port to uri, if not 443

***

## myMPD v4.7.1 (2018-12-06)

This is only a small bugfix release.

### Changelog

- Feat: use tagtypes command to disable unused tags
- Fix: no sort and group tags in advanced search, if tags are disabled
- Fix: seek in progress bar

***

## myMPD v4.7.0 (2018-12-03)

This release supports the new filter expressions introduced in MPD 0.21. Simply press Enter in the search input to add more than one search expression.

The advanced search needs libmpdclient 2.17 and falls back to simple search, if older versions of mpd or libmpdclient are installed.

### Changelog

- Feat: sanitize user input in backend
- Feat: advanced search with sorting
- Feat: add logging configuration option
- Fix: improved smart playlists
- Fix: smart playlist save dialog
- Fix: include patched bootstrap-native-v4.js
- Fix: much more granular progress bar in playback card
- Fix: honour sslport configuration option
- Fix: show warnings for unknown configuration options
- Fix: improved api error handling

***

## myMPD v4.6.0 (2018-11-15)

This release introduce a last played tab in the queue card, improves the overall usability and last but not least fixes some bugs.

### Changelog

- Feat: last played songs view
- Feat: configurable tags in playback card
- Feat: song voting and goto browse action in song details modal
- Feat: more keyboard shortcuts #58
- Fix: song voting
- Fix: song numbering in queue view #74
- Fix: update mongoose to 6.13

***

## myMPD v4.5.1 (2018-11-05)

This point release fixes only one, but ugly bug.

### Changelog

- Fix: myMPD crashes if mpd plays a stream #72

***

## myMPD v4.5.0 (2018-11-04)

WARNING: This release has new and incompatible configuration options. You should copy the mympd.conf.dist file over your configuration and customize it.

This release uses detection of mpd features and many new configuration options to let you customize myMPD to your needs. myMPD now supports all tags you enabled in mpd and works also with no metadata enabled. Other highlights are the ability to add/hide/sort columns of all tables and the possibility to define system commands.

### Changelog

- Feat: add settings for coverimages, localplayer, streamurl, searchtaglist, browsetaglist, syscmds #70
- Feat: disable playlists and browse database feature if not enabled in mpd #68 #69
- Feat: configurable columns in all song views #47
- Feat: reworked view of albums
- Feat: add ability to define and execute system commands, e.g. reboot and shutdown
- Fix: use AlbumArtist tag only if it found in enabled tags #69
- Fix: link uri in song details only if mpd music_directory is linked
- Fix: hiding of popover menus
- Fix: some memory free errors

***

## myMPD v4.4.0 (2018-10-15)

### Changelog

- Feat: collapse title list in album view
- Feat: display total entities in list headers #47
- Feat: configurable max_elements_per_page #47
- Feat: confirm dialog for delete playlist #47
- Feat: lazy loading of coverimages in album view
- Fix: deleting track from playlist don't deletes playlist anymore
- Fix: use update_stored_playlist notify for updating playlist view

***

## myMPD v4.3.1 (2018-10-10)

### Changelog

- Feat: add more keyboard shortcuts #58
- Feat: performance improvements for jukebox mode
- Feat: performance improvements in smart playlists creation, fixes #64
- Feat: support all mpd tags
- Fix: check existence of needed directories under /var/lib/mympd
- Fix: install default state files under /var/lib/mympd/state

***

## myMPD v4.3.0 (2018-10-01)

This myMPD release improves the jukebox mode and adds the smart playlist feature.
Installing this release resets all myMPD state settings.

### Changelog

- Feat: smart playlists #38
- Feat: improve jukebox mode #57
- Feat: improve state store
- Fix: filename check in save dialogs #61
- Fix: encoding of special characters in popover #60
- Fix: popover event handling
- Fix: calculate correct websocket url if connected by ip

***

## myMPD v4.2.1 (2018-09-24)

This is mainly a bugfix release.

### Changelog

- Feat: add rescan database command
- Fix: don't use serviceworker for `http://` uris -> fixes http stream in local player
- Fix: show lastPlayed in song details
- Fix: moved pics directory to /var/lib/mympd
- Fix packaging issues
  - Fix: improve uninstall scripts
  - Fix: don't remove user/group on uninstall
  - Fix: test of /var/lib/mympd ownership

***

## myMPD v4.2.0 (2018-09-20)

myMPD 4.2.0 fixes some bugs and includes the new jukebox mode.

In jukebox mode, myMPD adds random songs from database or selected playlist to the queue, if it's empty. To use jukebox mode enable it in settings and enable Consume.

### Changelog

- Feat: jukebox mode #37
- Feat: configuration option for used tags in ui #52
- Fix: don't add redundant event handler on popovers
- Fix: don't hide "connection error"
- Fix: check if document root exists
- Fix: allow websocket connections only to /ws
- Fix: improve packaging
- Fix: filter empty tag values in browse database install and uninstall

***

## myMPD v4.1.2 (2018-09-16)

This release fixes some packaging issues.

### Changelog

- Fix: Archlinux PKGBUILD checksums and install script #45
- Fix: Debian packaging #54

***

## myMPD v4.1.1 (2018-09-13)

This is only a small bugfix release. It also fixes a security issue in mongoose.

### Changelog

- Feat: add PKGBUILD for Archlinux
- Fix: base64 encode JSON.stringify output, if saved in dom - should fix bug #50
- Fix: update mongoose to 6.12
- Fix: add mympd user & group as system user & group #51

***

## myMPD v4.1.0 (2018-09-11)

This minor release supports more tags for search and database browse mode. myMPD now runs under a dedicated user.

### Changelog

- Feat: packaging for Fedora, Suse and Debian #45
- Feat: central backend for search functions #36
- Feat: album actions in menu in search card #42
- Feat: mpd feature detection #44
- Feat: check supported mpd tag types #44
- Feat: browse and search database by more tags #43 #36
- Feat: link album in playback card
- Feat: run myMPD under myMPD user
- Fix: use mpd taglist in songdetails modal
- Fix: setgroups before setuid

***

## myMPD v4.0.0 (2018-08-27)

The fourth major release of myMPD. Now myMPD don't poll mpd every second anymore. myMPD instead uses the idle protocol to listening for status changes. This should be much more resource friendly.

### Changelog

- Feat: replace status polling with mpd idle protocol #33
- Feat: song voting and play statistics (uses mpd stickers) #32
- Feat: support covers for http streams
- Feat: improved layout of playback card
- Feat: handle database update events #31
- Fix: cleanup api #34
- Fix: cleanup logging
- Fix: cleanup source files
- Fix: improve speed for listing large queues #35
- Fix: link to music_directory
- Fix: redirect to https with request host header #30

***

## myMPD v3.5.0 (2018-08-09)

WARNING: This version breaks all command line options. Use /etc/mympd/mympd.conf for configuration.
myMPD now setuids to user nobody in default configuration.

### Changelog

- Feat: get outputnames and outputstates in single command
- Feat: clear playback card if songpos = -1
- Fix: formating of source code

***

## myMPD v3.4.0 (2018-08-06)

Now are playlists fully supported.

### Changelog

- Feat: option to create playlist in "Add to playlist" dialog
- Feat: "add all to playlist" in search card
- Feat: "add all to playlist" in browse filesystem card
- Feat: add stream to playlist
- Feat: hide pagination if not needed
- Feat: crop queue
- Feat: link to songdetails and albumlist in playback card
- Fix: move 3rd-party sources and buildtools to dist directory
- Fix: delete song from playlist

***

## myMPD v3.3.0 (2018-07-30)

### Changelog

- Feat: add playlist actions
- Feat: validation feedback for queue save
- Feat: validation feedback for add stream
- Feat: enable queue and playlist sorting with drag & drop
- Fix: mkrelease.sh
- Fix: html markup
- Fix: renamed card "Now playing" to "Playback"
- Fix: service worker cache update

***

## myMPD v3.2.1 (2018-07-19)

This is mainly a bugfix release.

### Changelog

- Feat: use javascript in strict mode
- Upd: error handling code for ajax requests
- Upd: better error handling for unknown requests
- Upd: enabled ssl by default
- Fix: fixed some javascript errors (issue #22)

***

## myMPD v3.2.0 (2018-07-16)

WARNING: This release has new and incompatible command line options.

### Changelog

- Feat: enable Progressive Web App and Add2HomeScreen Feature
- Feat: enable ssl options
- Feat: contrib/crcert.sh script for creating certificates automatically
- Upd: use /etc/mympd/ directory for options
- Fix: many cleanups and small bug fixes

***

## myMPD v3.1.1 (2018-07-09)

### Changelog

- Feat: add songdetails to actions popover
- Feat: central tag handling in backend
- Fix: alignment of icons
- Fix: columns in database view

***

## myMPD v3.1.0 (2018-07-05)

For this minor release, much of the javascript code is rewritten.

### Changelog

- Feat: add first advanced actions
- Feat: removed jQuery in favour of bootstrap.native
- Feat: removed Bootstrap plugins and replaced with native implementations
- Fix: stability fixes in json parsing (backend)

***

## myMPD v3.0.1 (2018-06-24)

### Changelog

- Fix: javascript error in about dialog

***

## myMPD v3.0.0 (2018-06-24)

This is the first release with a completely rewritten backend and the new jsonrpc api.

### Changelog

- Feat: upgraded mongoose to latest version
- Feat: implemented jsonrpc api for request from frontend to backend
- Feat: realtime notifications over websocket
- Feat: minified .js and .css files
- Feat: mkrelease.sh and mkdebug.sh scripts for simple compile and install
- Feat: save myMPD settings in /var/lib/mympd/mympd.state (removed cookie usage)
- Feat: backend now handles cover images
- Fix: layout fixes

***

## myMPD v2.3.0 (2018-06-17)

### Changelog

- Feat: replace sammy.js with own implementation with state save for cards, tabs and views
- Feat: use queue version for song change in http streams

***

## myMPD v2.2.1 (2018-06-10)

This is a small bugfix release.

### Changelog

- Feat: added stop button #14
- Fix: material-icons in chrome #13
- Fix: html markup errors

***

## myMPD v2.2.0 (2018-06-07)

This is my third release of myMPD.

### Changelog

- Feat: reworked browse view
  - Browse database -> Albumartist -> Album
  - playlist view
  - serverside filtering of tables
- Feat: new action "Add all from search"
- Feat: incremental change of tables
- Feat: improved settings
- Feat: improved coverimage display
- Fix: some bug fixes

Many thanks to archphile for heavily testing this release.

***

## myMPD v2.1.0 (2018-05-28)

This is my second release of myMPD.

### Changelog

- Feat: reworked queue View
  - pagination in header
  - search in queue
  - playing song info
- Feat: mpd statistics in About dialog
- Feat: configurable cover image filename
- Fix: some minor bug fixes

***

## myMPD v2.0.0 (2018-05-24)

Initial release for my ympd fork myMPD.

### Changelog

- Feat: new modern ui based on Bootstrap4
- Feat: updated javascript libraries
- Feat: album cover support
- Fix: song title refresh for http streams
- Fix: removed dirble support<|MERGE_RESOLUTION|>--- conflicted
+++ resolved
@@ -4,7 +4,6 @@
 
 ***
 
-<<<<<<< HEAD
 ## myMPD 17.0.0 (not yet released)
 
 This release improves the WebradioDB integration and removes the radiobrowser.info integration. You can use [RadioBrowser](https://github.com/jcorporation/mympd-scripts/tree/main/Radiobrowser) script to query the radiobrowser.info API.
@@ -31,10 +30,7 @@
 
 ***
 
-## myMPD 16.0.1 (not yet released)
-=======
 ## myMPD 16.0.1 (2024-07-03)
->>>>>>> f2358d58
 
 This is a small bug fix release.
 
