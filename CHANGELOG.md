--- conflicted
+++ resolved
@@ -4,7 +4,6 @@
 
 ***
 
-<<<<<<< HEAD
 ## myMPD v13.0.0 (not yet released)
 
 The album cache was reworked substantially. It uses now Album+AlbumArtist+Date tag to group albums as fallback for the MusicBrainz AlbumId, in earlier versions the fallback was Album+AlbumArtist.
@@ -30,7 +29,9 @@
 - Upd: rework timer implementation
 - Upd: Remove default smart playlist generation tag
 - Upd: some websocket connection improvements
-=======
+
+***
+
 ## myMPD v12.1.0 (not yet released)
 
 This release enhances the 'Add all' button functionality, this function respects now the base path and the search value.
@@ -38,7 +39,6 @@
 ### Changelog
 
 - Feat: Add all from filesystem respects path and search, fixes #1123
->>>>>>> 40d7ec39
 
 ***
 
