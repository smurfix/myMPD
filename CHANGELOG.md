# myMPD Changelog

https://github.com/jcorporation/myMPD/

***

<<<<<<< HEAD
## myMPD v12.0.0 (not yet released)

This release improves hopefully the user experience by providing descriptive help texts, error messages and improved dialogs. Further the advanced search feature is now available for all reasonable views.

As in most recent releases, the source code has been cleaned up further. The most changes are made in the frontend code.

### Notes

- Some of the UI related settings are reset to default
- Old home icon links to some views are invalid

### API changes

This release changes some API methods.

- merge MYMPD_API_QUEUE_SEARCH_ADV and MYMPD_API_QUEUE_LIST into MYMPD_API_QUEUE_SEARCH
- rename MYMPD_API_PRESET_LOAD to MYMPD_API_PRESET_APPLY
- MYMPD_API_PLAYLIST_RM_ALL: parameters changed
- MYMPD_API_PLAYER_OUTPUT_GET: new
- MYMPD_API_PLAYER_OUTPUT_LIST: respond with fewer details

### Changelog

- Feat: move song fingerprint calculation in worker thread #1046
- Feat: display album tags in jukebox album list #1069
- Feat: add option for compact grids #1074
- Feat: add advanced search to more views #1048
- Feat: add more inline help text's #1072
- Feat: improve validation of form fields #1083
- Feat: add spinners to buttons
- Feat: display the number of channels #1085
- Feat: show source objects in action modals
- Upd: some code enhancements #1045
- Upd: Bootstrap 5.3.1
- Upd: rework settings
- Upd: split JavaScript in separate files for views and modals
- Fix: calculate correct position for jukebox list
- Fix: calculate correct position for playlist content list
=======
## myMPD v11.0.5 (not yet released)

This is a small bug fix release.

### Changelog

- Fix: use highlight color for radio buttons #1095
- Fix: do not overflow modal #1095
- Fix: select default sort order in 'Add smart playlist' modal #1088
- Fix: populate disc tag for album cache #1086
>>>>>>> 148d780d

***

## myMPD v11.0.4 (2023-08-19)

This is a small bug fix release.

### Changelog

- Fix: add playlist to queue from playlist view #1087
- Fix: unselect all selected rows
- Fix: set song priority
- Fix: SEGFAULT on partition deletion

***

## myMPD v11.0.3 (2023-08-15)

This is a small bug fix release.

### Changelog

- Upd: enable more tags by default
- Upd: es-AR translation
- Fix: set initial disc count to 1 #1086

***

## myMPD v11.0.2 (2023-07-30)

This is a small bug fix release.

### Changelog

- Upd: translations
- Fix: set translated title for navbar icons
- Fix: jukebox list context menu actions
- Fix: calculate correct myMPDuri for IPv6 [::]
- Fix: display all values in playback card #1076

***

## myMPD v11.0.1 (2023-07-23)

This is a small bug fix release.

### Changelog

- Upd: translations
- Fix: memory leak after script execution
- Fix: always enable connection save button
- Fix: add missing jukebox list remove action
- Fix: IPv4-mapped address broken #1066

***

## myMPD v11.0.0 (2023-07-18)

This release improves the queue and playlist management in many ways. You can now select multiple songs or playlists and take actions on this selection. There are new methods to copy, merge, validate and deduplicate playlists. Further the mpd error handling and the mpd communication was improved by using command lists.

### Notes

- This is the first release that enforces the OpenSSL dependency.
- Some home icons are invalid, you must re-add the icons, sorry for that.

### API changes

This release changes definitions of many API methods.

- MYMPD_API_JUKEBOX_RM: parameters changed
- MYMPD_API_QUEUE_RM_SONG -> MYMPD_API_QUEUE_RM_IDS: parameters changed
- MYMPD_API_QUEUE_MOVE_SONG -> MYMPD_API_QUEUE_MOVE_POSITION: parameters changed
- MYMPD_API_QUEUE_MOVE_RELATIVE: new
- MYMPD_API_QUEUE_APPEND_URI -> MYMPD_API_QUEUE_APPEND_URIS: parameters changed
- MYMPD_API_QUEUE_INSERT_URI -> MYMPD_API_QUEUE_INSERT_URIS: parameters changed
- MYMPD_API_QUEUE_REPLACE_URI -> MYMPD_API_QUEUE_REPLACE_URIS: parameters changed
- MYMPD_API_QUEUE_APPEND_PLAYLIST -> MYMPD_API_QUEUE_APPEND_PLAYLISTS: parameters changed
- MYMPD_API_QUEUE_INSERT_PLAYLIST -> MYMPD_API_QUEUE_INSERT_PLAYLISTS: parameters changed
- MYMPD_API_QUEUE_REPLACE_PLAYLIST -> MYMPD_API_QUEUE_REPLACE_PLAYLISTS: parameters changed
- MYMPD_API_QUEUE_PRIO_SET: parameters changed
- MYMPD_API_QUEUE_PRIO_SET_HIGHEST: parameters changed
- MYMPD_API_QUEUE_APPEND_ALBUMS: new
- MYMPD_API_QUEUE_INSERT_ALBUMS: new
- MYMPD_API_QUEUE_REPLACE_ALBUMS: new
- MYMPD_API_QUEUE_APPEND_ALBUM_DISC: new
- MYMPD_API_QUEUE_INSERT_ALBUM_DISC: new
- MYMPD_API_QUEUE_REPLACE_ALBUM_DISC: new
- MYMPD_API_PLAYLIST_CONTENT_RM_SONG -> MYMPD_API_PLAYLIST_CONTENT_RM_POSITIONS: parameters changed
- MYMPD_API_PLAYLIST_CONTENT_MOVE_SONG -> MYMPD_API_PLAYLIST_CONTENT_MOVE_POSITION: parameters changed
- MYMPD_API_PLAYLIST_CONTENT_APPEND_URI -> MYMPD_API_PLAYLIST_CONTENT_APPEND_URIS: parameters changed
- MYMPD_API_PLAYLIST_CONTENT_INSERT_URI -> MYMPD_API_PLAYLIST_CONTENT_INSERT_URIS: parameters changed
- MYMPD_API_PLAYLIST_CONTENT_REPLACE_URI -> MYMPD_API_PLAYLIST_CONTENT_REPLACE_URIS: parameters changed
- MYMPD_API_PLAYLIST_CONTENT_MOVE_TO_PLAYLIST: new
- MYMPD_API_PLAYLIST_RM: parameters changed
- MYMPD_API_PLAYLIST_COPY: new
- MYMPD_API_PLAYLIST_CONTENT_VALIDATE: new
- MYMPD_API_PLAYLIST_CONTENT_DEDUP: new
- MYMPD_API_PLAYLIST_CONTENT_VALIDATE_DEDUP: new
- MYMPD_API_PLAYLIST_CONTENT_VALIDATE_ALL: new
- MYMPD_API_PLAYLIST_CONTENT_DEDUP_ALL: new
- MYMPD_API_PLAYLIST_CONTENT_VALIDATE_DEDUP_ALL: new
- MYMPD_API_PLAYLIST_CONTENT_APPEND_ALBUMS: new
- MYMPD_API_PLAYLIST_CONTENT_INSERT_ALBUMS: new
- MYMPD_API_PLAYLIST_CONTENT_REPLACE_ALBUMS: new
- MYMPD_API_PLAYLIST_CONTENT_APPEND_ALBUM_DISC: new
- MYMPD_API_PLAYLIST_CONTENT_INSERT_ALBUM_DISC: new
- MYMPD_API_PLAYLIST_CONTENT_REPLACE_ALBUM_DISC: new
- MYMPD_API_WEBRADIO_FAVORITE_RM: parameters changed
- MYMPD_API_SCRIPT_VALIDATE: new

### Changelog

- Feat: add multiple selections and actions #1001
- Feat: improve queue and playlist management #1001
- Feat: copy, merge, validate and deduplicate playlists #1038
- Feat: migrate to JavaScript fetch() API #1006
- Feat: add test target to cmake #1023
- Feat: improve mpd error handling #1028
- Feat: improve mpd communication
- Feat: add quick remove and quick play buttons to more views
- Feat: support MUSICBRAINZ_RELEASEGROUPID tag (MPD 0.24)
- Feat: handle preflighted requests in CORS
- Feat: add consume one shot to queue context menu
- Upd: Mongoose 7.11 #1060
- Upd: Bootstrap 5.3.0 final
- Upd: libmympdclient 1.0.21
- Upd: OpenSSL is now required #1033
- Upd: Replace tinymt with OpenSSL prng #1034
- Upd: use OpenSSL hash functions
- Upd: documentation improvements
- Upd: improve error handling in build system
- Upd: show stream name in title tag
- Fix: various small css and javascript fixes
- Fix: improve Mongoose logging #1032
- Fix: set correct song start time sticker #1044
- Fix: Fall back from AlbumArtist to Artist tag for MusicBrainz tags #1056
- Fix: correct position in last played list #1063

***

## myMPD v10.3.3 (2023-06-02)

This is a small bugfix release.

### Changelog

- Upd: wrap footer text in cards #1030
- Fix: improve javascript error logging
- Fix: drag&drop on same element #1026
- Fix: js error on disabled MUSICBRAINZ_ALBUMID tag #1025
- Fix: Add Pos column to playlist detail view #1027

***

## myMPD v10.3.2 (2023-05-08)

This is a small bugfix release.

### Changelog

- Upd: ko-KR, es-AR translation
- Upd: use update_jukebox events
- Fix: Jukebox actions

***

## myMPD v10.3.1 (2023-04-24)

This is a small bugfix release. It fixes a memory corruption error, if myMPD was compiled with NDEBUG defined.

### Changelog

- Upd: zh-Hans translation
- Fix: handling of NDEBUG #1018
- Fix: remove obsolete data attributes #1019

***

## myMPD v10.3.0 (2023-04-17)

This release reworks the context menus. myMPD now uses the offcanvas component for context menus. This is better accessible on mobile devices with small screens and removes some workarounds for the popovers.

### Note

The sort order for the Last-Modified tag is reversed. Newer songs are now displayed first.

### Changelog

- Feat: custom placeholder images #980
- Feat: fail gracefully if API request fails or is redirected #984
- Feat: improve queue sort handling #983
- Feat: use offcanvas instead of popover for context menus #974
- Feat: better compression of webfont #991
- Feat: add option to change song position in queue/playlist without drag and drop support
- Feat: configurable highlight contrast color
- Feat: reverse order for last-modified #1008
- Upd: bootstrap.native 5.0.6
- Upd: Bootstrap 5.3.0-alpha3
- Upd: libmympdclient 1.0.18
- Upd: sds
- Upd: long-press-event 2.4.6 #1009
- Upd: use asserts in release build
- Upd: translation enhancements
- Upd: jsdoc improvements
- Fix: add btn-secondary class in ligature select modal #1007
- Fix: Volume dropup is not displayed if clicked on button text #1017

***

## myMPD v10.2.6 (2023-03-20)

This is a small bugfix release.

### Changelog

- Fix: preselect database in "Add to queue modal"
- Fix: refresh of current displayed playlist
- Fix: do not refresh settings, if a settings modal is shown #1002

***

## myMPD v10.2.5 (2023-03-10)

This is a small bugfix release.

### Changelog

- Feat: add ru-RU translation
- Upd: es-AR, fr-FR translation
- Fix: update of cards/tables #992
- Fix: clear button in search inputs #993
- Fix: webradio category filter #994
- Fix: check sort tag against enabled myMPD tags #995

***

## myMPD v10.2.4 (2023-02-26)

This is a small bugfix release.

### Changelog

- Feat: add pl-PL translation
- Upd: remove zh-Hant translation
- Upd: IT, zh-Hans translation
- Fix: JS error when clearing the search box #982
- Fix: update clear button for inputs on breadcrumb select
- Fix: finishing IME composition with Enter key also clears the search box, thanks @soya-daizu #977
- Fix: album view does not work with disabled AlbumArtist tag #988

***

## myMPD v10.2.3 (2023-02-17)

This is a small bugfix release.

### Changelog

- Fix: remove progressbar transition causing high cpu usage #975
- Fix: position hover for progressbar
- Fix: add missing translation phrase
- Fix: preset selection in footer does not work #976

***

## myMPD v10.2.2 (2023-02-10)

This is a small bugfix release.

### Changelog

- Feat: add es-AR translation
- Feat: add documentation for multiroom audio, thanks @tsunulukai
- Upd: FR, NL, IT and JP translations, thanks @ all translators
- Upd: remove bootstrap.native patches, use new updated events
- Upd: improved docker image creation and documentation #968
- Fix: correct location for the systemd unit #964
- Fix: popover event in album list
- Fix: ignore special keys for input key handlers #969

***

## myMPD v10.2.1 (2023-01-31)

This is a small bugfix release.

### Changelog

- Feat: show myMPD uri in About dialog #953
- Feat: map locale strings #961
- Upd: traditional chinese translation #957
- Upd: Mongoose 7.9 #952
- Upd: add config key to disable http listener #914
- Fix: some packaging issues #955 #958
- Fix: script execution from main menu
- Fix: logging of IPv6 addresses

***

## myMPD v10.2.0 (2023-01-19)

This release reworks the scripting api and improves the scripting documentation. The new presets feature lets you switch mpd and jukebox options with one click.

### Notes

- Existing lua scripts must be adapted to the new simplified API
- Existing play timers must be changed to use presets
- Some views are renamed
- Use systemd-run, if you use a distribution with systemd

### Changelog

- Feat: add option to save and load mpd and jukebox presets #888
- Feat: play timer uses presets #888
- Feat: rework and simplify scripting api
- Feat: add option to ignore hated songs in jukebox mode #882
- Feat: configurable tags for album views #901
- Feat: ability to disable listening on plain HTTP #914
- Feat: save album and sticker cache between restarts #913
- Feat: manual refresh of album and sticker cache
- Feat: rework main menu
- Feat: add shortcuts for more modals
- Feat: add `mympd_uri` config option #950
- Upd: libmympdclient 1.0.17
- Upd: some UI cleanups and improvements #909
- Upd: Bootstrap 5.3.0-alpha1
- Upd: bootstrap.native 5.0.0-alpha2
- Upd: documentation improvements
- Upd: some backend improvements
- Upd: do not create files with root permissions
- Upd: start mpd autoconfiguration if `state/mpd_host` does not exist

***

## myMPD v10.1.7 (2022-12-22)

This is a small bugfix release.

### Changelog

- Upd: FR and NL translations
- Fix: relax validation of webradio codecs #933
- Fix: javascript error on login

***

## myMPD v10.1.6 (2022-12-10)

This is a small bugfix release.

### Changelog

- Fix: pthread join bug #918
- Fix: workdir/cachedir for install to /usr/local #926 #927

***

## myMPD v10.1.5 (2022-12-06)

This is a small bugfix release.

### Changelog

- Fix: Debian postinst script #917
- Fix: `build.sh purge` - do not fail if not all install_manifest files can be removed

***

## myMPD v10.1.4 (2022-12-04)

This is a small bugfix release.

### Changelog

- Fix: improve styleTip positioning for scrolling window #907
- Fix: carousel indicator border override #909
- Fix: myMPD preconfiguration with systemd #912
- Fix: `build.sh purge` removes the group and systemd private directories
- Upd: improve album cache creation performance #913

***

## myMPD v10.1.3 (2022-11-26)

This is a small bugfix release.

### Changelog

- Fix: remove "-" from musicbrainz_artistid and musicbrainz_albumartistid #903
- Fix: scrobble repeated songs #904
- Fix: When switching through consume mode skip oneshot for mpd < 0.24 #905
- Fix: unescape mpd filter expression value #906
- Upd: improve mpd filter expression parsing

***

## myMPD v10.1.2 (2022-11-21)

This is a small bugfix release.

### Changelog

- Fix: parsing timer list
- Fix: some small ui issues
- Fix: 'Goto playing song' button #892
- Fix: dedup san names #890

***

## myMPD v10.1.1 (2022-11-13)

This is a small bugfix release.

### Changelog

- Feat: add es-ES translation
- Upd: translations
- Upd: man pages
- Fix: remove song progress indicator in queue view after switching to new song #881
- Fix: arch, gentoo and rpm packaging #886 #887

***

## myMPD v10.1.0 (2022-11-06)

This minor release adds support of new MPD 0.24 features. The javascript frontend is now documented with jsDoc and linted with the typescript compiler.

### Changelog

- Feat: autoconfiguration for playlist_directory (MPD 0.24) #836
- Feat: autoconfiguration for pcre support (MPD 0.24) #843
- Feat: support consume oneshot (MPD 0.24) #837
- Feat: support starts_with filter expression (MPD 0.24) #843
- Feat: support queue save modes (MPD 0.24) #848
- Feat: add elapsed sticker to save recent position from songs #781
- Feat: jsDoc compatible API documentation and linting with typescript compiler
- Feat: add view action to default radio click actions
- Feat: add "Add to" button to filesystem root #860
- Feat: add "Open modal" to home icon actions
- Feat: cache coverimages for webradios
- Feat: create debug packages for Alpine, Arch, Debian and RPM
- Upd: improve cmake and packaging, thanks @dvzrv
- Upd: improve systemd unit, thanks @dvzrv
- Upd: libmympdclient 1.0.15
- Upd: refactor translation framework
- Upd: de-DE, en-US, fr-FR, it-IT, nl-NL translations
- Upd: Bootstrap 5.2.2
- Upd: parse mpd bitrate #855
- Upd: improve integrated http client
- Upd: content-security-policy allows fetching images only from myMPD host
- Fix: language name in japanese #854
- Fix: mime type detection of special jpg images #864
- Fix: improve popover and dropdown positioning and sizing #869, #868
- Fix: force reflow of body before scrolling to pos #868
- Fix: clang 15 compatibility

***

## myMPD v10.0.3 (2022-10-13)

This is a small bug fix release.

### Changelog

- Feat: add japanese translation
- Fix: segmentation fault when clicking on last played list #850
- Fix: scrobble script - artist_mbids MBID format invalid #853
- Fix: do not show streamUri input on showAddToPlaylistCurrentSong

***

## myMPD v10.0.2 (2022-10-03)

This is a small bug fix release that also updates some translations.

Many thanks to all translators!

### Changelog

- Upd: zh-CN, it-IT translations
- Fix: contextmenu for discs
- Fix: flashing progress bar
- Fix: translate locale select
- Fix: run feature detection only in main thread #845
- Fix: pass script_arguments in feedback trigger #846
- Fix: Gentoo Linux ebuild, thanks @itspec-ru #847
- Fix: add missing translation phrases attributes #849
- Fix: API usage in some example scripts #846

***

## myMPD v10.0.1 (2022-09-25)

This is a small bug fix release.

### Changelog

- Upd: fr-FR, nl-NL translations
- Fix: js error clearing current title
- Fix: translate more elements

***

## myMPD v10.0.0 (2022-09-22)

This major release adds concurrent MPD partition support to myMPD. myMPD connects now to all MPD partitions simultaneously and holds partition specific states and settings. Each browser instance can now select the MPD partition to control.

The partition feature should be used with MPD 0.23.9 or newer. There are some annoying partition related bugs in earlier MPD versions.

The syntax of the last_played file has changed. You can convert it with
`sed -r 's/^(.*)::(.*)/{"LastPlayed":\1,"uri":"\2"}/g' /var/lib/mympd/state/last_played > /var/lib/mympd/state/default/last_played_list`

### Per partition features

- Highlight color
- Jukebox
- Last played
- Local player
- MPD options
- Triggers
- Timers

### Changelog

- Feat: concurrent MPD partition support #440
- Feat: partition specific settings #440 #826
- Feat: custom uri for local playback #826
- Feat: new API method MYMPD_API_PLAYER_VOLUME_CHANGE
- Upd: autoconfiguration improvements
- Upd: add internal api documentation
- Upd: build improvements
- Upd: Mongoose 7.8
- Upd: mjson
- Upd: Bootstrap 5.2.1
- Upd: add animation for update progress of views
- Upd: de-DE, fr-FR, nl-NL translations, thanks @tsunulukai
- Fix: case insensitive sorting of webradioDB
- Fix: popover menu for playlists on home screen
- Fix: set default sort tag for smart playlists save modal
- Fix: localize select options #834
- Fix: sort queue by pos #835

***

## mympd v9.5.4 (2022-09-11)

This is a small bug fix release that also updates some translations.

Many thanks to all translators!

### Changelog

- Upd: fr-FR, nl-NL, zh-CN (#833) translations
- Fix: allow empty smart playlist prefix #830
- Fix: default fallback to en-US #830
- Fix: serving zh-CN locale #830

***

## myMPD v9.5.3 (2022-08-29)

This is a small bug fix release.

### Changelog

- Upd: fr-FR translation
- Fix: rename cn-CHS to zh-CN #820
- Fix: read env variables at first startup #821
- Fix: use correct columns to fetch current queue view #822

***

## myMPD v9.5.2 (2022-08-24)

This is a small bug fix release.

### Changelog

- Feat: add battery indicator script, thanks @furtarball #815
- Upd: chinese translation #813
- Fix: sorting albums by last-modified #806

***

## myMPD v9.5.1 (2022-08-14)

This is a small bug fix release.

### Changelog

- Feat: add update_home jsonrpc event #814
- Fix: advanced search is not working #809
- Fix: fetching locales and ligatures behind reverse proxy #808

***

## myMPD v9.5.0 (2022-08-13)

This release improves and documents the myMPD backend code, but there are also some minor new features added. I further added the doxygen generated internal api documentation to the myMPD documentation site: [Doxygen generated internal API documentation](https://jcorporation.github.io/myMPD/doxygen/html/index.html).

This release removes the compatibility code for MPD versions older than 0.21.

### Changelog

- Feat: support TitleSort tag (mpd 0.24) #797
- Feat: use custom X-myMPD-Session http header for myMPD sessions to allow other authorization methods in reverse proxy setups
- Feat: respect last played in jukebox album mode #792 #794
- Feat: improved translation workflow integrating [POEditor](https://poeditor.com/join/project/Z54inZwdul) #803
- Feat: album view lists albums without AlbumArtist tags again #791
- Feat: fetch ligatures and i18n json only on demand
- Upd: remove compatibility code for MPD 0.20 and lower
- Upd: rename some API methods for consistency
- Upd: covercache expiry time is now a config setting (removed from GUI)
- Upd: improve many internal functions and there api
- Upd: add doxygen style internal api documentation
- Upd: add more unit tests
- Upd: Bootstrap 5.2
- Upd: use dh_helpers for debian packaging
- Fix: use only sort tags that are configured in MPD
- Fix: add missing default values
- Fix: cache building on reconnect if stickers are disabled
- Fix: hide input in pin enter dialog

***

## myMPD v9.4.1 (2022-07-19)

This is a small bugfix release.

### Changelog

- Fix: read custom navbar_icons #793
- Fix: javascript error in album detail view #795
- Fix: certificate creation #796

***

## myMPD v9.4.0 (2022-07-13)

This is mostly a maintenance release to cleanup code. It adds small improvements, optimizes the codebase and uses now a faster sorting algorithm.

This release removes the implicit fallback from AlbumArtist to Artist tag. Disable the AlbumArtist tag if you do not maintain it.

### Changelog

- Feat: sort option for all db tags #764
- Feat: add volume controls to local playback #777
- Feat: import lua scripts #765
- Feat: support of http links on the homescreen #785
- Feat: move scripts to musicdb-scripts repository #770
- Upd: improve albumcache
- Upd: improve partition support #440
- Upd: rework handling of missing AlbumArtist tag
- Upd: Bootstrap 5.2 Beta1
- Upd: BSN 4.2
- Upd: mongoose 7.7
- Upd: mjson
- Upd: utf8.h
- Upd: unit testing framework
- Upd: improve proxy code
- Upd: improve linked list code
- Upd: faster sorting (using rax) #764
- Upd: some more code optimizations
- Upd: rework source tree
- Upd: improve documentation
- Upd: add many unit tests
- Fix: show sticker values in playlist details view

***

## myMPD v9.3.4 (2022-06-07)

This is a small bugfix release.

### Changelog

- Feat: add simplified chinese translation, thanks @dream7180
- Fix: use correct filter after fetching webradiodb #768

***

## myMPD v9.3.3 (202-05-23)

This is a small bugfix release.

### Changelog

- Upd: dutch translation, thanks @ItaintYellow #763
- Fix: use-after-free bug listing database tags
- Fix: correct construction of booklet path

***

## myMPD v9.3.2 (2022-05-15)

This is a bugfix release.

### Changelog

- Fix: quick remove song from queue
- Fix: switch between mobile and desktop view
- Fix: memory leak listing webradio favorites
- Fix: memory leak in stream reverse proxy
- Fix: open folder/download buttons on song details modal do not work #758
- Fix: save scaleRatio setting

***

## myMPD v9.3.1 (2022-05-09)

This release fixes only a debian dependency error.

### Changelog

- Fix: stick lua dependency to 5.3 #755

***

## myMPD v9.3.0 (2022-05-09)

This release adds many small improvements and starts the integration of MusicBrainz and ListenBrainz.

### Changelog

- Feat: support new features of webradiodb #719
- Feat: add link to containing folder in song details modal #729
- Feat: add Permissions-Policy header #733
- Feat: add autoplay for local playback #734
- Feat: add mympd_feedback trigger #394
- Feat: add feedback script for ListenBrainz #394
- Feat: add setting for ListenBrainz Token #394
- Feat: scrollable navbar #728
- Feat: serve thumbnails for album grid #732
- Feat: support semicolon separated tag values for MUSICBRAINZ_ARTISTID and MUSICBRAINZ_ALBUMARTISTID
- Feat: add shell script to download and manage albumart
- Feat: new quick play and remove action #749
- Upd: mobile ux enhancements #748 #752
- Upd: remove obsolete headers #733
- Upd: responsive design enhancements for covers and playback card
- Fix: compilation with gentoo #731
- Fix: set crossorigin="use-credentials" for webmanifest #739
- Fix: handling of two letter language codes

***

## myMPD v9.2.4 (2022-04-19)

This is a small bugfix release.

### Changelog

- Upd: sync with upstream sds source
- Upd: some documentation improvements
- Upd: improved logging for mpd authentication
- Fix: some compilation issues

***

## myMPD v9.2.3 (2022-04-01)

This is a small bugfix release.

### Changelog

- Upd: light theme improvements
- Fix: custom select search bugs
- Fix: playlist select bugs
- Fix: add AF_NETLINK to RestrictAddressFamilies (systemd unit) #716
- Fix: cover fade-in / fade-out issues #715
- Fix: simple queue search #718

***

## myMPD v9.2.2 (2022-03-25)

This is a small bugfix release.

### Changelog

- Upd: enabled IPv6 by default
- Upd: performance improvements for filesystem and tag views
- Fix: display of coverimages in songdetails modal without direct access to mpd music directory
- Fix: do not count embedded images if music directory is not available
- Fix: do not end albumart / readpicture loop too early #702
- Fix: GCC 12 build errors #706 #707
- Fix: display correct webserver ip-address #712
- Fix: improved virtual cuesheet handling in song details modal #714

***

### myMPD v9.2.1 (2022-03-11)

This is a small bugfix release.

### Changelog

- Upd: korean translation #703
- Upd: improve http connection handling
- Fix: memory issues in albumgrid view #704

***

## myMPD v9.2.0 (2022-03-06)

This release updates components, adds support of multiple embedded images, improves the queue search (MPD 0.24.0) and implements some other minor features.

### Changelog

- Feat: improved queue search (sort and prio filter - MPD 0.24.0) #686
- Feat: support of MOOD tag (MPD 0.24.0)
- Feat: support of multiple embedded images for mp3, flac and ogg files #439
- Feat: case insensitive sorting for database tags #677
- Feat: configurable startup view #684
- Feat: new keyboard shortcuts
- Upd: libmympdclient 1.0.11
- Upd: BSN 4.1 #662
- Upd: more http compliant path for retrieving albumart #656
- Upd: improved search as you type #676
- Upd: support debian bullseye for cross compiling #698
- Upd: remove mpd.conf parsing, improve auto configuration docu #696
- Fix: hash filenames in covercache #697

***

## myMPD v9.1.2 (2922-02-17)

This is a small bugfix release.

### Changelog

- Fix: do not omit first entry of search result in queue #681
- Fix: allow filename as tag #681
- Fix: disable goto playing song button if queue is empty #678
- Fix: some database update glitches
- Fix: database rescan from filesystem view
- Fix: correct http headers for serving embedded albumart
- Fix: serving albumart read by MPD
- Fix: synced lyrics timestamps per words
- Fix: remove windows line ending from unsynced lyrics #683

***

## myMPD v9.1.1 (2022-02-08)

This is a small maintenance release.

### Changelog

- Feat: Use WebradioDB image for homescreen icon #674
- Upd: korean translation #669
- Fix: searchable selects in mobile browsers #673
- Fix: case insensitive search for WebradioDB #672
- Fix: read environment if /var/lib/mympd/config does not exist #675
- Fix: add all IPs to certificates SAN #675
- Fix: remove zone identifiers from IPv6 addresses #675
- Fix: refresh queue popover after queue state change
- Fix: save jukebox mode setting

***

### myMPD v9.1.0 (2022-01-29)

This release adds the webradio feature and some other small enhancements and updates.

You can now manage your own webradio favorites and browse the databases of my webradioDB project and the popular RadioBrowser.

myMPD now supports also extended m3u playlists and can list the contents of playlists saved in the music directory.

The central folder for images has been replaced by individual folders by image type (backgrounds and thumbs). The streams folder is renamed to thumbs on first startup.

### Changelog

- Feat: webradio favorites #502
- Feat: search radio-browser.info for webradios #502
- Feat: integration of my new webradioDB project #502
- Feat: list playlist contents from filesystem
- Feat: support of extended m3u playlistinfo #650
- Feat: support of mixrampdb
- Feat: add compile time options to enable IPv6
- Upd: improved image selects
- Upd: separate folders by image type in /pics directory
- Upd: improved jukebox code
- Upd: do not unnecessarily update cover images
- Upd: minimize work for counter refresh loop
- Upd: use sds and rax from my forks
- Upd: improved json encoding
- Upd: improved usage of sds functions

***

## myMPD v9.0.4 (2022-01-17)

This is a small bugfix release.

### Changelog

- Fix: removed unused PUID/PGUID from docker documentation
- Fix: chown workdir to mympd user on each startup #659
- Fix: add -Wno-stringop-overflow to sds compile settings #652

***

## myMPD v9.0.3 (2022-01-05)

This is a small bugfix release.

### Changelog

- Fix: parsing of lrc files with windows line endings #651
- Fix: add missing de-DE phrases

***

## myMPD v9.0.2 (2021-12-25)

This is a small bugfix release.

### Changelog

- Fix: click in queue view for small displays #648
- Fix: click on song tags in playback cards #649

***

## myMPD v9.0.1 (2021-12-21)

This release fixes some packaging issues.

### Changelog

- Fix: debian package dependency #645
- Fix: build script #643
- Fix: Gentoo ebuild #646

***

## myMPD v9.0.0 (2021-12-17)

This release upgrades Bootstrap to the new major release, brings many ui enhancements and adds support for new mpd 0.23 protocol features. With this release the major redesign of the myMPD code was final.

### Changelog

- Feat: reworked main menu
- Feat: reworked popover menu
- Feat: reworked pagination #474
- Feat: priority handling for songs in queue #474
- Feat: harmonize popover menus #534
- Feat: songs, directories, albums and streams can be added to home screen #604
- Feat: add playlist, directory, search after current playing song (requires mpd 0.23.5) #579
- Feat: insert directory, search, album into playlist (requires mpd 0.23.5) #579
- Feat: integrate custom bootstrap and bootstrap.native build
- Feat: improved support for multiple tag values #583
- Feat: improve listviews for small displays #494
- Feat: support albumart for cuesheet virtual folders #578
- Feat: more granular timers #596
- Feat: reworked some form elements #530
- Feat: utf8 aware string handling
- Feat: quick actions for navbar icons
- Feat: replaced browser native local playback controls #634
- Feat: support build on Termux #612
- Upd: pressing pause button stops streams
- Upd: libmpdclient for mpd 0.23.x support
- Upd: improved notifications
- Upd: bootstrap 5.1.3
- Upd: removed default theme - dark is the new default
- Upd: improved json validation for settings
- Upd: improved handling for filenames with special chars #585
- Upd: removed obsolete keyboard navigation for tables and menus
- Upd: consistently use LastModified not Last-Modified
- Upd: improve mpd autodetection
- Upd: more accessible single-oneshot mode
- Upd: improve theme-autodetect
- Upd: improve jukebox mode
- Upd: migrate to pcre2 library #611
- Fix: check for fingerprint command #614
- Fix: use /var/cache/mympd as cachedir #620
- Fix: do not reset generate smartpls to default if empty #619
- Fix: correct API call for smartpls update #627
- Fix: sanitize filenames for generated smartpls files #629
- Fix: timer startplay action #625
- Fix: streamproxy connection handling #634 #618

***

## myMPD v8.1.6 (2021-11-13)

This is a small bugfix release.

### Changelog

- Fix: display correct jukebox unique tag #605
- Fix: keepalive timer for websocket #606

***

## myMPD v8.1.5 (2021-11-07)

This is a small bugfix release.

### Changelog

- Fix: accept Last-Modified as sort tag #601
- Fix: missing TRIGGER_MYMPD_START

***

## myMPD v8.1.4 (2021-11-01)

This is a small bugfix release.

### Changelog

- Fix: allow paths for playlists #588
- Fix: improve path traversal detection #585
- Fix: serviceworker behind reverse proxy (subdir) #586
- Fix: invalid jsonrpc call for mympd_api_raw #592
- Fix: return always complete result for mympd_api and mympd_api_raw
- Fix: web notifications broken #587

***

## myMPD v8.1.3 (2021-10-15)

This is a small bugfix release.

### Changelog

- Feat: add checks for compiler flags
- Upd: set Lua dependency to 5.4 for Alpine build
- Fix: compiler warning #577

***

## myMPD v8.1.2 (2021-10-08)

This is a small bug fix release.

### Changelog

- Upd: documentation for nginx as reverse proxy
- Upd: OpenSSL 3.0 compatibility
- Upd: add sds_urldecode unit test
- Fix: annoying js error in navbar event handler #574
- Fix: parser error in parsing internal timer script actions #575
- Fix: duplicate content in timer script list
- Fix: compile issues with Debian 9
- Fix: format string errors in log handling #576

***

## myMPD v8.1.1 (2021-10-01)

This is a small bugfix release.

### Changelog

- Upd: remove unnecessary utf8 unicode escape handling
- Upd: reject unicode escapes in json data
- Upd: remove recursion in jukebox
- Upd: enable more clang-tidy checks
- Upd: add more tests for validate_name
- Upd: mongoose to latest release
- Fix: repair enter action in advanced search inputs #567
- Fix: allow empty smartplsGenerateTagList #566
- Fix: respect browser locale #568
- Fix: parsing of timer minutes definition #569
- Fix: toggle outputs

***

## myMPD v8.1.0 (2021-09-26)

This release adds pin protection for all settings dialogs and enhances the validation of user input data.

### Changelog

- Feat: implement readcomments and list comments in song details modal
- Feat: option to clear current mpd error message
- Feat: settings can be secured with a pin #469
- Feat: improve validation of json input #468
- Feat: more security checks for the webserver
- Feat: clang compatibility #553
- Feat: add unit tests
- Upd: change license to GPLv3
- Upd: improve handling of empty smart playlists
- Upd: renamed some api methods
- Upd: rework C include strategy
- Upd: rearrange source tree
- Upd: improve cmake dependency messages
- Fix: respect connection: close header #551
- Fix: do not trust mime type from albumart tags

***

## myMPD v8.0.4 (2021-08-16)

This is a small bug fix release.

### Changelog

- Feat: OpenWrt package support, thanks to @tmn505, #547
- Fix: lyrics display in playback card #546
- Fix: ignore zero bytes albumart #550
- Fix: add null pointer check to converting server ip

***

## myMPD v8.0.3 (2021-08-07)

This is a small bug fix release.

### Changelog

- Feat: add color selection to home icon edit dialog #541
- Fix: light theme issues #540
- Fix: reset scrollpos #539

***

## myMPD v8.0.2 (2021-07-30)

This is a small bugfix release.

### Changelog

- Upd: bgcolor select for transparent home icons #535
- Upd: some code enhancements
- Fix: respect configured loglevel #532
- Fix: missing translation phrases #536
- Fix: html escaping issues
- Fix: set keepalive also for mpd_worker connection
- Fix: replace album grid elements only if changed

***

## myMPD v8.0.1 (2021-07-24)

This is a small bug fix release.

### Changelog

- Feat: add mpd keepalive support
- Upd: korean translation #525
- Fix: parse integer environment variables correctly #529
- Fix: MYMPD_LOGLEVEL environment always overrides configuration option as documented #529
- Fix: correct return code for mympd -c #529
- Fix: hard limit results to 1000 to keep webui responsive #528
- Fix: set interesting tags for mpd worker thread #524
- Fix: set libmpdclient buffer to 8192 bytes #524

***

## myMPD v8.0.0 (2021-07-16)

This major release improves the backend in many ways. The rework streamlines the backend, removes deprecated features, makes the configuration of myMPD easier and harmonizes the API.

### Notes

This release changes the startup options of myMPD. Further the mympd.conf is no longer used. myMPD now saves all configuration values in state files. You can set some environment variables for initial startup settings like port, ssl, etc., afterwards you must edit the state files.

Smart playlists now uses search expressions and therefore are only supported for mpd >= 0.21.0.

The complete documentation was revised and is published here: https://jcorporation.github.io/myMPD/

### Removed features

- System commands
- Bookmarks
- Chroot and readonly support
- Option to disable coverimages
- Mixrampdb settings
- Scrobbler integration - would be replaced by a script in a future version
- Smart playlists for MPD < 0.21.0

### Changelog

- Feat: improve startup time
- Feat: improved backend #304
- Feat: rework settings dialog
- Feat: rework connection dialog
- Feat: some performance improvements
- Upd: remove deprecated features
- Upd: mongoose to current master
- Fix: do not use libmpdclient deprecated api functions
- Fix: bad homescreen link for filesystem browse #512
- Fix: pretty print duration after song has played in queue view #511
- Fix: respect command meta tag for keyboard shortcuts (mac) #507
- Fix: support pathnames with #-character #501
- Fix: reordering of songs in playlists #487
- Fix: mime type detection for png images #521

***

## myMPD v7.0.2 (2021-04-09)

This is a small bug fix release.

### Changelog

- Upd: remove sntp and mqtt support
- Fix: compile with disabled openssl
- Fix: hide popover if table row is dragged #464
- Fix: some small code improvements

***

## myMPD v7.0.1 (2021-04-02)

This is a small bug fix release.

### Changelog

- Upd: set api endpoint to /api/
- Fix: read dns server directly from resolv.conf (support of Alpine Linux) #461
- Fix: some warnings detected by code scanning tools

***

## myMPD v7.0.0 (2021-03-29)

This major release upgrades the integrated webserver to the mongoose 7 series and adds some http related features. The new reverse proxy integration replaces the workaround for local playback in HTTPS mode. Scripts can now make http requests. I used this feature to implement a simple scrobbler for ListenBrainz in only 20 lines of code. This script is called through an myMPD trigger.

### Notes

- This major release removes some deprecated features as announced in #356.
- This major release changes some web server related configuration options.
- myMPD now support only MPD 0.20.0 and above.

### Changelog

- Feat: builtin reverse proxy for mpd http stream
- Feat: new lua api call - mympd_api_http_client #395
- Feat: remember page offset and scroll position for filesystem browsing navigation #454
- Feat: add sample ListenBrainz scrobbling script
- Feat: limit concurrent http connections to 100
- Upd: mongoose 7.3 #388
- Fix: error handler for local playback
- Fix: albumcache is not created at startup #451
- Fix: reading triggers at startup
- Fix: save of one shot timers

### Removed features

- Webdav support - mongoose 7 does not support webdav anymore
- Configurable mpd stream uri - local playback feature now uses the integrated reverse proxy for streaming

***

## myMPD v6.12.1 (2021-03-18)

This is a small maintenance release. myMPD supports now the additional tags introduced in the actual mpd master branch. A lot of work has gone into the improved support for id3v2 SYLT tags. The parser now fully supports utf16le, utf16be, utf8 and latin encodings.

### Changelog

- Feat: support tags "ComposerSort", "Ensemble", "Movement", "MovementNumber", "Location" #445
- Upd: korean translations, thanks to @parkmino #441
- Upd: add confirmation dialog before deleting a script #442
- Upd: improve confirmation dialogs
- Upd: improve display of synced lyrics #448
- Fix: some code cleanups
- Fix: rename config.c and config.h, to avoid collision with libmpdclient #443

***

## myMPD v6.12.0 (2021-03-08)

This release revises the myMPD settings dialog. The queue and jukebox settings are now accessible directly from the playback and queue view and footer (if enabled).

The notifications are also improved and can be configured in the advanced settings dialog. The jukebox album mode got many fixes and small enhancements.

You can now view sticker values in all song lists, not only in the song details dialog. Stickers can be enabled in the column settings.

Also the support of lyrics is enhanced. myMPD now parses SYLT tags in id3v2 tagged files correctly and shows all synced and unsynced of a song.

### Notes

Since this version the source does not include prebuild assets. If you do not use the provided build scripts, you must build the assets before with `./build.sh createassets`.

### Changelog

- Feat: revised settings
- Feat: show stickers in song views #413
- Feat: improved notifications #355
- Feat: one shot timer #417
- Feat: static background image #416
- Feat: check for server version vs javascript cached version
- Feat: use albumcache for jukebox album mode #436
- Feat: syslog support #432
- Upd: simplify build script
- Upd: integrate eslint in build.sh script
- Upd: integrate stylelint in build.sh script
- Upd: integrate htmlhint in build.sh script
- Upd: many small javascript enhancements and code deduplication
- Upd: some css enhancements
- Upd: return synced and unsynced lyrics
- Fix: correct parsing of SYLT id3v2 tag #437
- Fix: minimize API calls on startup
- Fix: remove javascript debug statements for release code
- Fix: display jukebox queue list, if jukebox mode is album #436

***

## myMPD v6.11.3 (2021-02-18)

This is a small bug fix release.

### Changelog

- Fix: case insensitive ligature search
- Fix: goto filtered album view
- Fix: edit search expression
- Fix: respect column order for queue update #429

***

## myMPD v6.11.2 (2021-02-12)

This is a small bugfix release.

### Changelog

- Feat: add starts_with to song search
- Feat: add option to select playback controls in settings #426 #382
- Upd: set any as default tag for browse albums view
- Fix: do not show mpd playlists in filesystem root folder
- Fix: build with disabled libid3tag and flac
- Fix: rpm, alpine and gentoo packaging
- Fix: seek backward
- Fix: set fixed width for play counter in footer #424

***

## myMPD v6.11.1 (2021-02-05)

This release fixes some bugs, enhances the build script and packaging and fixes 32bit compile time errors.

### Changelog

- Feat: integrate debian cross compile scripts in build.sh
- Feat: add any to search in album view
- Feat: add man pages #418
- Upd: remove java build dependency
- Upd: latest bootstrap.native
- Fix: packaging dependencies
- Fix: improve failure handling in the build script
- Fix: albumgrid - do not discard album if sort tag is null #419
- Fix: albumgrid - build cache dependencies #420
- Fix: 32bit build for arm - time_t format errors
- Fix: lintian errors and warnings #418
- Fix: null pointer assertion in mpd_client_get_updatedb_state #411
- Fix: disable scripting if lua is not compiled in

***

## myMPD v6.11.0 (2021-01-30)

This is a small release that improves the overall usability of myMPD. The biggest change is the new backend for the albumgrid. It should be faster and displays now also incomplete albums without track#1 or disc#1.

myMPD now supports right click and long touch to open context menus and you can set some default actions in the advanced settings.

### Changelog

- Feat: show incomplete albums in albumgrid #398
- Feat: support right click and long touch for contextmenus #406
- Feat: customizable default actions for views for left click/touch #406
- Feat: add ligature select dropdown #384
- Feat: support binarylimit command #409
- Feat: support getvol command of mpd 0.23.0
- Upd: Bootstrap 4.6.0
- Upd: libmympdclient 1.0.5
- Upd: german and korean translations #412
- Fix: setting pagination to all #405
- Fix: getting album covers from mpd #408
- Fix: theme selection - setting background color #407
- Fix: use full uri for covercache

***

## myMPD v6.10.0 (2021-01-09)

This myMPD version ships many small enhancements and some bugfixes. One of the biggest new feature is the support of synced lyrics.

### Changelog

- Feat: support synchronized lyrics #262, [Documentation](https://github.com/jcorporation/myMPD/wiki/Lyrics)
- Feat: improve pagination #346
- Feat: add italian translation, thanks @roberto
- Feat: show queue and playlists length and total play time in table footer
- Feat: add html5 color picker for color inputs
- Upd: korean translation #401, thanks @parkmino
- Fix: respect supplementary groups for mympd user #399
- Fix: filter out empty albums / artists in database view #379
- Fix: correctly handle special characters for mpd search expressions #400
- Fix: memory leak in filesystem listing

***

## myMPD v6.9.1 (2020-12-26)

This is mostly a maintenance release.

### Changelog

- Feat: set next playing song in queue #391
- Fix: some pagination issues #390
- Fix: getting lyrics from file

***

## myMPD v6.9.0 (2020-12-26)

This minor release fixes many small bugs and adds support for multiple USLT tags.

### Changelog

- Feat: support for multiple USLT tags #258
- Feat: config option to add stop button #382
- Fix: better previous button behavior #382
- Fix: browse filesystem - reset search on directory change #385
- Fix: album action in search view #381
- Fix: set selected album in grid view #386

***

## myMPD v6.8.3 (2020-12-06)

This release introduces the brand new myMPD logo and adds Last-Modified column to search results.

### Changelog

- Feat: new myMPD logo
- Feat: add Last-Modified to sort result columns
- Fix: sorting of search results
- Fix: transparently fallback from AlbumArtist to Artist tag

***

## myMPD v6.8.2 (2020-11-29)

This point release fixes some bugs and enhances the build script.

### Changelog

- Feat: limit the range of allowed volume #375
- Feat: improve behavior of queue crop or clear button
- Fix: use combination of AlbumArtist + Album as Album identifier, not the containing folder
- Fix: disable database view if mpd version < 0.21.0 is detected #364, #373, #374
- Fix: template coverimage not found #365
- Fix: layout and picture issues #370, #368, #372
- Fix: do not log initial state of websocket #371
- Fix: add checks for malloc errors

***

## myMPD v6.8.1 (2020-11-23)

This point release fixes some bugs and adds one minor feature.

### Changelog

- Feat: add direct play button to album grid view #359
- Upd: korean translation #361
- Fix: do not ask for script argument if no argument is defined #362
- Fix: missing translations in home icon edit modal #363
- Fix: set correct sort tag if tags are disabled #360
- Fix: home screen icon with search #357

***

## myMPD v6.8.0 (2020-11-19)

This release adds a brand new home screen. You can customize it with shortcuts to special views (e. g. new albums), playlists and scripts.
Further new features are the support for multiple tag values, multidisc albums and better support of pictures and booklets. The old filter letters are gone and replaced with a search bar in all views.

### Changelog

- Feat: home screen #348
- Feat: advanced search for album grid #337
- Feat: improve display of multidisc albums (respect disc tag) #220
- Feat: support multiple tag values #220
- Feat: replace filter letters with search in filesystem and playlist views
- Feat: sort filesystem and playlists views
- Feat: show extra pictures and booklet in album view, filesystem and playback view
- Feat: docker images based on Alpine for aarch64 and amd64 platforms, thanks to @niawag #333
- Feat: view jukebox queue
- Feat: customizable navbar icons #352
- Feat: add fr-FR translation, thanks to @niawag #353
- Upd: KO translation, thanks to @parkmino #341
- Upd: NL translation, thanks to @pinkdotnl #349
- Fix: setting new mpd host if mpd is disconnected
- Fix: uninitialized variables detected by valgrind
- Fix: reset progressbar to zero for streams #340
- Fix: JavaScript linter warnings

***

## myMPD v6.7.0 (2020-10-18)

For this myMPD version the GUI was modernized. The cards and tabs are removed and all views now using the maximal width. The top and the bottom bars are also revised. The navigation bar is located at the left or the top depending on the orientation of the device. At the bottom there is a new playbar with control buttons and playback information.

Furthermore the covergrid and the database tabs are merged together. Now all tags can be viewed as a grid. To use that new feature, create a directory with the tagtype (e.g. Artist) in the /var/lib/mympd/pics directory and add images withe the tag values.

***

## myMPD v6.6.2 (2020-08-13)

This is a small maintenance release.

### Changelog

- Upd: mympd_api and mympd_api_raw returning now 2 values (errorcode and string)
- Upd: add gcc compile option -Wvla
- Upd: improved PWA support
- Fix: sysVinit startup script #325
- Fix: improve build.sh uninstall function #324

***

## myMPD v6.6.1 (2020-08-31)

This is a small maintenance release.

### Changelog

- Feat: remove path and querystring from uris displayed as title
- Upd: korean translation #306
- Upd: minor layout improvements
- Fix: overflow of card elements in chrome based browsers #321
- Fix: syscmd not expandable if mpd not connected #322
- Fix: handling of uri encoded characters in browse database card

***

## myMPD v6.6.0 (2020-08-28)

This release improves the scripting capabilities of myMPD further. Triggers can now be defined to execute scripts on events, e.g. song change.
I am not so familiar with Lua, but for my new project myMPDos I want write some scripts to enhance myMPD. The system commands feature is now deprecated and will be removed in one of the next versions.

The second new feature is the beginning support for MPD partitions (usable only with MPD 0.22.x). Now you can fully manage this partitions. In the next release the support will be enhanced (#304).

But in this release there are also many small improvements and bugfixes.

### Changelog

- Feat: support mpd partitions (mpd 0.22.x) #216
- Feat: add triggers for scripts #290
- Feat: editable output attributes
- Upd: improved Alpine packaging
- Upd: improved logging
- Upd: NL translation #303
- Upd: KO translation #306
- Upd: Bootstrap 4.5.2
- Fix: jukebox maintaining to many songs
- Fix: Lua 5.4 compatibility
- Fix: set content security policy frame-ancestors to * #307
- Fix: loading of lua libraries #310
- Fix: duplication of scripts (renaming) #309
- Fix: better hyphenation behavior #279
- Fix: urlencoding of foldernames #313
- Fix: calculate MPD stream url correctly - avoids mixed-content #311
- Fix: local playback error handling #317
- Fix: improve certificate handling and lower lifetime of server certificate #319
- Fix: remove "Local playback" -> Autoplay option -> modern browsers are preventing this to work

***

## myMPD v6.5.2 (2020-07-20)

This is only a small maintenance release.

### Changelog

- Upd: korean translation
- Fix: Debian packaging #301 #300 #299
- Fix: reset offset after queue is cleared #302
- Fix: jukebox adding to many songs if queue length > jukebox minimum queue length

***

## myMPD v6.5.1 (2020-07-11)

This is only a small maintenance release with some minor features.

### Changelog

- Feat: build and packaging improvements
- Feat: improvements of playback card layout
- Feat: add config option to disable redirect from http to https
- Feat: add menu option and keymap to go in fullscreen mode
- Upd: korean translation
- Fix: segfault after external script execution
- Fix: parsing of mympd_api arguments in lua scripts

***

## myMPD v6.5.0 (2020-07-06)

This minor versions adds a new mpd_worker thread for heavy background tasks to prevent web ui lags. It also improves smart playlist handling and the jukebox mode.

The new scripting feature makes myMPD even more flexible. Scripts can be executed manual, through timers or by the mympd-script cli tool. You can use the full power of Lua combined with direct access to the myMPD API to automate some tasks. For more details goto the scripting page in the myMPD wiki.

### Changelog

- Feat: add scripting feature #261
- Feat: add new mpd_worker thread for heavy background tasks (smart playlist and sticker cache generation) #274
- Feat: update smart playlists only on demand #282
- Feat: prevent jukebox starving condition from uniqueness parameter #273
- Feat: IP ACL support
- Feat: viewport scale setting for mobile browsers
- Feat: IPv6 support
- Upd: update to latest libmpdclient release
- Upd: improve logging and notifications
- Upd: improve sticker handling
- Upd: update bootstrap to 4.5.0 #276
- Upd: update bootstrap.native to 3.0.6 #275

***

## myMPD v6.4.2 (2020-06-08)

This point release fixes some small bugs.

### Changelog

- Fix: mime-type detection is now case insensitive (extension) #277
- Fix: repair use after free bug in manual creation of CA and certificates #278
- Fix: change hyphenation behavior to break-word #279
- Upd: update frozen to current master
- Upd: update inih to current master #281

***

## myMPD v6.4.1 (2020-05-31)

This is a small maintenance release that fixes many bugs.

### Changelog

- Fix: support of Last-Modified sort in covergrid
- Fix: improve Gentoo ebuild, thanks to @itspec-ru #266
- Fix: correct RPM spec file changelog
- Fix: update nl-NL translation, thanks to @pinkdotnl #270
- Fix: update mongoose to 6.18 #272
- Fix: repair links in playback card #271
- Fix: limit jukebox add songs attempts to two #269
- Fix: better handling of playlists select boxes #269
- Fix: use correct field values in saved searches #269
- Fix: clear jukebox queue if triggered by timer #269
- Fix: don't set media session position state if position > duration (streams) #268

***

## myMPD v6.4.0 (2020-05-20)

This minor release fixes some bugs, enhances the build.sh check command and adds an option to sort the albumart grid by modification time. This release also adds better support for lyrics and coverimages. The default pseudo random number generator was replaced with TinyMT a Mersene Twister implementation.

### Changelog

- Feat: add Last-Modified sort option to covergrid #220
- Feat: add feature detection for mount and neighbors #246
- Feat: integrate clang-tidy in build.sh check function
- Feat: use *Sort tags for sorting #247
- Feat: use TinyMT to generate random numbers #249
- Feat: support of embedded lyrics in id3 and vorbis comments #251
- Feat: display lyrics in playback card #250
- Fix: improve handling of the pictures tab in the song details modal
- Fix: add missing weekday check for timer activation
- Fix: fix warnings reported by clang-tidy and eslint
- Fix: add all to queue fails #252
- Fix: compilation issue with gcc 10

***

## myMPD v.6.3.1 (2020-04-26)

This release fixes one ugly and security related bug:

### Changelog

- Fix: repair use after free bug in function mpd_client_last_skipped_song_uri

***

## myMPD v6.3.0 (2020-04-12)

This release adds support for the MPD mount and neighbor functions. The error handling for MPD protocol errors was improved. This is the first version that can only compiled with internal libmpdclient (called libmympdclient).

### Changelog

- Feat: support mounts and neighbors #147
- Feat: remove option to compile with external libmpdclient
- Feat: improve notifications
- Fix: improve dutch translation
- Fix: jukebox song selection from whole database #239
- Fix: improve MPD error handling #244

***

### myMPD v6.2.3 (2020-03-06)

This release fixes a ugly bug, that prevents adding new songs to the last played list and increases the song playCount endless.

***

## myMPD v6.2.2 (2020-03-04)

myMPD 6.2.2 fixes some bugs and adds a Dutch translation, thanks to Pinkdotnl for that.

### Changelog

- Feat: add link to browse to main menu #228
- Feat: adding Dutch translations #233
- Fix: reconnect to mpd on error 5 (Broken pipe)
- Fix: fix build on RPi zeros/ARMv6 #235
- Fix: MPD < 0.20.0 don't support jukebox song select from database #231

***

## myMPD v6.2.1 (202-02-26)

This is a small maintenance release.

### Changelog

- Feat: update korean translation #221
- Feat: create default mympd.conf through mympd-config utility #224
- Fix: don't include i18n.js from debug builds in release files
- Fix: some layout and theme polishing

***

## myMPD v6.2.0 (2020-02-14)

myMPD 6.2.0 adds more functionality to smart playlists and playlists generally. The publishing feature of myMPD was completely reworked and supports now webdav to manage pics, mpd music_directory and playlists. This feature is in the default config disabled and must be enabled in mympd.conf. Also the notification system was reworked and supports now the brand new HTML5 MediaSession API.

Please give the new tool mympd-config a chance. This tool parses your mpd.conf and generates a suitable mympd.conf.

### Changelog

- Feat: improve (smart) playlists #165
  - smart playlist generation rule
  - sort or shuffle playlists
  - bulk deletion of playlists
- Feat: publish library, playlists and pics through http and webdav #161
- Feat: support booklets, lyrics and more pictures in song details modal #160
- Feat: support MediaSession Web API #201
- Feat: new notification and status area in bottom right corner #200
- Feat: add last_modified tag in playback card and song details modal #220
- Feat: add command line option to dump default config
- Feat: configurable highlight color
- Feat: improve settings dialog
- Feat: support replay gain mode auto
- Feat: improve console logging
- Feat: update mongoose to version 6.17
- Fix: compatibility with mpd 0.20.x
- Fix: layout of quick playback settings #218
- Fix: support of Web Notification API
- Fix: code improvements to remove errors caused by stricter eslint configuration
- Fix: rescan and update database functions respect path parameter
- Fix: repair some timer issues #225
- Fix: jukebox unpauses randomly MPD #227
- Fix: improve MPD error handling

***

## myMPD v6.1.0 (2020-01-27)

myMPD v6.1.0 adds a new timer function. You can now define multiple timers to play, stop or execute a system command. The new timer function is also internally used for covercache maintenance and building smart playlists.

The jukebox was completely rewritten for better performance. Now the jukebox maintain a separate queue from that are songs added to the MPD queue. This queue is dynamically created and respects user defined constraints as unique tags or song last played older than 24 hours (playback statistics must be enabled).

### Changelog

- Feat: add new timer module #163
- Feat: jukebox enhancements #164
- Feat: add quick playback options in playback card #200
- Feat: support MPD single oneshot mode #209
- Feat: update embedded libmpdclient to latest master
- Fix: respect websocket state "connecting"
- Fix: many small theme and layout enhancements
- Fix: enabling bookmarks don't overwrite bookmark list
- Fix: repair add buttons in search card
- Fix: improve json encoding
- Fix: improve mpd error handling

***

## myMPD v6.0.1 (2019-12-21)

myMPD v6.0.1 fixes some small issues.

### Changelog

- Fix: disable covergrid, if MPD version is older than 0.21.x #208
- Fix: disable song details modal if playing a stream #206
- Fix: update korean translation #205

***

## myMPD v6.0.0 (2019-12-19)

This release improves mainly the support for albumart and embeds an enhanced version of libmpdclient. You can now browse and search the mpd database in a album focused covergrid mode.

The c++ plugin with the dependency to libmediainfo was replaced with the c libraries libid3tag und libflac to extract embedded albumart in mp3, flac and ogg files.

### Changelog

- Feat: covergrid tab in browse card #162
- Feat: theming support; default,dark and light theme
- Feat: support more file extensions for streaming coverimages
- Feat: try covercache before extracting embedded coverimage or asking mpd for the cover
- Feat: support of mpd albumart command (mpd 0.21.x) #145
- Feat: support of mpd readpicture command (mpd 0.22.x) #145
- Feat: embedded libmpdclient (libmympdclient branch in my fork) #145
- Feat: covercache maintenance options
- Feat: replace libmediainfo with libid3tag and libflac #145
- Feat: a list of possible coverimage names can now be defined
- Feat: set cache header for coverimages
- Feat: improved build script and packaging
- Feat: update bootstrap to 4.4.1
- Fix: set correct websocket connection status
- Fix: some memory leaks in error conditions
- Fix: some small layout issues

***

### myMPD v5.7.2 (2019-11-26)

This is a small maintenance release.

### Changelog

- Fix: update korean translation #192
- Fix: small code improvements for string handling
- Fix: albumart size is not changing #193

***

## myMPD v5.7.1 (2019-11-18)

This is a small maintenance release.

## Changelog

- Feat: display fileformat, filetype and duration in playback card #180
- Feat: display filetype in songdetails dialog #180
- Feat: add configurable step for volume change, defaults to 5%
- Feat: reload and Clear function in advanced settings
- Fix: close http connection after error response
- Fix: replace references of old coverimage templates
- Fix: increase modal width on medium sized devices

***

## myMPD v5.7.0 (2019-11-12)

myMPD v5.7.0 is a big maintenance release. There are only some new minor features, but many code improvements. The integration of the simple dynamic string library prevents most potential buffer truncation or buffer overflow bugs and makes the code simpler. Thanks to code linting tools (flawfinder, eslint, ...) and memory checkers like libasan and valgrind many bugs could be solved. The API follows now the JSON-RPC 2.0 specification and was tested with a simple testsuite and a fuzzer.

myMPD v5.7.0 should be the most stable and secure release.

### Changelog

- Feat: integrate simple dynamic string library
- Feat: migrate API to JSON-RPC 2.0
- Feat: readonly mode support
- Feat: split javascript in smaller files
- Feat: new config option to enable/disable bookmarks
- Feat: validate saved columns
- Feat: translations phrases are extracted from source at compile time
- Feat: add simple JSON-RPC 2.0 API fuzzer to testsuite (uses https://github.com/minimaxir/big-list-of-naughty-strings)
- Feat: add SPDX-License-Identifier
- Feat: optimize minimize and compression functions in build script
- Feat: IPv6 support for self created myMPD certificate
- Fix: add missing translations
- Fix: javascript code uses now === and !== operators
- Fix: warnings from code linting tools (cppcheck, flawfinder, shellcheck, eslint)
- Fix: don't use deprecated gethostbyname
- Fix: keyboard shortcuts that call the api directly

***

## myMPD v5.6.2 (2019-10-10)

This is a small maintenance release. The complete javascript code is now linted with eslint and deepscan.io.

### Changelog

- Feat: beautify song details modal
- Feat: add flawfinder check to build script
- Feat: add eslint configuration file
- Feat: add .gitignore file
- Fix: update mongoose to current version #173
- Fix: update inih to current version #173
- Fix: some javascript and css bugfixes #170

***

## myMPD 5.6.1 (2019-09-16)

This point release fixes some issues and adds minor enhancements.

### Changelog

- Feat: chroot support
- Feat: build.sh improvements #154
  - optionally sign arch linux package
  - optionally sign debian package
  - add option to use osc (open build service)
  - detect change of assets
- Fix: update ko-kr translation #156
- Fix: better calculation of install directories #155
- Fix: invalid combined javascript file, if java is not found at build time #157

***

## myMPD v5.6.0 (2019-09-14)

WARNING: there are possible breaking changes in this release

- default config file is now /etc/mympd.conf (build.sh moves the old config to the new place)
- system commands are now defined in a section in /etc/mympd.conf
- systemd unit is installed in /lib/systemd/system (build.sh removes the old file)
- directories /usr/lib/mympd and /etc/mympd can be safely removed (build.sh does this in the install step)

### New features

This minor release supports now table and popup menu navigation through the keyboard. Supports the new mpd fingerprint command in the song details modal and displays now the current song title in the header.

### Changelog

- Feat: table navigation mode
- Feat: support mpd fingerprint command #146
- Feat: display current song title in header bar
- Feat: new "update_lastplayed" event
- Feat: LSB-compliant startup script
- Feat: create needed /var/lib/mympd/ directories on startup
- Feat: create ssl certificates on startup
- Feat: command line options
- Feat: central build script
  - can now package for Alpine, Arch, Debian, RPM and Docker
- Feat: embedded document root for release build
  - gzip compressed files
- Feat: new splash screen
- Fix: better table formatting #143 #148
- Fix: close popup menus if associated row is replaced
- Fix: prettier keyboard shortcuts help
- Fix: more resource friendly last_played implementation
- Fix: cleanup the source tree
- Fix: move default configuration to /etc/mympd.conf
- Fix: define system commands in mympd.conf
- Fix: don't remove mympd user/group and /var/lib/mympd directory on package removal
- Fix: move logic from postinstall scripts to cmake

***

## myMPD v5.5.3 (2019-08-20)

This point release fixes some minor issues and adds small enhancements.

### Changelog

- Feat: add more secure headers to http responses
- Feat: enable directory listing for /library #140
- Fix: purging the debian package #141
- Fix: small UI enhancements #139
- Fix: sub-menu for system commands #123

***

## myMPD v5.5.2 (2019-07-15)

This point release fixes some minor issues.

### Changelog

- Fix: polish ko-kr translation
- Fix: cards don't truncate popovers anymore
- Fix: sync with latest bootstrap.native master

***

## myMPD v5.5.1 (2019-07-01)

This point release adds a ABUILD file for alpine linux and fixes some minor issues.

### Changelog

- Feat: packaging for alpine
- Fix: polish ko-kr translation
- Fix: determine default /var/lib/ path from compile time settings
- Fix: do not create /usr/share/mympd/lib directory

***

## myMPD v5.5.0 (2019-06-25)

This new release adds a tiny translation framework to myMPD. The translation is implemented only on client side and inspired by polyglot.js. The default language is en-US. For now myMPD ships a german and a korean translation, further translations are very welcome.

### Changelog

- Feat: tiny translation framework #108
  - German translation
  - Korean translation
- Feat: gitlab CI/CD integration #133
- Feat: PKDBUILD follows Arch Linux web application packaging guidelines #131
- Fix: updated bootstrap.native to current master
- Fix: updated Mongoose to 6.15
- Fix: update inih to version 44
- Fix: update frozen to current master

***

## myMPD v5.4.0 (2019-06-03)

The biggest changes in this release are the new settings and connection dialogue. Now are the most myMPD settings configurable in the web gui. All settings in the configuration file or through environment variables are overwritten with these settings.

The jukebox mode and play statistics are improved and the coverimages now fade-in smoothly.

### Changelog

- Feat: redesigned settings dialogue with many new options
- Feat: mpd connection dialogue
- Feat: new sticker lastSkipped
- Feat: integrate shortcuts help in about dialogue
- Feat: improve song skip detection
- Feat: improve play statistics
- Feat: improve jukebox mode - add new song 10 + crossfade seconds before current song ends
- Feat: manually add random songs or albums to queue
- Feat: add option to update smart playlist in contextmenu
- Feat: locale setting (used only to display datetime fields for now)
- Feat: redesigned local playback feature, added autoplay option
- Feat: smooth transition of coverimage in background and playback card
- Feat: add content-security-policy header
- Feat: use loglevel in javascript code
- Fix: replace template coverimages with a svg version
- Fix: compile coverextract plugin with older c++ standards
- Fix: html cleanups
- Fix: posix compliant shell scripts

***

## myMPD 5.3.1 (2019-04-28)

This point release fixes some bugs.

### Changelog

- Fix: allow same characters in playlistnames as mpd itself #111
- Fix: debian packaging #113
- Fix: docker build

***

## myMPD v5.3.0 (2019-04-25)

This versions optimizes the backend code even more and introduces some minor features.

### Changelog

- Feat: coverimage as background #99
- Feat: support hosting myMDP behind a reverse proxy under a subdir, #93
- Feat: split parsing of settings in myMPD settings and mpd options, #105
- Fix: subscribe only to interesting mpd idle events
- Fix: various code improvements
- Fix: better tmp file handling
- Fix: return only requested tags in lists
- Fix: update docker file for coverextract plugin compilations, #109
- Fix: create certificates under /var/lib/mympd/ssl
- Fix: support install prefix other than /usr #112

***

## myMPD v5.2.1 (2019-04-01)

This point release fixes some bugs.

### Changelog

- Don't run syscmds twice #102
- Support filenames with special characters for embedded albumcovers #62

***

## myMPD v5.2.0 (2019-03-25)

myMPD 5.2.0 supports embedded albumart through a plugin, that uses libmediainfo. It became a plugin because I did not want to introduce any more dependencies. The plugin is build automatically, if libmediainfo is found. The plugin must be enabled in the configuration file.

Another nice feature detects the mpd music_directory automatically, if myMPD connects over a local socket to mpd. If not, you must configure the musicdirectory option in /etc/mympd/mympd.conf. The symlinks within htdocs are no longer needed.

The last feature enables myMPD to send a love song message to a running scrobbling client through the mpd client protocol.

### Changelog

- Feat: get mpd music_directory automatically or through config file
- Feat: support embedded albumart #62
- Feat: love button for external scrobbling clients
- Fix: song change in streams #97
- Fix: update mongoose to 6.14
- Fix: create state files with defaults at runtime, not at install time, fixes #96
- Fix: serve /library and /pics directories directly (replaces symlinks in htdocs)
- Fix: exclude /ws, /library, /pics, /api from service worker fetch
- Fix: simplified conn_id tracking in webserver
- Fix: improved logging

***

## myMPD v5.1.0 (2019-02-23)

This is a small maintenance release.

### Changelog

- Feat: bookmarks for directories #86
- Fix: compile against musl #92
- Fix: update Bootstrap to 4.3.1
- Fix: various code cleanups

***

## myMPD v5.0.0 (2019-02-11)

This new myMPD major version brings only a few new features, but the backend code has been completely rewritten. The web server and the mpd client code have been swapped out into their own threads, which communicate with each other with an asynchronous message queue. This provides the necessary flexibility to enhance existing features and implement new ones.

Many thanks to rollenwiese for his work on the docker support for myMPD.

The release code is now compiled with -fstack-protector -D_FORTIFY_SOURCE=2 -pie for security reasons. myMPD 5 is the first release, that was completely checked with the valingrid memchecker.

WARNING: This release has a new configuration file syntax. You should copy the mympd.conf.dist file over your configuration and customize it.

### Changelog

- Feat: docker support (experimental)
- Feat: read environment variables (overwrites configuration options)
- Feat: AutoPlay - add song to (empty) queue and mpd starts playing
- Feat: new webui startup modal
- Feat: separate threads for backend and frontend functions
- Upd: better handling of mpd connection errors
- Fix: many security and memory leak fixes
- Fix: remove global states
- Fix: compiler warnings

***

## myMPD v4.7.2 (2018-12-24)

This is a small maintenance release.

### Changelog

- Feat: configurable coverimage size #78
- Fix: remove original port for redirect uri, append ssl port to uri, if not 443

***

## myMPD v4.7.1 (2018-12-06)

This is only a small bugfix release.

### Changelog

- Feat: use tagtypes command to disable unused tags
- Fix: no sort and group tags in advanced search, if tags are disabled
- Fix: seek in progress bar

***

## myMPD v4.7.0 (2018-12-03)

This release supports the new filter expressions introduced in MPD 0.21. Simply press Enter in the search input to add more than one search expression.

The advanced search needs libmpdclient 2.17 and falls back to simple search, if older versions of mpd or libmpdclient are installed.

### Changelog

- Feat: sanitize user input in backend
- Feat: advanced search with sorting
- Feat: add logging configuration option
- Fix: improved smart playlists
- Fix: smart playlist save dialog
- Fix: include patched bootstrap-native-v4.js
- Fix: much more granular progress bar in playback card
- Fix: honour sslport configuration option
- Fix: show warnings for unknown configuration options
- Fix: improved api error handling

***

## myMPD v4.6.0 (2018-11-15)

This release introduce a last played tab in the queue card, improves the overall usability and last but not least fixes some bugs.

### Changelog

- Feat: last played songs view
- Feat: configurable tags in playback card
- Feat: song voting and goto browse action in song details modal
- Feat: more keyboard shortcuts #58
- Fix: song voting
- Fix: song numbering in queue view #74
- Fix: update mongoose to 6.13

***

## myMPD v4.5.1 (2018-11-05)

This point release fixes only one, but ugly bug.

### Changelog

- Fix: myMPD crashes if mpd plays a stream #72

***

## myMPD v4.5.0 (2018-11-04)

WARNING: This release has new and incompatible configuration options. You should copy the mympd.conf.dist file over your configuration and customize it.

This release uses detection of mpd features and many new configuration options to let you customize myMPD to your needs. myMPD now supports all tags you enabled in mpd and works also with no metadata enabled. Other highlights are the ability to add/hide/sort columns of all tables and the possibility to define system commands.

### Changelog

- Feat: add settings for coverimages, localplayer, streamurl, searchtaglist, browsetaglist, syscmds #70
- Feat: disable playlists and browse database feature if not enabled in mpd #68 #69
- Feat: configurable columns in all song views #47
- Feat: reworked view of albums
- Feat: add ability to define and execute system commands, e.g. reboot and shutdown
- Fix: use AlbumArtist tag only if it found in enabled tags #69
- Fix: link uri in song details only if mpd music_directory is linked
- Fix: hiding of popover menus
- Fix: some memory free errors

***

## myMPD v4.4.0 (2018-10-15)

### Changelog

- Feat: collapse title list in album view
- Feat: display total entities in list headers #47
- Feat: configurable max_elements_per_page #47
- Feat: confirm dialog for delete playlist #47
- Feat: lazy loading of coverimages in album view
- Fix: deleting track from playlist don't deletes playlist anymore
- Fix: use update_stored_playlist notify for updating playlist view

***

## myMPD v4.3.1 (2018-10-10)

### Changelog

- Feat: add more keyboard shortcuts #58
- Feat: performance improvements for jukebox mode
- Feat: performance improvements in smart playlists creation, fixes #64
- Feat: support all mpd tags
- Fix: check existence of needed directories under /var/lib/mympd
- Fix: install default state files under /var/lib/mympd/state

***

## myMPD v4.3.0 (2018-10-01)

This myMPD release improves the jukebox mode and adds the smart playlist feature.
Installing this release resets all myMPD state settings.

### Changelog

- Feat: smart playlists #38
- Feat: improve jukebox mode #57
- Feat: improve state store
- Fix: filename check in save dialogs #61
- Fix: encoding of special characters in popover #60
- Fix: popover event handling
- Fix: calculate correct websocket url if connected by ip

***

## myMPD v4.2.1 (2018-09-24)

This is mainly a bugfix release.

### Changelog

- Feat: add rescan database command
- Fix: don't use serviceworker for `http://` uris -> fixes http stream in local player
- Fix: show lastPlayed in song details
- Fix: moved pics directory to /var/lib/mympd
- Fix packaging issues
  - Fix: improve uninstall scripts
  - Fix: don't remove user/group on uninstall
  - Fix: test of /var/lib/mympd ownership

***

## myMPD v4.2.0 (2018-09-20)

myMPD 4.2.0 fixes some bugs and includes the new jukebox mode.

In jukebox mode, myMPD adds random songs from database or selected playlist to the queue, if it's empty. To use jukebox mode enable it in settings and enable Consume.

### Changelog

- Feat: jukebox mode #37
- Feat: configuration option for used tags in ui #52
- Fix: don't add redundant event handler on popovers
- Fix: don't hide "connection error"
- Fix: check if document root exists
- Fix: allow websocket connections only to /ws
- Fix: improve packaging
- Fix: filter empty tag values in browse database install and uninstall

***

## myMPD v4.1.2 (2018-09-16)

This release fixes some packaging issues.

### Changelog

- Fix: Archlinux PKGBUILD checksums and install script #45
- Fix: Debian packaging #54

***

## myMPD v4.1.1 (2018-09-13)

This is only a small bugfix release. It also fixes a security issue in mongoose.

### Changelog

- Feat: add PKGBUILD for Archlinux
- Fix: base64 encode JSON.stringify output, if saved in dom - should fix bug #50
- Fix: update mongoose to 6.12
- Fix: add mympd user & group as system user & group #51

***

## myMPD v4.1.0 (2018-09-11)

This minor release supports more tags for search and database browse mode. myMPD now runs under a dedicated user.

### Changelog

- Feat: packaging for Fedora, Suse and Debian #45
- Feat: central backend for search functions #36
- Feat: album actions in menu in search card #42
- Feat: mpd feature detection #44
- Feat: check supported mpd tag types #44
- Feat: browse and search database by more tags #43 #36
- Feat: link album in playback card
- Feat: run myMPD under myMPD user
- Fix: use mpd taglist in songdetails modal
- Fix: setgroups before setuid

***

## myMPD v4.0.0 (2018-08-27)

The fourth major release of myMPD. Now myMPD don't poll mpd every second anymore. myMPD instead uses the idle protocol to listening for status changes. This should be much more resource friendly.

### Changelog

- Feat: replace status polling with mpd idle protocol #33
- Feat: song voting and play statistics (uses mpd stickers) #32
- Feat: support covers for http streams
- Feat: improved layout of playback card
- Feat: handle database update events #31
- Fix: cleanup api #34
- Fix: cleanup logging
- Fix: cleanup source files
- Fix: improve speed for listing large queues #35
- Fix: link to music_directory
- Fix: redirect to https with request host header #30

***

## myMPD v3.5.0 (2018-08-09)

WARNING: This version breaks all command line options. Use /etc/mympd/mympd.conf for configuration.
myMPD now setuids to user nobody in default configuration.

### Changelog

- Feat: get outputnames and outputstates in single command
- Feat: clear playback card if songpos = -1
- Fix: formating of source code

***

## myMPD v3.4.0 (2018-08-06)

Now are playlists fully supported.

### Changelog

- Feat: option to create playlist in "Add to playlist" dialog
- Feat: "add all to playlist" in search card
- Feat: "add all to playlist" in browse filesystem card
- Feat: add stream to playlist
- Feat: hide pagination if not needed
- Feat: crop queue
- Feat: link to songdetails and albumlist in playback card
- Fix: move 3rd-party sources and buildtools to dist directory
- Fix: delete song from playlist

***

## myMPD v3.3.0 (2018-07-30)

### Changelog

- Feat: add playlist actions
- Feat: validation feedback for queue save
- Feat: validation feedback for add stream
- Feat: enable queue and playlist sorting with drag & drop
- Fix: mkrelease.sh
- Fix: html markup
- Fix: renamed card "Now playing" to "Playback"
- Fix: service worker cache update

***

## myMPD v3.2.1 (2018-07-19)

This is mainly a bugfix release.

### Changelog

- Feat: use javascript in strict mode
- Upd: error handling code for ajax requests
- Upd: better error handling for unknown requests
- Upd: enabled ssl by default
- Fix: fixed some javascript errors (issue #22)

***

## myMPD v3.2.0 (2018-07-16)

WARNING: This release has new and incompatible command line options.

### Changelog

- Feat: enable Progressive Web App and Add2HomeScreen Feature
- Feat: enable ssl options
- Feat: contrib/crcert.sh script for creating certificates automatically
- Upd: use /etc/mympd/ directory for options
- Fix: many cleanups and small bug fixes

***

## myMPD v3.1.1 (2018-07-09)

### Changelog

- Feat: add songdetails to actions popover
- Feat: central tag handling in backend
- Fix: alignment of icons
- Fix: columns in database view

***

## myMPD v3.1.0 (2018-07-05)

For this minor release, much of the javascript code is rewritten.

### Changelog

- Feat: add first advanced actions
- Feat: removed jQuery in favour of bootstrap.native
- Feat: removed Bootstrap plugins and replaced with native implementations
- Fix: stability fixes in json parsing (backend)

***

## myMPD v3.0.1 (2018-06-24)

### Changelog

- Fix: javascript error in about dialog

***

## myMPD v3.0.0 (2018-06-24)

This is the first release with a completely rewritten backend and the new jsonrpc api.

### Changelog

- Feat: upgraded mongoose to latest version
- Feat: implemented jsonrpc api for request from frontend to backend
- Feat: realtime notifications over websocket
- Feat: minified .js and .css files
- Feat: mkrelease.sh and mkdebug.sh scripts for simple compile and install
- Feat: save myMPD settings in /var/lib/mympd/mympd.state (removed cookie usage)
- Feat: backend now handles cover images
- Fix: layout fixes

***

## myMPD v2.3.0 (2018-06-17)

### Changelog

- Feat: replace sammy.js with own implementation with state save for cards, tabs and views
- Feat: use queue version for song change in http streams

***

## myMPD v2.2.1 (2018-06-10)

This is a small bugfix release.

### Changelog

- Feat: added stop button #14
- Fix: material-icons in chrome #13
- Fix: html markup errors

***

## myMPD v2.2.0 (2018-06-07)

This is my third release of myMPD.

### Changelog

- Feat: reworked browse view
  - Browse database -> Albumartist -> Album
  - playlist view
  - serverside filtering of tables
- Feat: new action "Add all from search"
- Feat: incremental change of tables
- Feat: improved settings
- Feat: improved coverimage display
- Fix: some bug fixes

Many thanks to archphile for heavily testing this release.

***

## myMPD v2.1.0 (2018-05-28)

This is my second release of myMPD.

### Changelog

- Feat: reworked queue View
  - pagination in header
  - search in queue
  - playing song info
- Feat: mpd statistics in About dialog
- Feat: configurable cover image filename
- Fix: some minor bug fixes

***

## myMPD v2.0.0 (2018-05-24)

Initial release for my ympd fork myMPD.

### Changelog

- Feat: new modern ui based on Bootstrap4
- Feat: updated javascript libraries
- Feat: album cover support
- Fix: song title refresh for http streams
- Fix: removed dirble support<|MERGE_RESOLUTION|>--- conflicted
+++ resolved
@@ -4,7 +4,6 @@
 
 ***
 
-<<<<<<< HEAD
 ## myMPD v12.0.0 (not yet released)
 
 This release improves hopefully the user experience by providing descriptive help texts, error messages and improved dialogs. Further the advanced search feature is now available for all reasonable views.
@@ -43,7 +42,9 @@
 - Upd: split JavaScript in separate files for views and modals
 - Fix: calculate correct position for jukebox list
 - Fix: calculate correct position for playlist content list
-=======
+
+***
+
 ## myMPD v11.0.5 (not yet released)
 
 This is a small bug fix release.
@@ -54,7 +55,6 @@
 - Fix: do not overflow modal #1095
 - Fix: select default sort order in 'Add smart playlist' modal #1088
 - Fix: populate disc tag for album cache #1086
->>>>>>> 148d780d
 
 ***
 
