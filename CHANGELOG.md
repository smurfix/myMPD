--- conflicted
+++ resolved
@@ -4,12 +4,9 @@
 
 ***
 
-<<<<<<< HEAD
-## myMPD v13.0.1 (2023-11-01)
-=======
-## myMPV v13.1.0 (not yet released)
-
-This version ships a few improvements for stickers and smart playlists.
+## myMPV v14.0.0 (not yet released)
+
+This version ships a few improvements for stickers, smart playlists and the jukebox mode.
 
 ### Notes
 
@@ -33,8 +30,7 @@
 
 ***
 
-## myMPD v13.0.1 (not yet released)
->>>>>>> 4299af98
+## myMPD v13.0.1 (2023-11-01)
 
 This is a small bugfix release.
 
