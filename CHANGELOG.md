--- conflicted
+++ resolved
@@ -4,7 +4,6 @@
 
 ***
 
-<<<<<<< HEAD
 ## myMPV v14.0.0 (not yet released)
 
 This version ships many improvements for stickers, smart playlists and the jukebox mode.
@@ -55,10 +54,7 @@
 
 ***
 
-## myMPD v13.0.6 (not yet released)
-=======
 ## myMPD v13.0.6 (2023-12-20)
->>>>>>> 788a21ac
 
 This is a small bugfix release.
 
