# myMPD Changelog

https://github.com/jcorporation/myMPD/

<<<<<<< HEAD
***

## myMPD v15.0.0 (not yet released)

### API changes

- MYMPD_API_PLAYLIST_LIST: response changed

### Changelog

- Feat: Add setting for default sort tag in library view #1207
- Feat: Add lua library for myGPIOd support #1208
- Feat: Support range for listplaylist and listplaylistinfo #1214
- Feat: support playlistlength command #1213
- Feat: Add column for "File type" in song lists #1225
- Feat: Add thumbnail column to views #1093
- Feat: Add playlist art handler
- Feat: Configurable columns for playlist view
- Feat: Add option to disable covercache pruning #1237
- Upd: Bootstrap 5.3.3
- Fix: List and search playlists in filesystem view

***
=======
## myMPD 14.1.0 (not yet released)

This release enables the support for sticker sorting and fixes a severe mongoose bug.

### Changelog

- Feat: Sort sticker search results (MPD 0.24) #1094
- Fix: Problems with settings in 14.0.x #1221
- Fix: Browse filesystem layout #1235
>>>>>>> 25050eb8

## myMPD 14.0.4 (2024-03-03)

This is a small bugfix release.

### Changelog

- Upd: translations
- Fix: Disable search on type for Android #1220
- Fix: Remove newlines from state files #1232
- Fix: Remember last state of filesystem folder #1234

***

## myMPD 14.0.3 (2024-02-15)

This is a small bugfix release.

### Changelog

- Fix: myMPD does not work with safari on iOS #1212
- Fix: Volume slider color #1218
- Fix: Gentoo ebuild install #1219

***

## myMPD v14.0.2 (2024-02-11)

This is a small bugfix release.

### Changelog

- Fix: Use only configured tags #1215
- Fix: Reconnect to MPD after connection parameters has changed
- Fix: Remove split char from vorbis comment value #1217

***

## myMPD v14.0.1 (2024-02-08)

This is a small bugfix release.

### Changelog

- Fix: Skip event
- Feat: Add skip event trigger
- Fix: cmake dependency for Gentoo #1210

***

## myMPD v14.0.0 (2024-01-30)

This version ships many improvements for stickers, smart playlists and the jukebox mode.

It also supports the new "added" timestamp for songs in the mpd database.

### Notes

- The schema of smart playlist was changed, you must recreate it.
- Arguments for the feedback trigger has changed to support the new rating sticker.

### API changes

- MYMPD_API_RATING: new
- MYMPD_API_SMARTPLS_STICKER_SAVE: parameters changed
- MYMPD_API_SMARTPLS_NEWEST_SAVE: parameters changed
- MYMPD_API_SMARTPLS_SEARCH_SAVE: parameters changed
- MYMPD_API_JUKEBOX_CLEARERROR: new
- MYMPD_API_JUKEBOX_RESTART: new
- MYMPD_API_PLAYER_OUTPUT_LIST: response changed
- MYMPD_API_PLAYER_OUTPUT_GET: new
- MYMPD_API_QUEUE_ADD_RANDOM: is now async
- MYMPD_API_PLAYLIST_CONTENT_ENUMERATE: new

### Changelog

- Feat: Support info.txt in music directory folders #1120
- Feat: Add max. song duration as jukebox constraint #1146
- Feat: Add numeric and string operators lt, gt, eq for sticker based smart playlists (MPD 0.24) #1090
- Feat: Add max entries option to all smart playlists #1157
- Feat: Add rating sticker - stars like cantata #1141
- Feat: Add sort by sticker for smart playlists (MPD 0.24) #1162
- Feat: Support added timestamp for songs (MPD 0.24) #1150
- Feat: Support modified-since for search expressions #1158
- Feat: Support added-since for search expressions (MPD 0.24) #1158
- Feat: Support new "State" field of webradiodb #1165
- Feat: Cleanup covercache in worker thread #1166
- Feat: Simplify Last-Played implementation and save it in MessagePack format
- Feat: "Add random songs/album" is executed in worker thread
- Feat: Filling the jukebox queue is executed in worker thread
- Feat: Rework data structures to improve thread safety
- Feat: Improve random number generation
- Feat: Add option to show audioformat in the footer #1184
- Feat: New mympd-config utility
- Feat: Add config option to pad integer values for stickers
- Upd: Date tag is optional for simple album cache
- Upd: Improve number conversions and enforcement of limits
- Upd: Manual add random songs or albums should ignore the jukebox constraints
- Upd: libmympdclient 1.0.26 (based on libmpdclient 2.23)
- Upd: bootstrap.native to 5.0.10 #1176
- Upd: Sanitize % special char for stream images
- Upd: Smart playlist interval can be disabled
- Upd: Improve JSON encoding performance
- Upd: Improve event loop resource usage
- Upd: utf8.h dependency
- Fix: More reliable websocket reconnection
- Fix: Limit sort tags for simple album mode #1204
- Fix: Sticker feature detection

***

## myMPD v13.0.6 (2023-12-20)

This is a small bugfix release.

### Changelog

- Fix: detection of Safari browsers #1185
- Upd: translations
- Upd: utf8 and utest dependencies

***

## myMPD v13.0.5 (2023-11-19)

This is a small bugfix release.

### Changelog

- Fix: Switch grid mode by Strg+Click #1169
- Fix: Remove "parent dir" entry in filesystem view #1168
- Fix: Add random songs to queue
- Fix: Parse uniq jukebox mode from state file
- Fix: Detection of folder for tag pictures #1172
- Fix: set TFD_NONBLOCK | TFD_CLOEXEC for timerfds

***

## myMPD v13.0.4 (2023-11-11)

This is a small bugfix release.

### Changelog

- Upd: Translations are now managed through poeditor.com api
- Upd: Translations
- Fix: Delete mpd playlist before creating the smart playlist
- Fix: Remove unit tests execution order dependencies #1161
- Fix: Update favorite from webradiodb
- Fix: Show album from song details modal #1167

***

## myMPD v13.0.3 (2023-11-05)

This is a small bugfix release.

### Changelog

- Fix: Read certificates after creation #1160

***

## myMPD v13.0.2 (2023-11-03)

This is a small bugfix release.

### Changelog

- Fix: Compilation on FreeBSD
- Fix: Search based smart playlists in shuffle mode
- Fix: Round the volume for local playback to integer #1149
- Fix: Do not modify dom properties in parseCmd
- Fix: SEGVAULT creating album search expression #1151
- Fix: Album details cover zoom #1153

***

## myMPD v13.0.1 (2023-11-01)

This is a small bugfix release.

### Changelog

- Fix: Display selected jukebox uniq tag #1142
- Fix: Jukebox internal queue randomness #1142

***

## myMPD v13.0.0 (2023-10-29)

The album cache was reworked substantially. It uses now Album + AlbumArtist + Date tag to group albums as fallback for the MusicBrainz AlbumId, in earlier versions the fallback was Album + AlbumArtist.

There is now also a simple album cache that can be created much faster than the traditional album cache. Enable the simple album mode is only reasonable, if you have a very big music collection. The simple album cache contains only the AlbumArtist, Album and Date tags.

The sticker database was removed in this release. myMPD fetches now all stickers on demand from MPD. myMPD creates a separate MPD connection for the stickers. You can set this connection to another MPD instance to maintain central song statistics.

## Notes

- LastModified was renamed to Last-Modified. Home icons, column settings and links with references to the old name must be manually updated.
- For packagers: cmake options are slightly changed and the new MYMPD_DOC options is enabled as default

## Changelog

- Feat: Add config option to disable sticker support
- Feat: Replace sticker cache with central sticker database #1111
- Feat: Use the MessagePack format to store caches on disc #1104
- Feat: Improve album cache creation #1113
- Feat: Add a simple album cache (fewer features, but much better performance) #113
- Feat: Refresh status, if webui progress timer is greater than song length #1115
- Feat: Add actions to the database tag view
- Feat: Add option to display seek buttons in the footer #1110
- Feat: Add advanced playback controls popover to footer #1110
- Feat: Add exclude and include filter expression for jukebox mode #1098
- Feat: Add min. duration option for jukebox mode #1098
- Feat: Add Last-Modified option to playlist sorting
- Feat: Respect search order for searches added to queue or playlist #1078
- Feat: Add support for descending sort for smart playlists and playlists
- Feat: Improve jukebox album mode
- Feat: FreeBSD support #117
- Upd: Use more standard cmake build types #1119
- Upd: Rework timer implementation
- Upd: Some websocket connection improvements
- Upd: Mongoose 7.12 #1132

***

## myMPD v12.1.1 (2023-10-19)

This is a small bug fix release.

### Changelog

- Fix: Smart playlist option disappears after it is turned off in settings #1133
- Fix: Fill jukebox queue respects function should respect current length
- Fix: sanitize only / and special escape values for tagart #1136

***

## myMPD v12.1.0 (2023-10-14)

This version ships a few improvements and bug fixes.

### Changelog

- Feat: Add all from filesystem respects path and search, fixes #1123
- Feat: Song search support for special tag 'base'
- Feat: Disable click count submition to radiobrowser.info #1124
- Fix: Restore maximum binary size to 5 MB #1125
- Upd: remove default smart playlist generation tag #1131
- Fix: Zoom coverimages
- Fix: double free if trigger was not found
- Fix: Increase LINE_LENGTH_MAX to 8192 #1129
- Fix: Do not update album cache every time if stickers are disabled
- Fix: handle tag values with special characters for tagart #1130

***

## myMPD v12.0.4 (2023-10-05)

This is a small bug fix release.

### Changelog

- Fix: SEGV detecting IPv6 support #1121

***

## myMPD v12.0.3 (2023-10-04)

This is a small bug fix release.

## Changelog

- Fix: check OS IPv6 support before enabling IPv6 listening socket #1118
- Fix: correct calculation of myMPD uri
- Fix: always replace cards of albumlist

***

## myMPD v12.0.2 (2023-09-22)

This is a small bug fix release.

## Changelog

- Upd: Bootstrap 5.3.2
- Fix: listing of outputs to move to current partition #1106

***

## myMPD v12.0.1 (2023-09-15)

This release fixes only a small packaging bug for alpine linux.

## Changelog

- Fix: Use perl to create defines.js

## myMPD v12.0.0 (2023-09-15)

This release improves hopefully the user experience by providing descriptive help texts, error messages and improved dialogs. Further the advanced search feature is now available for all reasonable views.

As in most recent releases, the source code has been cleaned up further. The most changes are made in the frontend code.

### Notes

- Some of the UI related settings are reset to default
- Old home icon links to some views are invalid

### API changes

This release changes some API methods.

- merge MYMPD_API_QUEUE_SEARCH_ADV and MYMPD_API_QUEUE_LIST into MYMPD_API_QUEUE_SEARCH
- rename MYMPD_API_PRESET_LOAD to MYMPD_API_PRESET_APPLY
- MYMPD_API_PLAYLIST_RM_ALL: parameters changed
- MYMPD_API_PLAYER_OUTPUT_GET: new
- MYMPD_API_PLAYER_OUTPUT_LIST: respond with fewer details

### Changelog

- Feat: move song fingerprint calculation in worker thread #1046
- Feat: display album tags in jukebox album list #1069
- Feat: add option for compact grids #1074
- Feat: add advanced search to more views #1048
- Feat: add more inline help text's #1072
- Feat: improve validation of form fields #1083
- Feat: add spinners to buttons
- Feat: display the number of channels #1085
- Feat: show source objects in action modals
- Feat: add enforce disc tag option #1086
- Feat: add bulgarian translation
- Upd: support multiple languages for webradioDB #1097
- Upd: some code enhancements #1045
- Upd: Bootstrap 5.3.1
- Upd: rework settings
- Upd: split JavaScript in separate files for views and modals
- Upd: dependencies sds, utest, utf8
- Fix: calculate correct position for jukebox list
- Fix: calculate correct position for playlist content list
- Fix: enable connection settings if myMPD can not connect to MPD #1102

***

## myMPD v11.0.5 (2023-08-31)

This is a small bug fix release.

### Changelog

- Fix: use highlight color for radio buttons #1095
- Fix: do not overflow modal #1095
- Fix: select default sort order in 'Add smart playlist' modal #1088
- Fix: populate disc tag for album cache #1086
- Fix: stream not filled in "add to playlist" pop up #1095
- Fix: click on current song toggles playmode #1096

***

## myMPD v11.0.4 (2023-08-19)

This is a small bug fix release.

### Changelog

- Fix: add playlist to queue from playlist view #1087
- Fix: unselect all selected rows
- Fix: set song priority
- Fix: SEGFAULT on partition deletion

***

## myMPD v11.0.3 (2023-08-15)

This is a small bug fix release.

### Changelog

- Upd: enable more tags by default
- Upd: es-AR translation
- Fix: set initial disc count to 1 #1086

***

## myMPD v11.0.2 (2023-07-30)

This is a small bug fix release.

### Changelog

- Upd: translations
- Fix: set translated title for navbar icons
- Fix: jukebox list context menu actions
- Fix: calculate correct myMPDuri for IPv6 [::]
- Fix: display all values in playback card #1076

***

## myMPD v11.0.1 (2023-07-23)

This is a small bug fix release.

### Changelog

- Upd: translations
- Fix: memory leak after script execution
- Fix: always enable connection save button
- Fix: add missing jukebox list remove action
- Fix: IPv4-mapped address broken #1066

***

## myMPD v11.0.0 (2023-07-18)

This release improves the queue and playlist management in many ways. You can now select multiple songs or playlists and take actions on this selection. There are new methods to copy, merge, validate and deduplicate playlists. Further the mpd error handling and the mpd communication was improved by using command lists.

### Notes

- This is the first release that enforces the OpenSSL dependency.
- Some home icons are invalid, you must re-add the icons, sorry for that.

### API changes

This release changes definitions of many API methods.

- MYMPD_API_JUKEBOX_RM: parameters changed
- MYMPD_API_QUEUE_RM_SONG -> MYMPD_API_QUEUE_RM_IDS: parameters changed
- MYMPD_API_QUEUE_MOVE_SONG -> MYMPD_API_QUEUE_MOVE_POSITION: parameters changed
- MYMPD_API_QUEUE_MOVE_RELATIVE: new
- MYMPD_API_QUEUE_APPEND_URI -> MYMPD_API_QUEUE_APPEND_URIS: parameters changed
- MYMPD_API_QUEUE_INSERT_URI -> MYMPD_API_QUEUE_INSERT_URIS: parameters changed
- MYMPD_API_QUEUE_REPLACE_URI -> MYMPD_API_QUEUE_REPLACE_URIS: parameters changed
- MYMPD_API_QUEUE_APPEND_PLAYLIST -> MYMPD_API_QUEUE_APPEND_PLAYLISTS: parameters changed
- MYMPD_API_QUEUE_INSERT_PLAYLIST -> MYMPD_API_QUEUE_INSERT_PLAYLISTS: parameters changed
- MYMPD_API_QUEUE_REPLACE_PLAYLIST -> MYMPD_API_QUEUE_REPLACE_PLAYLISTS: parameters changed
- MYMPD_API_QUEUE_PRIO_SET: parameters changed
- MYMPD_API_QUEUE_PRIO_SET_HIGHEST: parameters changed
- MYMPD_API_QUEUE_APPEND_ALBUMS: new
- MYMPD_API_QUEUE_INSERT_ALBUMS: new
- MYMPD_API_QUEUE_REPLACE_ALBUMS: new
- MYMPD_API_QUEUE_APPEND_ALBUM_DISC: new
- MYMPD_API_QUEUE_INSERT_ALBUM_DISC: new
- MYMPD_API_QUEUE_REPLACE_ALBUM_DISC: new
- MYMPD_API_PLAYLIST_CONTENT_RM_SONG -> MYMPD_API_PLAYLIST_CONTENT_RM_POSITIONS: parameters changed
- MYMPD_API_PLAYLIST_CONTENT_MOVE_SONG -> MYMPD_API_PLAYLIST_CONTENT_MOVE_POSITION: parameters changed
- MYMPD_API_PLAYLIST_CONTENT_APPEND_URI -> MYMPD_API_PLAYLIST_CONTENT_APPEND_URIS: parameters changed
- MYMPD_API_PLAYLIST_CONTENT_INSERT_URI -> MYMPD_API_PLAYLIST_CONTENT_INSERT_URIS: parameters changed
- MYMPD_API_PLAYLIST_CONTENT_REPLACE_URI -> MYMPD_API_PLAYLIST_CONTENT_REPLACE_URIS: parameters changed
- MYMPD_API_PLAYLIST_CONTENT_MOVE_TO_PLAYLIST: new
- MYMPD_API_PLAYLIST_RM: parameters changed
- MYMPD_API_PLAYLIST_COPY: new
- MYMPD_API_PLAYLIST_CONTENT_VALIDATE: new
- MYMPD_API_PLAYLIST_CONTENT_DEDUP: new
- MYMPD_API_PLAYLIST_CONTENT_VALIDATE_DEDUP: new
- MYMPD_API_PLAYLIST_CONTENT_VALIDATE_ALL: new
- MYMPD_API_PLAYLIST_CONTENT_DEDUP_ALL: new
- MYMPD_API_PLAYLIST_CONTENT_VALIDATE_DEDUP_ALL: new
- MYMPD_API_PLAYLIST_CONTENT_APPEND_ALBUMS: new
- MYMPD_API_PLAYLIST_CONTENT_INSERT_ALBUMS: new
- MYMPD_API_PLAYLIST_CONTENT_REPLACE_ALBUMS: new
- MYMPD_API_PLAYLIST_CONTENT_APPEND_ALBUM_DISC: new
- MYMPD_API_PLAYLIST_CONTENT_INSERT_ALBUM_DISC: new
- MYMPD_API_PLAYLIST_CONTENT_REPLACE_ALBUM_DISC: new
- MYMPD_API_WEBRADIO_FAVORITE_RM: parameters changed
- MYMPD_API_SCRIPT_VALIDATE: new

### Changelog

- Feat: add multiple selections and actions #1001
- Feat: improve queue and playlist management #1001
- Feat: copy, merge, validate and deduplicate playlists #1038
- Feat: migrate to JavaScript fetch() API #1006
- Feat: add test target to cmake #1023
- Feat: improve mpd error handling #1028
- Feat: improve mpd communication
- Feat: add quick remove and quick play buttons to more views
- Feat: support MUSICBRAINZ_RELEASEGROUPID tag (MPD 0.24)
- Feat: handle preflighted requests in CORS
- Feat: add consume one shot to queue context menu
- Upd: Mongoose 7.11 #1060
- Upd: Bootstrap 5.3.0 final
- Upd: libmympdclient 1.0.21
- Upd: OpenSSL is now required #1033
- Upd: Replace tinymt with OpenSSL prng #1034
- Upd: use OpenSSL hash functions
- Upd: documentation improvements
- Upd: improve error handling in build system
- Upd: show stream name in title tag
- Fix: various small css and javascript fixes
- Fix: improve Mongoose logging #1032
- Fix: set correct song start time sticker #1044
- Fix: Fall back from AlbumArtist to Artist tag for MusicBrainz tags #1056
- Fix: correct position in last played list #1063

***

## myMPD v10.3.3 (2023-06-02)

This is a small bugfix release.

### Changelog

- Upd: wrap footer text in cards #1030
- Fix: improve javascript error logging
- Fix: drag&drop on same element #1026
- Fix: js error on disabled MUSICBRAINZ_ALBUMID tag #1025
- Fix: Add Pos column to playlist detail view #1027

***

## myMPD v10.3.2 (2023-05-08)

This is a small bugfix release.

### Changelog

- Upd: ko-KR, es-AR translation
- Upd: use update_jukebox events
- Fix: Jukebox actions

***

## myMPD v10.3.1 (2023-04-24)

This is a small bugfix release. It fixes a memory corruption error, if myMPD was compiled with NDEBUG defined.

### Changelog

- Upd: zh-Hans translation
- Fix: handling of NDEBUG #1018
- Fix: remove obsolete data attributes #1019

***

## myMPD v10.3.0 (2023-04-17)

This release reworks the context menus. myMPD now uses the offcanvas component for context menus. This is better accessible on mobile devices with small screens and removes some workarounds for the popovers.

### Note

The sort order for the Last-Modified tag is reversed. Newer songs are now displayed first.

### Changelog

- Feat: custom placeholder images #980
- Feat: fail gracefully if API request fails or is redirected #984
- Feat: improve queue sort handling #983
- Feat: use offcanvas instead of popover for context menus #974
- Feat: better compression of webfont #991
- Feat: add option to change song position in queue/playlist without drag and drop support
- Feat: configurable highlight contrast color
- Feat: reverse order for last-modified #1008
- Upd: bootstrap.native 5.0.6
- Upd: Bootstrap 5.3.0-alpha3
- Upd: libmympdclient 1.0.18
- Upd: sds
- Upd: long-press-event 2.4.6 #1009
- Upd: use asserts in release build
- Upd: translation enhancements
- Upd: jsdoc improvements
- Fix: add btn-secondary class in ligature select modal #1007
- Fix: Volume dropup is not displayed if clicked on button text #1017

***

## myMPD v10.2.6 (2023-03-20)

This is a small bugfix release.

### Changelog

- Fix: preselect database in "Add to queue modal"
- Fix: refresh of current displayed playlist
- Fix: do not refresh settings, if a settings modal is shown #1002

***

## myMPD v10.2.5 (2023-03-10)

This is a small bugfix release.

### Changelog

- Feat: add ru-RU translation
- Upd: es-AR, fr-FR translation
- Fix: update of cards/tables #992
- Fix: clear button in search inputs #993
- Fix: webradio category filter #994
- Fix: check sort tag against enabled myMPD tags #995

***

## myMPD v10.2.4 (2023-02-26)

This is a small bugfix release.

### Changelog

- Feat: add pl-PL translation
- Upd: remove zh-Hant translation
- Upd: IT, zh-Hans translation
- Fix: JS error when clearing the search box #982
- Fix: update clear button for inputs on breadcrumb select
- Fix: finishing IME composition with Enter key also clears the search box, thanks @soya-daizu #977
- Fix: album view does not work with disabled AlbumArtist tag #988

***

## myMPD v10.2.3 (2023-02-17)

This is a small bugfix release.

### Changelog

- Fix: remove progressbar transition causing high cpu usage #975
- Fix: position hover for progressbar
- Fix: add missing translation phrase
- Fix: preset selection in footer does not work #976

***

## myMPD v10.2.2 (2023-02-10)

This is a small bugfix release.

### Changelog

- Feat: add es-AR translation
- Feat: add documentation for multiroom audio, thanks @tsunulukai
- Upd: FR, NL, IT and JP translations, thanks @ all translators
- Upd: remove bootstrap.native patches, use new updated events
- Upd: improved docker image creation and documentation #968
- Fix: correct location for the systemd unit #964
- Fix: popover event in album list
- Fix: ignore special keys for input key handlers #969

***

## myMPD v10.2.1 (2023-01-31)

This is a small bugfix release.

### Changelog

- Feat: show myMPD uri in About dialog #953
- Feat: map locale strings #961
- Upd: traditional chinese translation #957
- Upd: Mongoose 7.9 #952
- Upd: add config key to disable http listener #914
- Fix: some packaging issues #955 #958
- Fix: script execution from main menu
- Fix: logging of IPv6 addresses

***

## myMPD v10.2.0 (2023-01-19)

This release reworks the scripting api and improves the scripting documentation. The new presets feature lets you switch mpd and jukebox options with one click.

### Notes

- Existing lua scripts must be adapted to the new simplified API
- Existing play timers must be changed to use presets
- Some views are renamed
- Use systemd-run, if you use a distribution with systemd

### Changelog

- Feat: add option to save and load mpd and jukebox presets #888
- Feat: play timer uses presets #888
- Feat: rework and simplify scripting api
- Feat: add option to ignore hated songs in jukebox mode #882
- Feat: configurable tags for album views #901
- Feat: ability to disable listening on plain HTTP #914
- Feat: save album and sticker cache between restarts #913
- Feat: manual refresh of album and sticker cache
- Feat: rework main menu
- Feat: add shortcuts for more modals
- Feat: add `mympd_uri` config option #950
- Upd: libmympdclient 1.0.17
- Upd: some UI cleanups and improvements #909
- Upd: Bootstrap 5.3.0-alpha1
- Upd: bootstrap.native 5.0.0-alpha2
- Upd: documentation improvements
- Upd: some backend improvements
- Upd: do not create files with root permissions
- Upd: start mpd autoconfiguration if `state/mpd_host` does not exist

***

## myMPD v10.1.7 (2022-12-22)

This is a small bugfix release.

### Changelog

- Upd: FR and NL translations
- Fix: relax validation of webradio codecs #933
- Fix: javascript error on login

***

## myMPD v10.1.6 (2022-12-10)

This is a small bugfix release.

### Changelog

- Fix: pthread join bug #918
- Fix: workdir/cachedir for install to /usr/local #926 #927

***

## myMPD v10.1.5 (2022-12-06)

This is a small bugfix release.

### Changelog

- Fix: Debian postinst script #917
- Fix: `build.sh purge` - do not fail if not all install_manifest files can be removed

***

## myMPD v10.1.4 (2022-12-04)

This is a small bugfix release.

### Changelog

- Fix: improve styleTip positioning for scrolling window #907
- Fix: carousel indicator border override #909
- Fix: myMPD preconfiguration with systemd #912
- Fix: `build.sh purge` removes the group and systemd private directories
- Upd: improve album cache creation performance #913

***

## myMPD v10.1.3 (2022-11-26)

This is a small bugfix release.

### Changelog

- Fix: remove "-" from musicbrainz_artistid and musicbrainz_albumartistid #903
- Fix: scrobble repeated songs #904
- Fix: When switching through consume mode skip oneshot for mpd < 0.24 #905
- Fix: unescape mpd filter expression value #906
- Upd: improve mpd filter expression parsing

***

## myMPD v10.1.2 (2022-11-21)

This is a small bugfix release.

### Changelog

- Fix: parsing timer list
- Fix: some small ui issues
- Fix: 'Goto playing song' button #892
- Fix: dedup san names #890

***

## myMPD v10.1.1 (2022-11-13)

This is a small bugfix release.

### Changelog

- Feat: add es-ES translation
- Upd: translations
- Upd: man pages
- Fix: remove song progress indicator in queue view after switching to new song #881
- Fix: arch, gentoo and rpm packaging #886 #887

***

## myMPD v10.1.0 (2022-11-06)

This minor release adds support of new MPD 0.24 features. The javascript frontend is now documented with jsDoc and linted with the typescript compiler.

### Changelog

- Feat: autoconfiguration for playlist_directory (MPD 0.24) #836
- Feat: autoconfiguration for pcre support (MPD 0.24) #843
- Feat: support consume oneshot (MPD 0.24) #837
- Feat: support starts_with filter expression (MPD 0.24) #843
- Feat: support queue save modes (MPD 0.24) #848
- Feat: add elapsed sticker to save recent position from songs #781
- Feat: jsDoc compatible API documentation and linting with typescript compiler
- Feat: add view action to default radio click actions
- Feat: add "Add to" button to filesystem root #860
- Feat: add "Open modal" to home icon actions
- Feat: cache coverimages for webradios
- Feat: create debug packages for Alpine, Arch, Debian and RPM
- Upd: improve cmake and packaging, thanks @dvzrv
- Upd: improve systemd unit, thanks @dvzrv
- Upd: libmympdclient 1.0.15
- Upd: refactor translation framework
- Upd: de-DE, en-US, fr-FR, it-IT, nl-NL translations
- Upd: Bootstrap 5.2.2
- Upd: parse mpd bitrate #855
- Upd: improve integrated http client
- Upd: content-security-policy allows fetching images only from myMPD host
- Fix: language name in japanese #854
- Fix: mime type detection of special jpg images #864
- Fix: improve popover and dropdown positioning and sizing #869, #868
- Fix: force reflow of body before scrolling to pos #868
- Fix: clang 15 compatibility

***

## myMPD v10.0.3 (2022-10-13)

This is a small bug fix release.

### Changelog

- Feat: add japanese translation
- Fix: segmentation fault when clicking on last played list #850
- Fix: scrobble script - artist_mbids MBID format invalid #853
- Fix: do not show streamUri input on showAddToPlaylistCurrentSong

***

## myMPD v10.0.2 (2022-10-03)

This is a small bug fix release that also updates some translations.

Many thanks to all translators!

### Changelog

- Upd: zh-CN, it-IT translations
- Fix: contextmenu for discs
- Fix: flashing progress bar
- Fix: translate locale select
- Fix: run feature detection only in main thread #845
- Fix: pass script_arguments in feedback trigger #846
- Fix: Gentoo Linux ebuild, thanks @itspec-ru #847
- Fix: add missing translation phrases attributes #849
- Fix: API usage in some example scripts #846

***

## myMPD v10.0.1 (2022-09-25)

This is a small bug fix release.

### Changelog

- Upd: fr-FR, nl-NL translations
- Fix: js error clearing current title
- Fix: translate more elements

***

## myMPD v10.0.0 (2022-09-22)

This major release adds concurrent MPD partition support to myMPD. myMPD connects now to all MPD partitions simultaneously and holds partition specific states and settings. Each browser instance can now select the MPD partition to control.

The partition feature should be used with MPD 0.23.9 or newer. There are some annoying partition related bugs in earlier MPD versions.

The syntax of the last_played file has changed. You can convert it with
`sed -r 's/^(.*)::(.*)/{"LastPlayed":\1,"uri":"\2"}/g' /var/lib/mympd/state/last_played > /var/lib/mympd/state/default/last_played_list`

### Per partition features

- Highlight color
- Jukebox
- Last played
- Local player
- MPD options
- Triggers
- Timers

### Changelog

- Feat: concurrent MPD partition support #440
- Feat: partition specific settings #440 #826
- Feat: custom uri for local playback #826
- Feat: new API method MYMPD_API_PLAYER_VOLUME_CHANGE
- Upd: autoconfiguration improvements
- Upd: add internal api documentation
- Upd: build improvements
- Upd: Mongoose 7.8
- Upd: mjson
- Upd: Bootstrap 5.2.1
- Upd: add animation for update progress of views
- Upd: de-DE, fr-FR, nl-NL translations, thanks @tsunulukai
- Fix: case insensitive sorting of webradioDB
- Fix: popover menu for playlists on home screen
- Fix: set default sort tag for smart playlists save modal
- Fix: localize select options #834
- Fix: sort queue by pos #835

***

## mympd v9.5.4 (2022-09-11)

This is a small bug fix release that also updates some translations.

Many thanks to all translators!

### Changelog

- Upd: fr-FR, nl-NL, zh-CN (#833) translations
- Fix: allow empty smart playlist prefix #830
- Fix: default fallback to en-US #830
- Fix: serving zh-CN locale #830

***

## myMPD v9.5.3 (2022-08-29)

This is a small bug fix release.

### Changelog

- Upd: fr-FR translation
- Fix: rename cn-CHS to zh-CN #820
- Fix: read env variables at first startup #821
- Fix: use correct columns to fetch current queue view #822

***

## myMPD v9.5.2 (2022-08-24)

This is a small bug fix release.

### Changelog

- Feat: add battery indicator script, thanks @furtarball #815
- Upd: chinese translation #813
- Fix: sorting albums by last-modified #806

***

## myMPD v9.5.1 (2022-08-14)

This is a small bug fix release.

### Changelog

- Feat: add update_home jsonrpc event #814
- Fix: advanced search is not working #809
- Fix: fetching locales and ligatures behind reverse proxy #808

***

## myMPD v9.5.0 (2022-08-13)

This release improves and documents the myMPD backend code, but there are also some minor new features added. I further added the doxygen generated internal api documentation to the myMPD documentation site: [Doxygen generated internal API documentation](https://jcorporation.github.io/myMPD/doxygen/html/index.html).

This release removes the compatibility code for MPD versions older than 0.21.

### Changelog

- Feat: support TitleSort tag (mpd 0.24) #797
- Feat: use custom X-myMPD-Session http header for myMPD sessions to allow other authorization methods in reverse proxy setups
- Feat: respect last played in jukebox album mode #792 #794
- Feat: improved translation workflow integrating [POEditor](https://poeditor.com/join/project/Z54inZwdul) #803
- Feat: album view lists albums without AlbumArtist tags again #791
- Feat: fetch ligatures and i18n json only on demand
- Upd: remove compatibility code for MPD 0.20 and lower
- Upd: rename some API methods for consistency
- Upd: covercache expiry time is now a config setting (removed from GUI)
- Upd: improve many internal functions and there api
- Upd: add doxygen style internal api documentation
- Upd: add more unit tests
- Upd: Bootstrap 5.2
- Upd: use dh_helpers for debian packaging
- Fix: use only sort tags that are configured in MPD
- Fix: add missing default values
- Fix: cache building on reconnect if stickers are disabled
- Fix: hide input in pin enter dialog

***

## myMPD v9.4.1 (2022-07-19)

This is a small bugfix release.

### Changelog

- Fix: read custom navbar_icons #793
- Fix: javascript error in album detail view #795
- Fix: certificate creation #796

***

## myMPD v9.4.0 (2022-07-13)

This is mostly a maintenance release to cleanup code. It adds small improvements, optimizes the codebase and uses now a faster sorting algorithm.

This release removes the implicit fallback from AlbumArtist to Artist tag. Disable the AlbumArtist tag if you do not maintain it.

### Changelog

- Feat: sort option for all db tags #764
- Feat: add volume controls to local playback #777
- Feat: import lua scripts #765
- Feat: support of http links on the homescreen #785
- Feat: move scripts to musicdb-scripts repository #770
- Upd: improve albumcache
- Upd: improve partition support #440
- Upd: rework handling of missing AlbumArtist tag
- Upd: Bootstrap 5.2 Beta1
- Upd: BSN 4.2
- Upd: mongoose 7.7
- Upd: mjson
- Upd: utf8.h
- Upd: unit testing framework
- Upd: improve proxy code
- Upd: improve linked list code
- Upd: faster sorting (using rax) #764
- Upd: some more code optimizations
- Upd: rework source tree
- Upd: improve documentation
- Upd: add many unit tests
- Fix: show sticker values in playlist details view

***

## myMPD v9.3.4 (2022-06-07)

This is a small bugfix release.

### Changelog

- Feat: add simplified chinese translation, thanks @dream7180
- Fix: use correct filter after fetching webradiodb #768

***

## myMPD v9.3.3 (202-05-23)

This is a small bugfix release.

### Changelog

- Upd: dutch translation, thanks @ItaintYellow #763
- Fix: use-after-free bug listing database tags
- Fix: correct construction of booklet path

***

## myMPD v9.3.2 (2022-05-15)

This is a bugfix release.

### Changelog

- Fix: quick remove song from queue
- Fix: switch between mobile and desktop view
- Fix: memory leak listing webradio favorites
- Fix: memory leak in stream reverse proxy
- Fix: open folder/download buttons on song details modal do not work #758
- Fix: save scaleRatio setting

***

## myMPD v9.3.1 (2022-05-09)

This release fixes only a debian dependency error.

### Changelog

- Fix: stick lua dependency to 5.3 #755

***

## myMPD v9.3.0 (2022-05-09)

This release adds many small improvements and starts the integration of MusicBrainz and ListenBrainz.

### Changelog

- Feat: support new features of webradiodb #719
- Feat: add link to containing folder in song details modal #729
- Feat: add Permissions-Policy header #733
- Feat: add autoplay for local playback #734
- Feat: add mympd_feedback trigger #394
- Feat: add feedback script for ListenBrainz #394
- Feat: add setting for ListenBrainz Token #394
- Feat: scrollable navbar #728
- Feat: serve thumbnails for album grid #732
- Feat: support semicolon separated tag values for MUSICBRAINZ_ARTISTID and MUSICBRAINZ_ALBUMARTISTID
- Feat: add shell script to download and manage albumart
- Feat: new quick play and remove action #749
- Upd: mobile ux enhancements #748 #752
- Upd: remove obsolete headers #733
- Upd: responsive design enhancements for covers and playback card
- Fix: compilation with gentoo #731
- Fix: set crossorigin="use-credentials" for webmanifest #739
- Fix: handling of two letter language codes

***

## myMPD v9.2.4 (2022-04-19)

This is a small bugfix release.

### Changelog

- Upd: sync with upstream sds source
- Upd: some documentation improvements
- Upd: improved logging for mpd authentication
- Fix: some compilation issues

***

## myMPD v9.2.3 (2022-04-01)

This is a small bugfix release.

### Changelog

- Upd: light theme improvements
- Fix: custom select search bugs
- Fix: playlist select bugs
- Fix: add AF_NETLINK to RestrictAddressFamilies (systemd unit) #716
- Fix: cover fade-in / fade-out issues #715
- Fix: simple queue search #718

***

## myMPD v9.2.2 (2022-03-25)

This is a small bugfix release.

### Changelog

- Upd: enabled IPv6 by default
- Upd: performance improvements for filesystem and tag views
- Fix: display of coverimages in songdetails modal without direct access to mpd music directory
- Fix: do not count embedded images if music directory is not available
- Fix: do not end albumart / readpicture loop too early #702
- Fix: GCC 12 build errors #706 #707
- Fix: display correct webserver ip-address #712
- Fix: improved virtual cuesheet handling in song details modal #714

***

### myMPD v9.2.1 (2022-03-11)

This is a small bugfix release.

### Changelog

- Upd: korean translation #703
- Upd: improve http connection handling
- Fix: memory issues in albumgrid view #704

***

## myMPD v9.2.0 (2022-03-06)

This release updates components, adds support of multiple embedded images, improves the queue search (MPD 0.24.0) and implements some other minor features.

### Changelog

- Feat: improved queue search (sort and prio filter - MPD 0.24.0) #686
- Feat: support of MOOD tag (MPD 0.24.0)
- Feat: support of multiple embedded images for mp3, flac and ogg files #439
- Feat: case insensitive sorting for database tags #677
- Feat: configurable startup view #684
- Feat: new keyboard shortcuts
- Upd: libmympdclient 1.0.11
- Upd: BSN 4.1 #662
- Upd: more http compliant path for retrieving albumart #656
- Upd: improved search as you type #676
- Upd: support debian bullseye for cross compiling #698
- Upd: remove mpd.conf parsing, improve auto configuration docu #696
- Fix: hash filenames in covercache #697

***

## myMPD v9.1.2 (2922-02-17)

This is a small bugfix release.

### Changelog

- Fix: do not omit first entry of search result in queue #681
- Fix: allow filename as tag #681
- Fix: disable goto playing song button if queue is empty #678
- Fix: some database update glitches
- Fix: database rescan from filesystem view
- Fix: correct http headers for serving embedded albumart
- Fix: serving albumart read by MPD
- Fix: synced lyrics timestamps per words
- Fix: remove windows line ending from unsynced lyrics #683

***

## myMPD v9.1.1 (2022-02-08)

This is a small maintenance release.

### Changelog

- Feat: Use WebradioDB image for homescreen icon #674
- Upd: korean translation #669
- Fix: searchable selects in mobile browsers #673
- Fix: case insensitive search for WebradioDB #672
- Fix: read environment if /var/lib/mympd/config does not exist #675
- Fix: add all IPs to certificates SAN #675
- Fix: remove zone identifiers from IPv6 addresses #675
- Fix: refresh queue popover after queue state change
- Fix: save jukebox mode setting

***

### myMPD v9.1.0 (2022-01-29)

This release adds the webradio feature and some other small enhancements and updates.

You can now manage your own webradio favorites and browse the databases of my webradioDB project and the popular RadioBrowser.

myMPD now supports also extended m3u playlists and can list the contents of playlists saved in the music directory.

The central folder for images has been replaced by individual folders by image type (backgrounds and thumbs). The streams folder is renamed to thumbs on first startup.

### Changelog

- Feat: webradio favorites #502
- Feat: search radio-browser.info for webradios #502
- Feat: integration of my new webradioDB project #502
- Feat: list playlist contents from filesystem
- Feat: support of extended m3u playlistinfo #650
- Feat: support of mixrampdb
- Feat: add compile time options to enable IPv6
- Upd: improved image selects
- Upd: separate folders by image type in /pics directory
- Upd: improved jukebox code
- Upd: do not unnecessarily update cover images
- Upd: minimize work for counter refresh loop
- Upd: use sds and rax from my forks
- Upd: improved json encoding
- Upd: improved usage of sds functions

***

## myMPD v9.0.4 (2022-01-17)

This is a small bugfix release.

### Changelog

- Fix: removed unused PUID/PGUID from docker documentation
- Fix: chown workdir to mympd user on each startup #659
- Fix: add -Wno-stringop-overflow to sds compile settings #652

***

## myMPD v9.0.3 (2022-01-05)

This is a small bugfix release.

### Changelog

- Fix: parsing of lrc files with windows line endings #651
- Fix: add missing de-DE phrases

***

## myMPD v9.0.2 (2021-12-25)

This is a small bugfix release.

### Changelog

- Fix: click in queue view for small displays #648
- Fix: click on song tags in playback cards #649

***

## myMPD v9.0.1 (2021-12-21)

This release fixes some packaging issues.

### Changelog

- Fix: debian package dependency #645
- Fix: build script #643
- Fix: Gentoo ebuild #646

***

## myMPD v9.0.0 (2021-12-17)

This release upgrades Bootstrap to the new major release, brings many ui enhancements and adds support for new mpd 0.23 protocol features. With this release the major redesign of the myMPD code was final.

### Changelog

- Feat: reworked main menu
- Feat: reworked popover menu
- Feat: reworked pagination #474
- Feat: priority handling for songs in queue #474
- Feat: harmonize popover menus #534
- Feat: songs, directories, albums and streams can be added to home screen #604
- Feat: add playlist, directory, search after current playing song (requires mpd 0.23.5) #579
- Feat: insert directory, search, album into playlist (requires mpd 0.23.5) #579
- Feat: integrate custom bootstrap and bootstrap.native build
- Feat: improved support for multiple tag values #583
- Feat: improve listviews for small displays #494
- Feat: support albumart for cuesheet virtual folders #578
- Feat: more granular timers #596
- Feat: reworked some form elements #530
- Feat: utf8 aware string handling
- Feat: quick actions for navbar icons
- Feat: replaced browser native local playback controls #634
- Feat: support build on Termux #612
- Upd: pressing pause button stops streams
- Upd: libmpdclient for mpd 0.23.x support
- Upd: improved notifications
- Upd: bootstrap 5.1.3
- Upd: removed default theme - dark is the new default
- Upd: improved json validation for settings
- Upd: improved handling for filenames with special chars #585
- Upd: removed obsolete keyboard navigation for tables and menus
- Upd: consistently use LastModified not Last-Modified
- Upd: improve mpd autodetection
- Upd: more accessible single-oneshot mode
- Upd: improve theme-autodetect
- Upd: improve jukebox mode
- Upd: migrate to pcre2 library #611
- Fix: check for fingerprint command #614
- Fix: use /var/cache/mympd as cachedir #620
- Fix: do not reset generate smartpls to default if empty #619
- Fix: correct API call for smartpls update #627
- Fix: sanitize filenames for generated smartpls files #629
- Fix: timer startplay action #625
- Fix: streamproxy connection handling #634 #618

***

## myMPD v8.1.6 (2021-11-13)

This is a small bugfix release.

### Changelog

- Fix: display correct jukebox unique tag #605
- Fix: keepalive timer for websocket #606

***

## myMPD v8.1.5 (2021-11-07)

This is a small bugfix release.

### Changelog

- Fix: accept Last-Modified as sort tag #601
- Fix: missing TRIGGER_MYMPD_START

***

## myMPD v8.1.4 (2021-11-01)

This is a small bugfix release.

### Changelog

- Fix: allow paths for playlists #588
- Fix: improve path traversal detection #585
- Fix: serviceworker behind reverse proxy (subdir) #586
- Fix: invalid jsonrpc call for mympd_api_raw #592
- Fix: return always complete result for mympd_api and mympd_api_raw
- Fix: web notifications broken #587

***

## myMPD v8.1.3 (2021-10-15)

This is a small bugfix release.

### Changelog

- Feat: add checks for compiler flags
- Upd: set Lua dependency to 5.4 for Alpine build
- Fix: compiler warning #577

***

## myMPD v8.1.2 (2021-10-08)

This is a small bug fix release.

### Changelog

- Upd: documentation for nginx as reverse proxy
- Upd: OpenSSL 3.0 compatibility
- Upd: add sds_urldecode unit test
- Fix: annoying js error in navbar event handler #574
- Fix: parser error in parsing internal timer script actions #575
- Fix: duplicate content in timer script list
- Fix: compile issues with Debian 9
- Fix: format string errors in log handling #576

***

## myMPD v8.1.1 (2021-10-01)

This is a small bugfix release.

### Changelog

- Upd: remove unnecessary utf8 unicode escape handling
- Upd: reject unicode escapes in json data
- Upd: remove recursion in jukebox
- Upd: enable more clang-tidy checks
- Upd: add more tests for validate_name
- Upd: mongoose to latest release
- Fix: repair enter action in advanced search inputs #567
- Fix: allow empty smartplsGenerateTagList #566
- Fix: respect browser locale #568
- Fix: parsing of timer minutes definition #569
- Fix: toggle outputs

***

## myMPD v8.1.0 (2021-09-26)

This release adds pin protection for all settings dialogs and enhances the validation of user input data.

### Changelog

- Feat: implement readcomments and list comments in song details modal
- Feat: option to clear current mpd error message
- Feat: settings can be secured with a pin #469
- Feat: improve validation of json input #468
- Feat: more security checks for the webserver
- Feat: clang compatibility #553
- Feat: add unit tests
- Upd: change license to GPLv3
- Upd: improve handling of empty smart playlists
- Upd: renamed some api methods
- Upd: rework C include strategy
- Upd: rearrange source tree
- Upd: improve cmake dependency messages
- Fix: respect connection: close header #551
- Fix: do not trust mime type from albumart tags

***

## myMPD v8.0.4 (2021-08-16)

This is a small bug fix release.

### Changelog

- Feat: OpenWrt package support, thanks to @tmn505, #547
- Fix: lyrics display in playback card #546
- Fix: ignore zero bytes albumart #550
- Fix: add null pointer check to converting server ip

***

## myMPD v8.0.3 (2021-08-07)

This is a small bug fix release.

### Changelog

- Feat: add color selection to home icon edit dialog #541
- Fix: light theme issues #540
- Fix: reset scrollpos #539

***

## myMPD v8.0.2 (2021-07-30)

This is a small bugfix release.

### Changelog

- Upd: bgcolor select for transparent home icons #535
- Upd: some code enhancements
- Fix: respect configured loglevel #532
- Fix: missing translation phrases #536
- Fix: html escaping issues
- Fix: set keepalive also for mpd_worker connection
- Fix: replace album grid elements only if changed

***

## myMPD v8.0.1 (2021-07-24)

This is a small bug fix release.

### Changelog

- Feat: add mpd keepalive support
- Upd: korean translation #525
- Fix: parse integer environment variables correctly #529
- Fix: MYMPD_LOGLEVEL environment always overrides configuration option as documented #529
- Fix: correct return code for mympd -c #529
- Fix: hard limit results to 1000 to keep webui responsive #528
- Fix: set interesting tags for mpd worker thread #524
- Fix: set libmpdclient buffer to 8192 bytes #524

***

## myMPD v8.0.0 (2021-07-16)

This major release improves the backend in many ways. The rework streamlines the backend, removes deprecated features, makes the configuration of myMPD easier and harmonizes the API.

### Notes

This release changes the startup options of myMPD. Further the mympd.conf is no longer used. myMPD now saves all configuration values in state files. You can set some environment variables for initial startup settings like port, ssl, etc., afterwards you must edit the state files.

Smart playlists now uses search expressions and therefore are only supported for mpd >= 0.21.0.

The complete documentation was revised and is published here: https://jcorporation.github.io/myMPD/

### Removed features

- System commands
- Bookmarks
- Chroot and readonly support
- Option to disable coverimages
- Mixrampdb settings
- Scrobbler integration - would be replaced by a script in a future version
- Smart playlists for MPD < 0.21.0

### Changelog

- Feat: improve startup time
- Feat: improved backend #304
- Feat: rework settings dialog
- Feat: rework connection dialog
- Feat: some performance improvements
- Upd: remove deprecated features
- Upd: mongoose to current master
- Fix: do not use libmpdclient deprecated api functions
- Fix: bad homescreen link for filesystem browse #512
- Fix: pretty print duration after song has played in queue view #511
- Fix: respect command meta tag for keyboard shortcuts (mac) #507
- Fix: support pathnames with #-character #501
- Fix: reordering of songs in playlists #487
- Fix: mime type detection for png images #521

***

## myMPD v7.0.2 (2021-04-09)

This is a small bug fix release.

### Changelog

- Upd: remove sntp and mqtt support
- Fix: compile with disabled openssl
- Fix: hide popover if table row is dragged #464
- Fix: some small code improvements

***

## myMPD v7.0.1 (2021-04-02)

This is a small bug fix release.

### Changelog

- Upd: set api endpoint to /api/
- Fix: read dns server directly from resolv.conf (support of Alpine Linux) #461
- Fix: some warnings detected by code scanning tools

***

## myMPD v7.0.0 (2021-03-29)

This major release upgrades the integrated webserver to the mongoose 7 series and adds some http related features. The new reverse proxy integration replaces the workaround for local playback in HTTPS mode. Scripts can now make http requests. I used this feature to implement a simple scrobbler for ListenBrainz in only 20 lines of code. This script is called through an myMPD trigger.

### Notes

- This major release removes some deprecated features as announced in #356.
- This major release changes some web server related configuration options.
- myMPD now support only MPD 0.20.0 and above.

### Changelog

- Feat: builtin reverse proxy for mpd http stream
- Feat: new lua api call - mympd_api_http_client #395
- Feat: remember page offset and scroll position for filesystem browsing navigation #454
- Feat: add sample ListenBrainz scrobbling script
- Feat: limit concurrent http connections to 100
- Upd: mongoose 7.3 #388
- Fix: error handler for local playback
- Fix: albumcache is not created at startup #451
- Fix: reading triggers at startup
- Fix: save of one shot timers

### Removed features

- Webdav support - mongoose 7 does not support webdav anymore
- Configurable mpd stream uri - local playback feature now uses the integrated reverse proxy for streaming

***

## myMPD v6.12.1 (2021-03-18)

This is a small maintenance release. myMPD supports now the additional tags introduced in the actual mpd master branch. A lot of work has gone into the improved support for id3v2 SYLT tags. The parser now fully supports utf16le, utf16be, utf8 and latin encodings.

### Changelog

- Feat: support tags "ComposerSort", "Ensemble", "Movement", "MovementNumber", "Location" #445
- Upd: korean translations, thanks to @parkmino #441
- Upd: add confirmation dialog before deleting a script #442
- Upd: improve confirmation dialogs
- Upd: improve display of synced lyrics #448
- Fix: some code cleanups
- Fix: rename config.c and config.h, to avoid collision with libmpdclient #443

***

## myMPD v6.12.0 (2021-03-08)

This release revises the myMPD settings dialog. The queue and jukebox settings are now accessible directly from the playback and queue view and footer (if enabled).

The notifications are also improved and can be configured in the advanced settings dialog. The jukebox album mode got many fixes and small enhancements.

You can now view sticker values in all song lists, not only in the song details dialog. Stickers can be enabled in the column settings.

Also the support of lyrics is enhanced. myMPD now parses SYLT tags in id3v2 tagged files correctly and shows all synced and unsynced of a song.

### Notes

Since this version the source does not include prebuild assets. If you do not use the provided build scripts, you must build the assets before with `./build.sh createassets`.

### Changelog

- Feat: revised settings
- Feat: show stickers in song views #413
- Feat: improved notifications #355
- Feat: one shot timer #417
- Feat: static background image #416
- Feat: check for server version vs javascript cached version
- Feat: use albumcache for jukebox album mode #436
- Feat: syslog support #432
- Upd: simplify build script
- Upd: integrate eslint in build.sh script
- Upd: integrate stylelint in build.sh script
- Upd: integrate htmlhint in build.sh script
- Upd: many small javascript enhancements and code deduplication
- Upd: some css enhancements
- Upd: return synced and unsynced lyrics
- Fix: correct parsing of SYLT id3v2 tag #437
- Fix: minimize API calls on startup
- Fix: remove javascript debug statements for release code
- Fix: display jukebox queue list, if jukebox mode is album #436

***

## myMPD v6.11.3 (2021-02-18)

This is a small bug fix release.

### Changelog

- Fix: case insensitive ligature search
- Fix: goto filtered album view
- Fix: edit search expression
- Fix: respect column order for queue update #429

***

## myMPD v6.11.2 (2021-02-12)

This is a small bugfix release.

### Changelog

- Feat: add starts_with to song search
- Feat: add option to select playback controls in settings #426 #382
- Upd: set any as default tag for browse albums view
- Fix: do not show mpd playlists in filesystem root folder
- Fix: build with disabled libid3tag and flac
- Fix: rpm, alpine and gentoo packaging
- Fix: seek backward
- Fix: set fixed width for play counter in footer #424

***

## myMPD v6.11.1 (2021-02-05)

This release fixes some bugs, enhances the build script and packaging and fixes 32bit compile time errors.

### Changelog

- Feat: integrate debian cross compile scripts in build.sh
- Feat: add any to search in album view
- Feat: add man pages #418
- Upd: remove java build dependency
- Upd: latest bootstrap.native
- Fix: packaging dependencies
- Fix: improve failure handling in the build script
- Fix: albumgrid - do not discard album if sort tag is null #419
- Fix: albumgrid - build cache dependencies #420
- Fix: 32bit build for arm - time_t format errors
- Fix: lintian errors and warnings #418
- Fix: null pointer assertion in mpd_client_get_updatedb_state #411
- Fix: disable scripting if lua is not compiled in

***

## myMPD v6.11.0 (2021-01-30)

This is a small release that improves the overall usability of myMPD. The biggest change is the new backend for the albumgrid. It should be faster and displays now also incomplete albums without track#1 or disc#1.

myMPD now supports right click and long touch to open context menus and you can set some default actions in the advanced settings.

### Changelog

- Feat: show incomplete albums in albumgrid #398
- Feat: support right click and long touch for contextmenus #406
- Feat: customizable default actions for views for left click/touch #406
- Feat: add ligature select dropdown #384
- Feat: support binarylimit command #409
- Feat: support getvol command of mpd 0.23.0
- Upd: Bootstrap 4.6.0
- Upd: libmympdclient 1.0.5
- Upd: german and korean translations #412
- Fix: setting pagination to all #405
- Fix: getting album covers from mpd #408
- Fix: theme selection - setting background color #407
- Fix: use full uri for covercache

***

## myMPD v6.10.0 (2021-01-09)

This myMPD version ships many small enhancements and some bugfixes. One of the biggest new feature is the support of synced lyrics.

### Changelog

- Feat: support synchronized lyrics #262, [Documentation](https://github.com/jcorporation/myMPD/wiki/Lyrics)
- Feat: improve pagination #346
- Feat: add italian translation, thanks @roberto
- Feat: show queue and playlists length and total play time in table footer
- Feat: add html5 color picker for color inputs
- Upd: korean translation #401, thanks @parkmino
- Fix: respect supplementary groups for mympd user #399
- Fix: filter out empty albums / artists in database view #379
- Fix: correctly handle special characters for mpd search expressions #400
- Fix: memory leak in filesystem listing

***

## myMPD v6.9.1 (2020-12-26)

This is mostly a maintenance release.

### Changelog

- Feat: set next playing song in queue #391
- Fix: some pagination issues #390
- Fix: getting lyrics from file

***

## myMPD v6.9.0 (2020-12-26)

This minor release fixes many small bugs and adds support for multiple USLT tags.

### Changelog

- Feat: support for multiple USLT tags #258
- Feat: config option to add stop button #382
- Fix: better previous button behavior #382
- Fix: browse filesystem - reset search on directory change #385
- Fix: album action in search view #381
- Fix: set selected album in grid view #386

***

## myMPD v6.8.3 (2020-12-06)

This release introduces the brand new myMPD logo and adds Last-Modified column to search results.

### Changelog

- Feat: new myMPD logo
- Feat: add Last-Modified to sort result columns
- Fix: sorting of search results
- Fix: transparently fallback from AlbumArtist to Artist tag

***

## myMPD v6.8.2 (2020-11-29)

This point release fixes some bugs and enhances the build script.

### Changelog

- Feat: limit the range of allowed volume #375
- Feat: improve behavior of queue crop or clear button
- Fix: use combination of AlbumArtist + Album as Album identifier, not the containing folder
- Fix: disable database view if mpd version < 0.21.0 is detected #364, #373, #374
- Fix: template coverimage not found #365
- Fix: layout and picture issues #370, #368, #372
- Fix: do not log initial state of websocket #371
- Fix: add checks for malloc errors

***

## myMPD v6.8.1 (2020-11-23)

This point release fixes some bugs and adds one minor feature.

### Changelog

- Feat: add direct play button to album grid view #359
- Upd: korean translation #361
- Fix: do not ask for script argument if no argument is defined #362
- Fix: missing translations in home icon edit modal #363
- Fix: set correct sort tag if tags are disabled #360
- Fix: home screen icon with search #357

***

## myMPD v6.8.0 (2020-11-19)

This release adds a brand new home screen. You can customize it with shortcuts to special views (e. g. new albums), playlists and scripts.
Further new features are the support for multiple tag values, multidisc albums and better support of pictures and booklets. The old filter letters are gone and replaced with a search bar in all views.

### Changelog

- Feat: home screen #348
- Feat: advanced search for album grid #337
- Feat: improve display of multidisc albums (respect disc tag) #220
- Feat: support multiple tag values #220
- Feat: replace filter letters with search in filesystem and playlist views
- Feat: sort filesystem and playlists views
- Feat: show extra pictures and booklet in album view, filesystem and playback view
- Feat: docker images based on Alpine for aarch64 and amd64 platforms, thanks to @niawag #333
- Feat: view jukebox queue
- Feat: customizable navbar icons #352
- Feat: add fr-FR translation, thanks to @niawag #353
- Upd: KO translation, thanks to @parkmino #341
- Upd: NL translation, thanks to @pinkdotnl #349
- Fix: setting new mpd host if mpd is disconnected
- Fix: uninitialized variables detected by valgrind
- Fix: reset progressbar to zero for streams #340
- Fix: JavaScript linter warnings

***

## myMPD v6.7.0 (2020-10-18)

For this myMPD version the GUI was modernized. The cards and tabs are removed and all views now using the maximal width. The top and the bottom bars are also revised. The navigation bar is located at the left or the top depending on the orientation of the device. At the bottom there is a new playbar with control buttons and playback information.

Furthermore the covergrid and the database tabs are merged together. Now all tags can be viewed as a grid. To use that new feature, create a directory with the tagtype (e.g. Artist) in the /var/lib/mympd/pics directory and add images withe the tag values.

***

## myMPD v6.6.2 (2020-08-13)

This is a small maintenance release.

### Changelog

- Upd: mympd_api and mympd_api_raw returning now 2 values (errorcode and string)
- Upd: add gcc compile option -Wvla
- Upd: improved PWA support
- Fix: sysVinit startup script #325
- Fix: improve build.sh uninstall function #324

***

## myMPD v6.6.1 (2020-08-31)

This is a small maintenance release.

### Changelog

- Feat: remove path and querystring from uris displayed as title
- Upd: korean translation #306
- Upd: minor layout improvements
- Fix: overflow of card elements in chrome based browsers #321
- Fix: syscmd not expandable if mpd not connected #322
- Fix: handling of uri encoded characters in browse database card

***

## myMPD v6.6.0 (2020-08-28)

This release improves the scripting capabilities of myMPD further. Triggers can now be defined to execute scripts on events, e.g. song change.
I am not so familiar with Lua, but for my new project myMPDos I want write some scripts to enhance myMPD. The system commands feature is now deprecated and will be removed in one of the next versions.

The second new feature is the beginning support for MPD partitions (usable only with MPD 0.22.x). Now you can fully manage this partitions. In the next release the support will be enhanced (#304).

But in this release there are also many small improvements and bugfixes.

### Changelog

- Feat: support mpd partitions (mpd 0.22.x) #216
- Feat: add triggers for scripts #290
- Feat: editable output attributes
- Upd: improved Alpine packaging
- Upd: improved logging
- Upd: NL translation #303
- Upd: KO translation #306
- Upd: Bootstrap 4.5.2
- Fix: jukebox maintaining to many songs
- Fix: Lua 5.4 compatibility
- Fix: set content security policy frame-ancestors to * #307
- Fix: loading of lua libraries #310
- Fix: duplication of scripts (renaming) #309
- Fix: better hyphenation behavior #279
- Fix: urlencoding of foldernames #313
- Fix: calculate MPD stream url correctly - avoids mixed-content #311
- Fix: local playback error handling #317
- Fix: improve certificate handling and lower lifetime of server certificate #319
- Fix: remove "Local playback" -> Autoplay option -> modern browsers are preventing this to work

***

## myMPD v6.5.2 (2020-07-20)

This is only a small maintenance release.

### Changelog

- Upd: korean translation
- Fix: Debian packaging #301 #300 #299
- Fix: reset offset after queue is cleared #302
- Fix: jukebox adding to many songs if queue length > jukebox minimum queue length

***

## myMPD v6.5.1 (2020-07-11)

This is only a small maintenance release with some minor features.

### Changelog

- Feat: build and packaging improvements
- Feat: improvements of playback card layout
- Feat: add config option to disable redirect from http to https
- Feat: add menu option and keymap to go in fullscreen mode
- Upd: korean translation
- Fix: segfault after external script execution
- Fix: parsing of mympd_api arguments in lua scripts

***

## myMPD v6.5.0 (2020-07-06)

This minor versions adds a new mpd_worker thread for heavy background tasks to prevent web ui lags. It also improves smart playlist handling and the jukebox mode.

The new scripting feature makes myMPD even more flexible. Scripts can be executed manual, through timers or by the mympd-script cli tool. You can use the full power of Lua combined with direct access to the myMPD API to automate some tasks. For more details goto the scripting page in the myMPD wiki.

### Changelog

- Feat: add scripting feature #261
- Feat: add new mpd_worker thread for heavy background tasks (smart playlist and sticker cache generation) #274
- Feat: update smart playlists only on demand #282
- Feat: prevent jukebox starving condition from uniqueness parameter #273
- Feat: IP ACL support
- Feat: viewport scale setting for mobile browsers
- Feat: IPv6 support
- Upd: update to latest libmpdclient release
- Upd: improve logging and notifications
- Upd: improve sticker handling
- Upd: update bootstrap to 4.5.0 #276
- Upd: update bootstrap.native to 3.0.6 #275

***

## myMPD v6.4.2 (2020-06-08)

This point release fixes some small bugs.

### Changelog

- Fix: mime-type detection is now case insensitive (extension) #277
- Fix: repair use after free bug in manual creation of CA and certificates #278
- Fix: change hyphenation behavior to break-word #279
- Upd: update frozen to current master
- Upd: update inih to current master #281

***

## myMPD v6.4.1 (2020-05-31)

This is a small maintenance release that fixes many bugs.

### Changelog

- Fix: support of Last-Modified sort in covergrid
- Fix: improve Gentoo ebuild, thanks to @itspec-ru #266
- Fix: correct RPM spec file changelog
- Fix: update nl-NL translation, thanks to @pinkdotnl #270
- Fix: update mongoose to 6.18 #272
- Fix: repair links in playback card #271
- Fix: limit jukebox add songs attempts to two #269
- Fix: better handling of playlists select boxes #269
- Fix: use correct field values in saved searches #269
- Fix: clear jukebox queue if triggered by timer #269
- Fix: don't set media session position state if position > duration (streams) #268

***

## myMPD v6.4.0 (2020-05-20)

This minor release fixes some bugs, enhances the build.sh check command and adds an option to sort the albumart grid by modification time. This release also adds better support for lyrics and coverimages. The default pseudo random number generator was replaced with TinyMT a Mersene Twister implementation.

### Changelog

- Feat: add Last-Modified sort option to covergrid #220
- Feat: add feature detection for mount and neighbors #246
- Feat: integrate clang-tidy in build.sh check function
- Feat: use *Sort tags for sorting #247
- Feat: use TinyMT to generate random numbers #249
- Feat: support of embedded lyrics in id3 and vorbis comments #251
- Feat: display lyrics in playback card #250
- Fix: improve handling of the pictures tab in the song details modal
- Fix: add missing weekday check for timer activation
- Fix: fix warnings reported by clang-tidy and eslint
- Fix: add all to queue fails #252
- Fix: compilation issue with gcc 10

***

## myMPD v.6.3.1 (2020-04-26)

This release fixes one ugly and security related bug:

### Changelog

- Fix: repair use after free bug in function mpd_client_last_skipped_song_uri

***

## myMPD v6.3.0 (2020-04-12)

This release adds support for the MPD mount and neighbor functions. The error handling for MPD protocol errors was improved. This is the first version that can only compiled with internal libmpdclient (called libmympdclient).

### Changelog

- Feat: support mounts and neighbors #147
- Feat: remove option to compile with external libmpdclient
- Feat: improve notifications
- Fix: improve dutch translation
- Fix: jukebox song selection from whole database #239
- Fix: improve MPD error handling #244

***

### myMPD v6.2.3 (2020-03-06)

This release fixes a ugly bug, that prevents adding new songs to the last played list and increases the song playCount endless.

***

## myMPD v6.2.2 (2020-03-04)

myMPD 6.2.2 fixes some bugs and adds a Dutch translation, thanks to Pinkdotnl for that.

### Changelog

- Feat: add link to browse to main menu #228
- Feat: adding Dutch translations #233
- Fix: reconnect to mpd on error 5 (Broken pipe)
- Fix: fix build on RPi zeros/ARMv6 #235
- Fix: MPD < 0.20.0 don't support jukebox song select from database #231

***

## myMPD v6.2.1 (202-02-26)

This is a small maintenance release.

### Changelog

- Feat: update korean translation #221
- Feat: create default mympd.conf through mympd-config utility #224
- Fix: don't include i18n.js from debug builds in release files
- Fix: some layout and theme polishing

***

## myMPD v6.2.0 (2020-02-14)

myMPD 6.2.0 adds more functionality to smart playlists and playlists generally. The publishing feature of myMPD was completely reworked and supports now webdav to manage pics, mpd music_directory and playlists. This feature is in the default config disabled and must be enabled in mympd.conf. Also the notification system was reworked and supports now the brand new HTML5 MediaSession API.

Please give the new tool mympd-config a chance. This tool parses your mpd.conf and generates a suitable mympd.conf.

### Changelog

- Feat: improve (smart) playlists #165
  - smart playlist generation rule
  - sort or shuffle playlists
  - bulk deletion of playlists
- Feat: publish library, playlists and pics through http and webdav #161
- Feat: support booklets, lyrics and more pictures in song details modal #160
- Feat: support MediaSession Web API #201
- Feat: new notification and status area in bottom right corner #200
- Feat: add last_modified tag in playback card and song details modal #220
- Feat: add command line option to dump default config
- Feat: configurable highlight color
- Feat: improve settings dialog
- Feat: support replay gain mode auto
- Feat: improve console logging
- Feat: update mongoose to version 6.17
- Fix: compatibility with mpd 0.20.x
- Fix: layout of quick playback settings #218
- Fix: support of Web Notification API
- Fix: code improvements to remove errors caused by stricter eslint configuration
- Fix: rescan and update database functions respect path parameter
- Fix: repair some timer issues #225
- Fix: jukebox unpauses randomly MPD #227
- Fix: improve MPD error handling

***

## myMPD v6.1.0 (2020-01-27)

myMPD v6.1.0 adds a new timer function. You can now define multiple timers to play, stop or execute a system command. The new timer function is also internally used for covercache maintenance and building smart playlists.

The jukebox was completely rewritten for better performance. Now the jukebox maintain a separate queue from that are songs added to the MPD queue. This queue is dynamically created and respects user defined constraints as unique tags or song last played older than 24 hours (playback statistics must be enabled).

### Changelog

- Feat: add new timer module #163
- Feat: jukebox enhancements #164
- Feat: add quick playback options in playback card #200
- Feat: support MPD single oneshot mode #209
- Feat: update embedded libmpdclient to latest master
- Fix: respect websocket state "connecting"
- Fix: many small theme and layout enhancements
- Fix: enabling bookmarks don't overwrite bookmark list
- Fix: repair add buttons in search card
- Fix: improve json encoding
- Fix: improve mpd error handling

***

## myMPD v6.0.1 (2019-12-21)

myMPD v6.0.1 fixes some small issues.

### Changelog

- Fix: disable covergrid, if MPD version is older than 0.21.x #208
- Fix: disable song details modal if playing a stream #206
- Fix: update korean translation #205

***

## myMPD v6.0.0 (2019-12-19)

This release improves mainly the support for albumart and embeds an enhanced version of libmpdclient. You can now browse and search the mpd database in a album focused covergrid mode.

The c++ plugin with the dependency to libmediainfo was replaced with the c libraries libid3tag und libflac to extract embedded albumart in mp3, flac and ogg files.

### Changelog

- Feat: covergrid tab in browse card #162
- Feat: theming support; default,dark and light theme
- Feat: support more file extensions for streaming coverimages
- Feat: try covercache before extracting embedded coverimage or asking mpd for the cover
- Feat: support of mpd albumart command (mpd 0.21.x) #145
- Feat: support of mpd readpicture command (mpd 0.22.x) #145
- Feat: embedded libmpdclient (libmympdclient branch in my fork) #145
- Feat: covercache maintenance options
- Feat: replace libmediainfo with libid3tag and libflac #145
- Feat: a list of possible coverimage names can now be defined
- Feat: set cache header for coverimages
- Feat: improved build script and packaging
- Feat: update bootstrap to 4.4.1
- Fix: set correct websocket connection status
- Fix: some memory leaks in error conditions
- Fix: some small layout issues

***

### myMPD v5.7.2 (2019-11-26)

This is a small maintenance release.

### Changelog

- Fix: update korean translation #192
- Fix: small code improvements for string handling
- Fix: albumart size is not changing #193

***

## myMPD v5.7.1 (2019-11-18)

This is a small maintenance release.

## Changelog

- Feat: display fileformat, filetype and duration in playback card #180
- Feat: display filetype in songdetails dialog #180
- Feat: add configurable step for volume change, defaults to 5%
- Feat: reload and Clear function in advanced settings
- Fix: close http connection after error response
- Fix: replace references of old coverimage templates
- Fix: increase modal width on medium sized devices

***

## myMPD v5.7.0 (2019-11-12)

myMPD v5.7.0 is a big maintenance release. There are only some new minor features, but many code improvements. The integration of the simple dynamic string library prevents most potential buffer truncation or buffer overflow bugs and makes the code simpler. Thanks to code linting tools (flawfinder, eslint, ...) and memory checkers like libasan and valgrind many bugs could be solved. The API follows now the JSON-RPC 2.0 specification and was tested with a simple testsuite and a fuzzer.

myMPD v5.7.0 should be the most stable and secure release.

### Changelog

- Feat: integrate simple dynamic string library
- Feat: migrate API to JSON-RPC 2.0
- Feat: readonly mode support
- Feat: split javascript in smaller files
- Feat: new config option to enable/disable bookmarks
- Feat: validate saved columns
- Feat: translations phrases are extracted from source at compile time
- Feat: add simple JSON-RPC 2.0 API fuzzer to testsuite (uses https://github.com/minimaxir/big-list-of-naughty-strings)
- Feat: add SPDX-License-Identifier
- Feat: optimize minimize and compression functions in build script
- Feat: IPv6 support for self created myMPD certificate
- Fix: add missing translations
- Fix: javascript code uses now === and !== operators
- Fix: warnings from code linting tools (cppcheck, flawfinder, shellcheck, eslint)
- Fix: don't use deprecated gethostbyname
- Fix: keyboard shortcuts that call the api directly

***

## myMPD v5.6.2 (2019-10-10)

This is a small maintenance release. The complete javascript code is now linted with eslint and deepscan.io.

### Changelog

- Feat: beautify song details modal
- Feat: add flawfinder check to build script
- Feat: add eslint configuration file
- Feat: add .gitignore file
- Fix: update mongoose to current version #173
- Fix: update inih to current version #173
- Fix: some javascript and css bugfixes #170

***

## myMPD 5.6.1 (2019-09-16)

This point release fixes some issues and adds minor enhancements.

### Changelog

- Feat: chroot support
- Feat: build.sh improvements #154
  - optionally sign arch linux package
  - optionally sign debian package
  - add option to use osc (open build service)
  - detect change of assets
- Fix: update ko-kr translation #156
- Fix: better calculation of install directories #155
- Fix: invalid combined javascript file, if java is not found at build time #157

***

## myMPD v5.6.0 (2019-09-14)

WARNING: there are possible breaking changes in this release

- default config file is now /etc/mympd.conf (build.sh moves the old config to the new place)
- system commands are now defined in a section in /etc/mympd.conf
- systemd unit is installed in /lib/systemd/system (build.sh removes the old file)
- directories /usr/lib/mympd and /etc/mympd can be safely removed (build.sh does this in the install step)

### New features

This minor release supports now table and popup menu navigation through the keyboard. Supports the new mpd fingerprint command in the song details modal and displays now the current song title in the header.

### Changelog

- Feat: table navigation mode
- Feat: support mpd fingerprint command #146
- Feat: display current song title in header bar
- Feat: new "update_lastplayed" event
- Feat: LSB-compliant startup script
- Feat: create needed /var/lib/mympd/ directories on startup
- Feat: create ssl certificates on startup
- Feat: command line options
- Feat: central build script
  - can now package for Alpine, Arch, Debian, RPM and Docker
- Feat: embedded document root for release build
  - gzip compressed files
- Feat: new splash screen
- Fix: better table formatting #143 #148
- Fix: close popup menus if associated row is replaced
- Fix: prettier keyboard shortcuts help
- Fix: more resource friendly last_played implementation
- Fix: cleanup the source tree
- Fix: move default configuration to /etc/mympd.conf
- Fix: define system commands in mympd.conf
- Fix: don't remove mympd user/group and /var/lib/mympd directory on package removal
- Fix: move logic from postinstall scripts to cmake

***

## myMPD v5.5.3 (2019-08-20)

This point release fixes some minor issues and adds small enhancements.

### Changelog

- Feat: add more secure headers to http responses
- Feat: enable directory listing for /library #140
- Fix: purging the debian package #141
- Fix: small UI enhancements #139
- Fix: sub-menu for system commands #123

***

## myMPD v5.5.2 (2019-07-15)

This point release fixes some minor issues.

### Changelog

- Fix: polish ko-kr translation
- Fix: cards don't truncate popovers anymore
- Fix: sync with latest bootstrap.native master

***

## myMPD v5.5.1 (2019-07-01)

This point release adds a ABUILD file for alpine linux and fixes some minor issues.

### Changelog

- Feat: packaging for alpine
- Fix: polish ko-kr translation
- Fix: determine default /var/lib/ path from compile time settings
- Fix: do not create /usr/share/mympd/lib directory

***

## myMPD v5.5.0 (2019-06-25)

This new release adds a tiny translation framework to myMPD. The translation is implemented only on client side and inspired by polyglot.js. The default language is en-US. For now myMPD ships a german and a korean translation, further translations are very welcome.

### Changelog

- Feat: tiny translation framework #108
  - German translation
  - Korean translation
- Feat: gitlab CI/CD integration #133
- Feat: PKDBUILD follows Arch Linux web application packaging guidelines #131
- Fix: updated bootstrap.native to current master
- Fix: updated Mongoose to 6.15
- Fix: update inih to version 44
- Fix: update frozen to current master

***

## myMPD v5.4.0 (2019-06-03)

The biggest changes in this release are the new settings and connection dialogue. Now are the most myMPD settings configurable in the web gui. All settings in the configuration file or through environment variables are overwritten with these settings.

The jukebox mode and play statistics are improved and the coverimages now fade-in smoothly.

### Changelog

- Feat: redesigned settings dialogue with many new options
- Feat: mpd connection dialogue
- Feat: new sticker lastSkipped
- Feat: integrate shortcuts help in about dialogue
- Feat: improve song skip detection
- Feat: improve play statistics
- Feat: improve jukebox mode - add new song 10 + crossfade seconds before current song ends
- Feat: manually add random songs or albums to queue
- Feat: add option to update smart playlist in contextmenu
- Feat: locale setting (used only to display datetime fields for now)
- Feat: redesigned local playback feature, added autoplay option
- Feat: smooth transition of coverimage in background and playback card
- Feat: add content-security-policy header
- Feat: use loglevel in javascript code
- Fix: replace template coverimages with a svg version
- Fix: compile coverextract plugin with older c++ standards
- Fix: html cleanups
- Fix: posix compliant shell scripts

***

## myMPD 5.3.1 (2019-04-28)

This point release fixes some bugs.

### Changelog

- Fix: allow same characters in playlistnames as mpd itself #111
- Fix: debian packaging #113
- Fix: docker build

***

## myMPD v5.3.0 (2019-04-25)

This versions optimizes the backend code even more and introduces some minor features.

### Changelog

- Feat: coverimage as background #99
- Feat: support hosting myMDP behind a reverse proxy under a subdir, #93
- Feat: split parsing of settings in myMPD settings and mpd options, #105
- Fix: subscribe only to interesting mpd idle events
- Fix: various code improvements
- Fix: better tmp file handling
- Fix: return only requested tags in lists
- Fix: update docker file for coverextract plugin compilations, #109
- Fix: create certificates under /var/lib/mympd/ssl
- Fix: support install prefix other than /usr #112

***

## myMPD v5.2.1 (2019-04-01)

This point release fixes some bugs.

### Changelog

- Don't run syscmds twice #102
- Support filenames with special characters for embedded albumcovers #62

***

## myMPD v5.2.0 (2019-03-25)

myMPD 5.2.0 supports embedded albumart through a plugin, that uses libmediainfo. It became a plugin because I did not want to introduce any more dependencies. The plugin is build automatically, if libmediainfo is found. The plugin must be enabled in the configuration file.

Another nice feature detects the mpd music_directory automatically, if myMPD connects over a local socket to mpd. If not, you must configure the musicdirectory option in /etc/mympd/mympd.conf. The symlinks within htdocs are no longer needed.

The last feature enables myMPD to send a love song message to a running scrobbling client through the mpd client protocol.

### Changelog

- Feat: get mpd music_directory automatically or through config file
- Feat: support embedded albumart #62
- Feat: love button for external scrobbling clients
- Fix: song change in streams #97
- Fix: update mongoose to 6.14
- Fix: create state files with defaults at runtime, not at install time, fixes #96
- Fix: serve /library and /pics directories directly (replaces symlinks in htdocs)
- Fix: exclude /ws, /library, /pics, /api from service worker fetch
- Fix: simplified conn_id tracking in webserver
- Fix: improved logging

***

## myMPD v5.1.0 (2019-02-23)

This is a small maintenance release.

### Changelog

- Feat: bookmarks for directories #86
- Fix: compile against musl #92
- Fix: update Bootstrap to 4.3.1
- Fix: various code cleanups

***

## myMPD v5.0.0 (2019-02-11)

This new myMPD major version brings only a few new features, but the backend code has been completely rewritten. The web server and the mpd client code have been swapped out into their own threads, which communicate with each other with an asynchronous message queue. This provides the necessary flexibility to enhance existing features and implement new ones.

Many thanks to rollenwiese for his work on the docker support for myMPD.

The release code is now compiled with -fstack-protector -D_FORTIFY_SOURCE=2 -pie for security reasons. myMPD 5 is the first release, that was completely checked with the valingrid memchecker.

WARNING: This release has a new configuration file syntax. You should copy the mympd.conf.dist file over your configuration and customize it.

### Changelog

- Feat: docker support (experimental)
- Feat: read environment variables (overwrites configuration options)
- Feat: AutoPlay - add song to (empty) queue and mpd starts playing
- Feat: new webui startup modal
- Feat: separate threads for backend and frontend functions
- Upd: better handling of mpd connection errors
- Fix: many security and memory leak fixes
- Fix: remove global states
- Fix: compiler warnings

***

## myMPD v4.7.2 (2018-12-24)

This is a small maintenance release.

### Changelog

- Feat: configurable coverimage size #78
- Fix: remove original port for redirect uri, append ssl port to uri, if not 443

***

## myMPD v4.7.1 (2018-12-06)

This is only a small bugfix release.

### Changelog

- Feat: use tagtypes command to disable unused tags
- Fix: no sort and group tags in advanced search, if tags are disabled
- Fix: seek in progress bar

***

## myMPD v4.7.0 (2018-12-03)

This release supports the new filter expressions introduced in MPD 0.21. Simply press Enter in the search input to add more than one search expression.

The advanced search needs libmpdclient 2.17 and falls back to simple search, if older versions of mpd or libmpdclient are installed.

### Changelog

- Feat: sanitize user input in backend
- Feat: advanced search with sorting
- Feat: add logging configuration option
- Fix: improved smart playlists
- Fix: smart playlist save dialog
- Fix: include patched bootstrap-native-v4.js
- Fix: much more granular progress bar in playback card
- Fix: honour sslport configuration option
- Fix: show warnings for unknown configuration options
- Fix: improved api error handling

***

## myMPD v4.6.0 (2018-11-15)

This release introduce a last played tab in the queue card, improves the overall usability and last but not least fixes some bugs.

### Changelog

- Feat: last played songs view
- Feat: configurable tags in playback card
- Feat: song voting and goto browse action in song details modal
- Feat: more keyboard shortcuts #58
- Fix: song voting
- Fix: song numbering in queue view #74
- Fix: update mongoose to 6.13

***

## myMPD v4.5.1 (2018-11-05)

This point release fixes only one, but ugly bug.

### Changelog

- Fix: myMPD crashes if mpd plays a stream #72

***

## myMPD v4.5.0 (2018-11-04)

WARNING: This release has new and incompatible configuration options. You should copy the mympd.conf.dist file over your configuration and customize it.

This release uses detection of mpd features and many new configuration options to let you customize myMPD to your needs. myMPD now supports all tags you enabled in mpd and works also with no metadata enabled. Other highlights are the ability to add/hide/sort columns of all tables and the possibility to define system commands.

### Changelog

- Feat: add settings for coverimages, localplayer, streamurl, searchtaglist, browsetaglist, syscmds #70
- Feat: disable playlists and browse database feature if not enabled in mpd #68 #69
- Feat: configurable columns in all song views #47
- Feat: reworked view of albums
- Feat: add ability to define and execute system commands, e.g. reboot and shutdown
- Fix: use AlbumArtist tag only if it found in enabled tags #69
- Fix: link uri in song details only if mpd music_directory is linked
- Fix: hiding of popover menus
- Fix: some memory free errors

***

## myMPD v4.4.0 (2018-10-15)

### Changelog

- Feat: collapse title list in album view
- Feat: display total entities in list headers #47
- Feat: configurable max_elements_per_page #47
- Feat: confirm dialog for delete playlist #47
- Feat: lazy loading of coverimages in album view
- Fix: deleting track from playlist don't deletes playlist anymore
- Fix: use update_stored_playlist notify for updating playlist view

***

## myMPD v4.3.1 (2018-10-10)

### Changelog

- Feat: add more keyboard shortcuts #58
- Feat: performance improvements for jukebox mode
- Feat: performance improvements in smart playlists creation, fixes #64
- Feat: support all mpd tags
- Fix: check existence of needed directories under /var/lib/mympd
- Fix: install default state files under /var/lib/mympd/state

***

## myMPD v4.3.0 (2018-10-01)

This myMPD release improves the jukebox mode and adds the smart playlist feature.
Installing this release resets all myMPD state settings.

### Changelog

- Feat: smart playlists #38
- Feat: improve jukebox mode #57
- Feat: improve state store
- Fix: filename check in save dialogs #61
- Fix: encoding of special characters in popover #60
- Fix: popover event handling
- Fix: calculate correct websocket url if connected by ip

***

## myMPD v4.2.1 (2018-09-24)

This is mainly a bugfix release.

### Changelog

- Feat: add rescan database command
- Fix: don't use serviceworker for `http://` uris -> fixes http stream in local player
- Fix: show lastPlayed in song details
- Fix: moved pics directory to /var/lib/mympd
- Fix packaging issues
  - Fix: improve uninstall scripts
  - Fix: don't remove user/group on uninstall
  - Fix: test of /var/lib/mympd ownership

***

## myMPD v4.2.0 (2018-09-20)

myMPD 4.2.0 fixes some bugs and includes the new jukebox mode.

In jukebox mode, myMPD adds random songs from database or selected playlist to the queue, if it's empty. To use jukebox mode enable it in settings and enable Consume.

### Changelog

- Feat: jukebox mode #37
- Feat: configuration option for used tags in ui #52
- Fix: don't add redundant event handler on popovers
- Fix: don't hide "connection error"
- Fix: check if document root exists
- Fix: allow websocket connections only to /ws
- Fix: improve packaging
- Fix: filter empty tag values in browse database install and uninstall

***

## myMPD v4.1.2 (2018-09-16)

This release fixes some packaging issues.

### Changelog

- Fix: Archlinux PKGBUILD checksums and install script #45
- Fix: Debian packaging #54

***

## myMPD v4.1.1 (2018-09-13)

This is only a small bugfix release. It also fixes a security issue in mongoose.

### Changelog

- Feat: add PKGBUILD for Archlinux
- Fix: base64 encode JSON.stringify output, if saved in dom - should fix bug #50
- Fix: update mongoose to 6.12
- Fix: add mympd user & group as system user & group #51

***

## myMPD v4.1.0 (2018-09-11)

This minor release supports more tags for search and database browse mode. myMPD now runs under a dedicated user.

### Changelog

- Feat: packaging for Fedora, Suse and Debian #45
- Feat: central backend for search functions #36
- Feat: album actions in menu in search card #42
- Feat: mpd feature detection #44
- Feat: check supported mpd tag types #44
- Feat: browse and search database by more tags #43 #36
- Feat: link album in playback card
- Feat: run myMPD under myMPD user
- Fix: use mpd taglist in songdetails modal
- Fix: setgroups before setuid

***

## myMPD v4.0.0 (2018-08-27)

The fourth major release of myMPD. Now myMPD don't poll mpd every second anymore. myMPD instead uses the idle protocol to listening for status changes. This should be much more resource friendly.

### Changelog

- Feat: replace status polling with mpd idle protocol #33
- Feat: song voting and play statistics (uses mpd stickers) #32
- Feat: support covers for http streams
- Feat: improved layout of playback card
- Feat: handle database update events #31
- Fix: cleanup api #34
- Fix: cleanup logging
- Fix: cleanup source files
- Fix: improve speed for listing large queues #35
- Fix: link to music_directory
- Fix: redirect to https with request host header #30

***

## myMPD v3.5.0 (2018-08-09)

WARNING: This version breaks all command line options. Use /etc/mympd/mympd.conf for configuration.
myMPD now setuids to user nobody in default configuration.

### Changelog

- Feat: get outputnames and outputstates in single command
- Feat: clear playback card if songpos = -1
- Fix: formating of source code

***

## myMPD v3.4.0 (2018-08-06)

Now are playlists fully supported.

### Changelog

- Feat: option to create playlist in "Add to playlist" dialog
- Feat: "add all to playlist" in search card
- Feat: "add all to playlist" in browse filesystem card
- Feat: add stream to playlist
- Feat: hide pagination if not needed
- Feat: crop queue
- Feat: link to songdetails and albumlist in playback card
- Fix: move 3rd-party sources and buildtools to dist directory
- Fix: delete song from playlist

***

## myMPD v3.3.0 (2018-07-30)

### Changelog

- Feat: add playlist actions
- Feat: validation feedback for queue save
- Feat: validation feedback for add stream
- Feat: enable queue and playlist sorting with drag & drop
- Fix: mkrelease.sh
- Fix: html markup
- Fix: renamed card "Now playing" to "Playback"
- Fix: service worker cache update

***

## myMPD v3.2.1 (2018-07-19)

This is mainly a bugfix release.

### Changelog

- Feat: use javascript in strict mode
- Upd: error handling code for ajax requests
- Upd: better error handling for unknown requests
- Upd: enabled ssl by default
- Fix: fixed some javascript errors (issue #22)

***

## myMPD v3.2.0 (2018-07-16)

WARNING: This release has new and incompatible command line options.

### Changelog

- Feat: enable Progressive Web App and Add2HomeScreen Feature
- Feat: enable ssl options
- Feat: contrib/crcert.sh script for creating certificates automatically
- Upd: use /etc/mympd/ directory for options
- Fix: many cleanups and small bug fixes

***

## myMPD v3.1.1 (2018-07-09)

### Changelog

- Feat: add songdetails to actions popover
- Feat: central tag handling in backend
- Fix: alignment of icons
- Fix: columns in database view

***

## myMPD v3.1.0 (2018-07-05)

For this minor release, much of the javascript code is rewritten.

### Changelog

- Feat: add first advanced actions
- Feat: removed jQuery in favour of bootstrap.native
- Feat: removed Bootstrap plugins and replaced with native implementations
- Fix: stability fixes in json parsing (backend)

***

## myMPD v3.0.1 (2018-06-24)

### Changelog

- Fix: javascript error in about dialog

***

## myMPD v3.0.0 (2018-06-24)

This is the first release with a completely rewritten backend and the new jsonrpc api.

### Changelog

- Feat: upgraded mongoose to latest version
- Feat: implemented jsonrpc api for request from frontend to backend
- Feat: realtime notifications over websocket
- Feat: minified .js and .css files
- Feat: mkrelease.sh and mkdebug.sh scripts for simple compile and install
- Feat: save myMPD settings in /var/lib/mympd/mympd.state (removed cookie usage)
- Feat: backend now handles cover images
- Fix: layout fixes

***

## myMPD v2.3.0 (2018-06-17)

### Changelog

- Feat: replace sammy.js with own implementation with state save for cards, tabs and views
- Feat: use queue version for song change in http streams

***

## myMPD v2.2.1 (2018-06-10)

This is a small bugfix release.

### Changelog

- Feat: added stop button #14
- Fix: material-icons in chrome #13
- Fix: html markup errors

***

## myMPD v2.2.0 (2018-06-07)

This is my third release of myMPD.

### Changelog

- Feat: reworked browse view
  - Browse database -> Albumartist -> Album
  - playlist view
  - serverside filtering of tables
- Feat: new action "Add all from search"
- Feat: incremental change of tables
- Feat: improved settings
- Feat: improved coverimage display
- Fix: some bug fixes

Many thanks to archphile for heavily testing this release.

***

## myMPD v2.1.0 (2018-05-28)

This is my second release of myMPD.

### Changelog

- Feat: reworked queue View
  - pagination in header
  - search in queue
  - playing song info
- Feat: mpd statistics in About dialog
- Feat: configurable cover image filename
- Fix: some minor bug fixes

***

## myMPD v2.0.0 (2018-05-24)

Initial release for my ympd fork myMPD.

### Changelog

- Feat: new modern ui based on Bootstrap4
- Feat: updated javascript libraries
- Feat: album cover support
- Fix: song title refresh for http streams
- Fix: removed dirble support<|MERGE_RESOLUTION|>--- conflicted
+++ resolved
@@ -2,7 +2,6 @@
 
 https://github.com/jcorporation/myMPD/
 
-<<<<<<< HEAD
 ***
 
 ## myMPD v15.0.0 (not yet released)
@@ -26,7 +25,6 @@
 - Fix: List and search playlists in filesystem view
 
 ***
-=======
 ## myMPD 14.1.0 (not yet released)
 
 This release enables the support for sticker sorting and fixes a severe mongoose bug.
@@ -36,7 +34,8 @@
 - Feat: Sort sticker search results (MPD 0.24) #1094
 - Fix: Problems with settings in 14.0.x #1221
 - Fix: Browse filesystem layout #1235
->>>>>>> 25050eb8
+
+***
 
 ## myMPD 14.0.4 (2024-03-03)
 
