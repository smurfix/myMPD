# myMPD Changelog

https://github.com/jcorporation/myMPD/

***

<<<<<<< HEAD
## myMPD v11.1.0 (not yet released)

Describe the release here.

### Changelog

- Feat: move song fingerprint calculation in worker thread
- Feat: display album tags in jukebox album list #1069
- Upd: some code enhancements #1045
- Fix: calculate correct position for jukebox list
- Fix: calculate correct position for playlist content list
=======
## myMPD v11.0.2 (not yet released)

This is a small bug fix release.

### Changelog

- Fix: set translated title for navbar icons
>>>>>>> ce494f4c

***

## myMPD v11.0.1 (2023-07-23)

This is a small bug fix release.

### Changelog

- Upd: translations
- Fix: memory leak after script execution
- Fix: always enable connection save button
- Fix: add missing jukebox list remove action
- Fix: IPv4-mapped address broken #1066

***

## myMPD v11.0.0 (2023-07-18)

This release improves the queue and playlist management in many ways. You can now select multiple songs or playlists and take actions on this selection. There are new methods to copy, merge, validate and deduplicate playlists. Further the mpd error handling and the mpd communication was improved by using command lists.

### Notes

- This is the first release that enforces the OpenSSL dependency.
- Some home icons are invalid, you must re-add the icons, sorry for that.

### API changes

This release changes definitions of many API methods.

- MYMPD_API_JUKEBOX_RM: parameters changed
- MYMPD_API_QUEUE_RM_SONG -> MYMPD_API_QUEUE_RM_IDS: parameters changed
- MYMPD_API_QUEUE_MOVE_SONG -> MYMPD_API_QUEUE_MOVE_POSITION: parameters changed
- MYMPD_API_QUEUE_MOVE_RELATIVE: new
- MYMPD_API_QUEUE_APPEND_URI -> MYMPD_API_QUEUE_APPEND_URIS: parameters changed
- MYMPD_API_QUEUE_INSERT_URI -> MYMPD_API_QUEUE_INSERT_URIS: parameters changed
- MYMPD_API_QUEUE_REPLACE_URI -> MYMPD_API_QUEUE_REPLACE_URIS: parameters changed
- MYMPD_API_QUEUE_APPEND_PLAYLIST -> MYMPD_API_QUEUE_APPEND_PLAYLISTS: parameters changed
- MYMPD_API_QUEUE_INSERT_PLAYLIST -> MYMPD_API_QUEUE_INSERT_PLAYLISTS: parameters changed
- MYMPD_API_QUEUE_REPLACE_PLAYLIST -> MYMPD_API_QUEUE_REPLACE_PLAYLISTS: parameters changed
- MYMPD_API_QUEUE_PRIO_SET: parameters changed
- MYMPD_API_QUEUE_PRIO_SET_HIGHEST: parameters changed
- MYMPD_API_QUEUE_APPEND_ALBUMS: new
- MYMPD_API_QUEUE_INSERT_ALBUMS: new
- MYMPD_API_QUEUE_REPLACE_ALBUMS: new
- MYMPD_API_QUEUE_APPEND_ALBUM_DISC: new
- MYMPD_API_QUEUE_INSERT_ALBUM_DISC: new
- MYMPD_API_QUEUE_REPLACE_ALBUM_DISC: new
- MYMPD_API_PLAYLIST_CONTENT_RM_SONG -> MYMPD_API_PLAYLIST_CONTENT_RM_POSITIONS: parameters changed
- MYMPD_API_PLAYLIST_CONTENT_MOVE_SONG -> MYMPD_API_PLAYLIST_CONTENT_MOVE_POSITION: parameters changed
- MYMPD_API_PLAYLIST_CONTENT_APPEND_URI -> MYMPD_API_PLAYLIST_CONTENT_APPEND_URIS: parameters changed
- MYMPD_API_PLAYLIST_CONTENT_INSERT_URI -> MYMPD_API_PLAYLIST_CONTENT_INSERT_URIS: parameters changed
- MYMPD_API_PLAYLIST_CONTENT_REPLACE_URI -> MYMPD_API_PLAYLIST_CONTENT_REPLACE_URIS: parameters changed
- MYMPD_API_PLAYLIST_CONTENT_MOVE_TO_PLAYLIST: new
- MYMPD_API_PLAYLIST_RM: parameters changed
- MYMPD_API_PLAYLIST_COPY: new
- MYMPD_API_PLAYLIST_CONTENT_VALIDATE: new
- MYMPD_API_PLAYLIST_CONTENT_DEDUP: new
- MYMPD_API_PLAYLIST_CONTENT_VALIDATE_DEDUP: new
- MYMPD_API_PLAYLIST_CONTENT_VALIDATE_ALL: new
- MYMPD_API_PLAYLIST_CONTENT_DEDUP_ALL: new
- MYMPD_API_PLAYLIST_CONTENT_VALIDATE_DEDUP_ALL: new
- MYMPD_API_PLAYLIST_CONTENT_APPEND_ALBUMS: new
- MYMPD_API_PLAYLIST_CONTENT_INSERT_ALBUMS: new
- MYMPD_API_PLAYLIST_CONTENT_REPLACE_ALBUMS: new
- MYMPD_API_PLAYLIST_CONTENT_APPEND_ALBUM_DISC: new
- MYMPD_API_PLAYLIST_CONTENT_INSERT_ALBUM_DISC: new
- MYMPD_API_PLAYLIST_CONTENT_REPLACE_ALBUM_DISC: new
- MYMPD_API_WEBRADIO_FAVORITE_RM: parameters changed
- MYMPD_API_SCRIPT_VALIDATE: new

### Changelog

- Feat: add multiple selections and actions #1001
- Feat: improve queue and playlist management #1001
- Feat: copy, merge, validate and deduplicate playlists #1038
- Feat: migrate to JavaScript fetch() API #1006
- Feat: add test target to cmake #1023
- Feat: improve mpd error handling #1028
- Feat: improve mpd communication
- Feat: add quick remove and quick play buttons to more views
- Feat: support MUSICBRAINZ_RELEASEGROUPID tag (MPD 0.24)
- Feat: handle preflighted requests in CORS
- Feat: add consume one shot to queue context menu
- Upd: Mongoose 7.11 #1060
- Upd: Bootstrap 5.3.0 final
- Upd: libmympdclient 1.0.21
- Upd: OpenSSL is now required #1033
- Upd: Replace tinymt with OpenSSL prng #1034
- Upd: use OpenSSL hash functions
- Upd: documentation improvements
- Upd: improve error handling in build system
- Upd: show stream name in title tag
- Fix: various small css and javascript fixes
- Fix: improve Mongoose logging #1032
- Fix: set correct song start time sticker #1044
- Fix: Fall back from AlbumArtist to Artist tag for MusicBrainz tags #1056
- Fix: correct position in last played list #1063

***

## myMPD v10.3.3 (2023-06-02)

This is a small bugfix release.

### Changelog

- Upd: wrap footer text in cards #1030
- Fix: improve javascript error logging
- Fix: drag&drop on same element #1026
- Fix: js error on disabled MUSICBRAINZ_ALBUMID tag #1025
- Fix: Add Pos column to playlist detail view #1027

***

## myMPD v10.3.2 (2023-05-08)

This is a small bugfix release.

### Changelog

- Upd: ko-KR, es-AR translation
- Upd: use update_jukebox events
- Fix: Jukebox actions

***

## myMPD v10.3.1 (2023-04-24)

This is a small bugfix release. It fixes a memory corruption error, if myMPD was compiled with NDEBUG defined.

### Changelog

- Upd: zh-Hans translation
- Fix: handling of NDEBUG #1018
- Fix: remove obsolete data attributes #1019

***

## myMPD v10.3.0 (2023-04-17)

This release reworks the context menus. myMPD now uses the offcanvas component for context menus. This is better accessible on mobile devices with small screens and removes some workarounds for the popovers.

### Note

The sort order for the Last-Modified tag is reversed. Newer songs are now displayed first.

### Changelog

- Feat: custom placeholder images #980
- Feat: fail gracefully if API request fails or is redirected #984
- Feat: improve queue sort handling #983
- Feat: use offcanvas instead of popover for context menus #974
- Feat: better compression of webfont #991
- Feat: add option to change song position in queue/playlist without drag and drop support
- Feat: configurable highlight contrast color
- Feat: reverse order for last-modified #1008
- Upd: bootstrap.native 5.0.6
- Upd: Bootstrap 5.3.0-alpha3
- Upd: libmympdclient 1.0.18
- Upd: sds
- Upd: long-press-event 2.4.6 #1009
- Upd: use asserts in release build
- Upd: translation enhancements
- Upd: jsdoc improvements
- Fix: add btn-secondary class in ligature select modal #1007
- Fix: Volume dropup is not displayed if clicked on button text #1017

***

## myMPD v10.2.6 (2023-03-20)

This is a small bugfix release.

### Changelog

- Fix: preselect database in "Add to queue modal"
- Fix: refresh of current displayed playlist
- Fix: do not refresh settings, if a settings modal is shown #1002

***

## myMPD v10.2.5 (2023-03-10)

This is a small bugfix release.

### Changelog

- Feat: add ru-RU translation
- Upd: es-AR, fr-FR translation
- Fix: update of cards/tables #992
- Fix: clear button in search inputs #993
- Fix: webradio category filter #994
- Fix: check sort tag against enabled myMPD tags #995

***

## myMPD v10.2.4 (2023-02-26)

This is a small bugfix release.

### Changelog

- Feat: add pl-PL translation
- Upd: remove zh-Hant translation
- Upd: IT, zh-Hans translation
- Fix: JS error when clearing the search box #982
- Fix: update clear button for inputs on breadcrumb select
- Fix: finishing IME composition with Enter key also clears the search box, thanks @soya-daizu #977
- Fix: album view does not work with disabled AlbumArtist tag #988

***

## myMPD v10.2.3 (2023-02-17)

This is a small bugfix release.

### Changelog

- Fix: remove progressbar transition causing high cpu usage #975
- Fix: position hover for progressbar
- Fix: add missing translation phrase
- Fix: preset selection in footer does not work #976

***

## myMPD v10.2.2 (2023-02-10)

This is a small bugfix release.

### Changelog

- Feat: add es-AR translation
- Feat: add documentation for multiroom audio, thanks @tsunulukai
- Upd: FR, NL, IT and JP translations, thanks @ all translators
- Upd: remove bootstrap.native patches, use new updated events
- Upd: improved docker image creation and documentation #968
- Fix: correct location for the systemd unit #964
- Fix: popover event in album list
- Fix: ignore special keys for input key handlers #969

***

## myMPD v10.2.1 (2023-01-31)

This is a small bugfix release.

### Changelog

- Feat: show myMPD uri in About dialog #953
- Feat: map locale strings #961
- Upd: traditional chinese translation #957
- Upd: Mongoose 7.9 #952
- Upd: add config key to disable http listener #914
- Fix: some packaging issues #955 #958
- Fix: script execution from main menu
- Fix: logging of IPv6 addresses

***

## myMPD v10.2.0 (2023-01-19)

This release reworks the scripting api and improves the scripting documentation. The new presets feature lets you switch mpd and jukebox options with one click.

### Notes

- Existing lua scripts must be adapted to the new simplified API
- Existing play timers must be changed to use presets
- Some views are renamed
- Use systemd-run, if you use a distribution with systemd

### Changelog

- Feat: add option to save and load mpd and jukebox presets #888
- Feat: play timer uses presets #888
- Feat: rework and simplify scripting api
- Feat: add option to ignore hated songs in jukebox mode #882
- Feat: configurable tags for album views #901
- Feat: ability to disable listening on plain HTTP #914
- Feat: save album and sticker cache between restarts #913
- Feat: manual refresh of album and sticker cache
- Feat: rework main menu
- Feat: add shortcuts for more modals
- Feat: add `mympd_uri` config option #950
- Upd: libmympdclient 1.0.17
- Upd: some UI cleanups and improvements #909
- Upd: Bootstrap 5.3.0-alpha1
- Upd: bootstrap.native 5.0.0-alpha2
- Upd: documentation improvements
- Upd: some backend improvements
- Upd: do not create files with root permissions
- Upd: start mpd autoconfiguration if `state/mpd_host` does not exist

***

## myMPD v10.1.7 (2022-12-22)

This is a small bugfix release.

### Changelog

- Upd: FR and NL translations
- Fix: relax validation of webradio codecs #933
- Fix: javascript error on login

***

## myMPD v10.1.6 (2022-12-10)

This is a small bugfix release.

### Changelog

- Fix: pthread join bug #918
- Fix: workdir/cachedir for install to /usr/local #926 #927

***

## myMPD v10.1.5 (2022-12-06)

This is a small bugfix release.

### Changelog

- Fix: Debian postinst script #917
- Fix: `build.sh purge` - do not fail if not all install_manifest files can be removed

***

## myMPD v10.1.4 (2022-12-04)

This is a small bugfix release.

### Changelog

- Fix: improve styleTip positioning for scrolling window #907
- Fix: carousel indicator border override #909
- Fix: myMPD preconfiguration with systemd #912
- Fix: `build.sh purge` removes the group and systemd private directories
- Upd: improve album cache creation performance #913

***

## myMPD v10.1.3 (2022-11-26)

This is a small bugfix release.

### Changelog

- Fix: remove "-" from musicbrainz_artistid and musicbrainz_albumartistid #903
- Fix: scrobble repeated songs #904
- Fix: When switching through consume mode skip oneshot for mpd < 0.24 #905
- Fix: unescape mpd filter expression value #906
- Upd: improve mpd filter expression parsing

***

## myMPD v10.1.2 (2022-11-21)

This is a small bugfix release.

### Changelog

- Fix: parsing timer list
- Fix: some small ui issues
- Fix: 'Goto playing song' button #892
- Fix: dedup san names #890

***

## myMPD v10.1.1 (2022-11-13)

This is a small bugfix release.

### Changelog

- Feat: add es-ES translation
- Upd: translations
- Upd: man pages
- Fix: remove song progress indicator in queue view after switching to new song #881
- Fix: arch, gentoo and rpm packaging #886 #887

***

## myMPD v10.1.0 (2022-11-06)

This minor release adds support of new MPD 0.24 features. The javascript frontend is now documented with jsDoc and linted with the typescript compiler.

### Changelog

- Feat: autoconfiguration for playlist_directory (MPD 0.24) #836
- Feat: autoconfiguration for pcre support (MPD 0.24) #843
- Feat: support consume oneshot (MPD 0.24) #837
- Feat: support starts_with filter expression (MPD 0.24) #843
- Feat: support queue save modes (MPD 0.24) #848
- Feat: add elapsed sticker to save recent position from songs #781
- Feat: jsDoc compatible API documentation and linting with typescript compiler
- Feat: add view action to default radio click actions
- Feat: add "Add to" button to filesystem root #860
- Feat: add "Open modal" to home icon actions
- Feat: cache coverimages for webradios
- Feat: create debug packages for Alpine, Arch, Debian and RPM
- Upd: improve cmake and packaging, thanks @dvzrv
- Upd: improve systemd unit, thanks @dvzrv
- Upd: libmympdclient 1.0.15
- Upd: refactor translation framework
- Upd: de-DE, en-US, fr-FR, it-IT, nl-NL translations
- Upd: Bootstrap 5.2.2
- Upd: parse mpd bitrate #855
- Upd: improve integrated http client
- Upd: content-security-policy allows fetching images only from myMPD host
- Fix: language name in japanese #854
- Fix: mime type detection of special jpg images #864
- Fix: improve popover and dropdown positioning and sizing #869, #868
- Fix: force reflow of body before scrolling to pos #868
- Fix: clang 15 compatibility

***

## myMPD v10.0.3 (2022-10-13)

This is a small bug fix release.

### Changelog

- Feat: add japanese translation
- Fix: segmentation fault when clicking on last played list #850
- Fix: scrobble script - artist_mbids MBID format invalid #853
- Fix: do not show streamUri input on showAddToPlaylistCurrentSong

***

## myMPD v10.0.2 (2022-10-03)

This is a small bug fix release that also updates some translations.

Many thanks to all translators!

### Changelog

- Upd: zh-CN, it-IT translations
- Fix: contextmenu for discs
- Fix: flashing progress bar
- Fix: translate locale select
- Fix: run feature detection only in main thread #845
- Fix: pass script_arguments in feedback trigger #846
- Fix: Gentoo Linux ebuild, thanks @itspec-ru #847
- Fix: add missing translation phrases attributes #849
- Fix: API usage in some example scripts #846

***

## myMPD v10.0.1 (2022-09-25)

This is a small bug fix release.

### Changelog

- Upd: fr-FR, nl-NL translations
- Fix: js error clearing current title
- Fix: translate more elements

***

## myMPD v10.0.0 (2022-09-22)

This major release adds concurrent MPD partition support to myMPD. myMPD connects now to all MPD partitions simultaneously and holds partition specific states and settings. Each browser instance can now select the MPD partition to control.

The partition feature should be used with MPD 0.23.9 or newer. There are some annoying partition related bugs in earlier MPD versions.

The syntax of the last_played file has changed. You can convert it with
`sed -r 's/^(.*)::(.*)/{"LastPlayed":\1,"uri":"\2"}/g' /var/lib/mympd/state/last_played > /var/lib/mympd/state/default/last_played_list`

### Per partition features

- Highlight color
- Jukebox
- Last played
- Local player
- MPD options
- Triggers
- Timers

### Changelog

- Feat: concurrent MPD partition support #440
- Feat: partition specific settings #440 #826
- Feat: custom uri for local playback #826
- Feat: new API method MYMPD_API_PLAYER_VOLUME_CHANGE
- Upd: autoconfiguration improvements
- Upd: add internal api documentation
- Upd: build improvements
- Upd: Mongoose 7.8
- Upd: mjson
- Upd: Bootstrap 5.2.1
- Upd: add animation for update progress of views
- Upd: de-DE, fr-FR, nl-NL translations, thanks @tsunulukai
- Fix: case insensitive sorting of webradioDB
- Fix: popover menu for playlists on home screen
- Fix: set default sort tag for smart playlists save modal
- Fix: localize select options #834
- Fix: sort queue by pos #835

***

## mympd v9.5.4 (2022-09-11)

This is a small bug fix release that also updates some translations.

Many thanks to all translators!

### Changelog

- Upd: fr-FR, nl-NL, zh-CN (#833) translations
- Fix: allow empty smart playlist prefix #830
- Fix: default fallback to en-US #830
- Fix: serving zh-CN locale #830

***

## myMPD v9.5.3 (2022-08-29)

This is a small bug fix release.

### Changelog

- Upd: fr-FR translation
- Fix: rename cn-CHS to zh-CN #820
- Fix: read env variables at first startup #821
- Fix: use correct columns to fetch current queue view #822

***

## myMPD v9.5.2 (2022-08-24)

This is a small bug fix release.

### Changelog

- Feat: add battery indicator script, thanks @furtarball #815
- Upd: chinese translation #813
- Fix: sorting albums by last-modified #806

***

## myMPD v9.5.1 (2022-08-14)

This is a small bug fix release.

### Changelog

- Feat: add update_home jsonrpc event #814
- Fix: advanced search is not working #809
- Fix: fetching locales and ligatures behind reverse proxy #808

***

## myMPD v9.5.0 (2022-08-13)

This release improves and documents the myMPD backend code, but there are also some minor new features added. I further added the doxygen generated internal api documentation to the myMPD documentation site: [Doxygen generated internal API documentation](https://jcorporation.github.io/myMPD/doxygen/html/index.html).

This release removes the compatibility code for MPD versions older than 0.21.

### Changelog

- Feat: support TitleSort tag (mpd 0.24) #797
- Feat: use custom X-myMPD-Session http header for myMPD sessions to allow other authorization methods in reverse proxy setups
- Feat: respect last played in jukebox album mode #792 #794
- Feat: improved translation workflow integrating [POEditor](https://poeditor.com/join/project/Z54inZwdul) #803
- Feat: album view lists albums without AlbumArtist tags again #791
- Feat: fetch ligatures and i18n json only on demand
- Upd: remove compatibility code for MPD 0.20 and lower
- Upd: rename some API methods for consistency
- Upd: covercache expiry time is now a config setting (removed from GUI)
- Upd: improve many internal functions and there api
- Upd: add doxygen style internal api documentation
- Upd: add more unit tests
- Upd: Bootstrap 5.2
- Upd: use dh_helpers for debian packaging
- Fix: use only sort tags that are configured in MPD
- Fix: add missing default values
- Fix: cache building on reconnect if stickers are disabled
- Fix: hide input in pin enter dialog

***

## myMPD v9.4.1 (2022-07-19)

This is a small bugfix release.

### Changelog

- Fix: read custom navbar_icons #793
- Fix: javascript error in album detail view #795
- Fix: certificate creation #796

***

## myMPD v9.4.0 (2022-07-13)

This is mostly a maintenance release to cleanup code. It adds small improvements, optimizes the codebase and uses now a faster sorting algorithm.

This release removes the implicit fallback from AlbumArtist to Artist tag. Disable the AlbumArtist tag if you do not maintain it.

### Changelog

- Feat: sort option for all db tags #764
- Feat: add volume controls to local playback #777
- Feat: import lua scripts #765
- Feat: support of http links on the homescreen #785
- Feat: move scripts to musicdb-scripts repository #770
- Upd: improve albumcache
- Upd: improve partition support #440
- Upd: rework handling of missing AlbumArtist tag
- Upd: Bootstrap 5.2 Beta1
- Upd: BSN 4.2
- Upd: mongoose 7.7
- Upd: mjson
- Upd: utf8.h
- Upd: unit testing framework
- Upd: improve proxy code
- Upd: improve linked list code
- Upd: faster sorting (using rax) #764
- Upd: some more code optimizations
- Upd: rework source tree
- Upd: improve documentation
- Upd: add many unit tests
- Fix: show sticker values in playlist details view

***

## myMPD v9.3.4 (2022-06-07)

This is a small bugfix release.

### Changelog

- Feat: add simplified chinese translation, thanks @dream7180
- Fix: use correct filter after fetching webradiodb #768

***

## myMPD v9.3.3 (202-05-23)

This is a small bugfix release.

### Changelog

- Upd: dutch translation, thanks @ItaintYellow #763
- Fix: use-after-free bug listing database tags
- Fix: correct construction of booklet path

***

## myMPD v9.3.2 (2022-05-15)

This is a bugfix release.

### Changelog

- Fix: quick remove song from queue
- Fix: switch between mobile and desktop view
- Fix: memory leak listing webradio favorites
- Fix: memory leak in stream reverse proxy
- Fix: open folder/download buttons on song details modal do not work #758
- Fix: save scaleRatio setting

***

## myMPD v9.3.1 (2022-05-09)

This release fixes only a debian dependency error.

### Changelog

- Fix: stick lua dependency to 5.3 #755

***

## myMPD v9.3.0 (2022-05-09)

This release adds many small improvements and starts the integration of MusicBrainz and ListenBrainz.

### Changelog

- Feat: support new features of webradiodb #719
- Feat: add link to containing folder in song details modal #729
- Feat: add Permissions-Policy header #733
- Feat: add autoplay for local playback #734
- Feat: add mympd_feedback trigger #394
- Feat: add feedback script for ListenBrainz #394
- Feat: add setting for ListenBrainz Token #394
- Feat: scrollable navbar #728
- Feat: serve thumbnails for album grid #732
- Feat: support semicolon separated tag values for MUSICBRAINZ_ARTISTID and MUSICBRAINZ_ALBUMARTISTID
- Feat: add shell script to download and manage albumart
- Feat: new quick play and remove action #749
- Upd: mobile ux enhancements #748 #752
- Upd: remove obsolete headers #733
- Upd: responsive design enhancements for covers and playback card
- Fix: compilation with gentoo #731
- Fix: set crossorigin="use-credentials" for webmanifest #739
- Fix: handling of two letter language codes

***

## myMPD v9.2.4 (2022-04-19)

This is a small bugfix release.

### Changelog

- Upd: sync with upstream sds source
- Upd: some documentation improvements
- Upd: improved logging for mpd authentication
- Fix: some compilation issues

***

## myMPD v9.2.3 (2022-04-01)

This is a small bugfix release.

### Changelog

- Upd: light theme improvements
- Fix: custom select search bugs
- Fix: playlist select bugs
- Fix: add AF_NETLINK to RestrictAddressFamilies (systemd unit) #716
- Fix: cover fade-in / fade-out issues #715
- Fix: simple queue search #718

***

## myMPD v9.2.2 (2022-03-25)

This is a small bugfix release.

### Changelog

- Upd: enabled IPv6 by default
- Upd: performance improvements for filesystem and tag views
- Fix: display of coverimages in songdetails modal without direct access to mpd music directory
- Fix: do not count embedded images if music directory is not available
- Fix: do not end albumart / readpicture loop too early #702
- Fix: GCC 12 build errors #706 #707
- Fix: display correct webserver ip-address #712
- Fix: improved virtual cuesheet handling in song details modal #714

***

### myMPD v9.2.1 (2022-03-11)

This is a small bugfix release.

### Changelog

- Upd: korean translation #703
- Upd: improve http connection handling
- Fix: memory issues in albumgrid view #704

***

## myMPD v9.2.0 (2022-03-06)

This release updates components, adds support of multiple embedded images, improves the queue search (MPD 0.24.0) and implements some other minor features.

### Changelog

- Feat: improved queue search (sort and prio filter - MPD 0.24.0) #686
- Feat: support of MOOD tag (MPD 0.24.0)
- Feat: support of multiple embedded images for mp3, flac and ogg files #439
- Feat: case insensitive sorting for database tags #677
- Feat: configurable startup view #684
- Feat: new keyboard shortcuts
- Upd: libmympdclient 1.0.11
- Upd: BSN 4.1 #662
- Upd: more http compliant path for retrieving albumart #656
- Upd: improved search as you type #676
- Upd: support debian bullseye for cross compiling #698
- Upd: remove mpd.conf parsing, improve auto configuration docu #696
- Fix: hash filenames in covercache #697

***

## myMPD v9.1.2 (2922-02-17)

This is a small bugfix release.

### Changelog

- Fix: do not omit first entry of search result in queue #681
- Fix: allow filename as tag #681
- Fix: disable goto playing song button if queue is empty #678
- Fix: some database update glitches
- Fix: database rescan from filesystem view
- Fix: correct http headers for serving embedded albumart
- Fix: serving albumart read by MPD
- Fix: synced lyrics timestamps per words
- Fix: remove windows line ending from unsynced lyrics #683

***

## myMPD v9.1.1 (2022-02-08)

This is a small maintenance release.

### Changelog

- Feat: Use WebradioDB image for homescreen icon #674
- Upd: korean translation #669
- Fix: searchable selects in mobile browsers #673
- Fix: case insensitive search for WebradioDB #672
- Fix: read environment if /var/lib/mympd/config does not exist #675
- Fix: add all IPs to certificates SAN #675
- Fix: remove zone identifiers from IPv6 addresses #675
- Fix: refresh queue popover after queue state change
- Fix: save jukebox mode setting

***

### myMPD v9.1.0 (2022-01-29)

This release adds the webradio feature and some other small enhancements and updates.

You can now manage your own webradio favorites and browse the databases of my webradioDB project and the popular RadioBrowser.

myMPD now supports also extended m3u playlists and can list the contents of playlists saved in the music directory.

The central folder for images has been replaced by individual folders by image type (backgrounds and thumbs). The streams folder is renamed to thumbs on first startup.

### Changelog

- Feat: webradio favorites #502
- Feat: search radio-browser.info for webradios #502
- Feat: integration of my new webradioDB project #502
- Feat: list playlist contents from filesystem
- Feat: support of extended m3u playlistinfo #650
- Feat: support of mixrampdb
- Feat: add compile time options to enable IPv6
- Upd: improved image selects
- Upd: separate folders by image type in /pics directory
- Upd: improved jukebox code
- Upd: do not unnecessarily update cover images
- Upd: minimize work for counter refresh loop
- Upd: use sds and rax from my forks
- Upd: improved json encoding
- Upd: improved usage of sds functions

***

## myMPD v9.0.4 (2022-01-17)

This is a small bugfix release.

### Changelog

- Fix: removed unused PUID/PGUID from docker documentation
- Fix: chown workdir to mympd user on each startup #659
- Fix: add -Wno-stringop-overflow to sds compile settings #652

***

## myMPD v9.0.3 (2022-01-05)

This is a small bugfix release.

### Changelog

- Fix: parsing of lrc files with windows line endings #651
- Fix: add missing de-DE phrases

***

## myMPD v9.0.2 (2021-12-25)

This is a small bugfix release.

### Changelog

- Fix: click in queue view for small displays #648
- Fix: click on song tags in playback cards #649

***

## myMPD v9.0.1 (2021-12-21)

This release fixes some packaging issues.

### Changelog

- Fix: debian package dependency #645
- Fix: build script #643
- Fix: Gentoo ebuild #646

***

## myMPD v9.0.0 (2021-12-17)

This release upgrades Bootstrap to the new major release, brings many ui enhancements and adds support for new mpd 0.23 protocol features. With this release the major redesign of the myMPD code was final.

### Changelog

- Feat: reworked main menu
- Feat: reworked popover menu
- Feat: reworked pagination #474
- Feat: priority handling for songs in queue #474
- Feat: harmonize popover menus #534
- Feat: songs, directories, albums and streams can be added to home screen #604
- Feat: add playlist, directory, search after current playing song (requires mpd 0.23.5) #579
- Feat: insert directory, search, album into playlist (requires mpd 0.23.5) #579
- Feat: integrate custom bootstrap and bootstrap.native build
- Feat: improved support for multiple tag values #583
- Feat: improve listviews for small displays #494
- Feat: support albumart for cuesheet virtual folders #578
- Feat: more granular timers #596
- Feat: reworked some form elements #530
- Feat: utf8 aware string handling
- Feat: quick actions for navbar icons
- Feat: replaced browser native local playback controls #634
- Feat: support build on Termux #612
- Upd: pressing pause button stops streams
- Upd: libmpdclient for mpd 0.23.x support
- Upd: improved notifications
- Upd: bootstrap 5.1.3
- Upd: removed default theme - dark is the new default
- Upd: improved json validation for settings
- Upd: improved handling for filenames with special chars #585
- Upd: removed obsolete keyboard navigation for tables and menus
- Upd: consistently use LastModified not Last-Modified
- Upd: improve mpd autodetection
- Upd: more accessible single-oneshot mode
- Upd: improve theme-autodetect
- Upd: improve jukebox mode
- Upd: migrate to pcre2 library #611
- Fix: check for fingerprint command #614
- Fix: use /var/cache/mympd as cachedir #620
- Fix: do not reset generate smartpls to default if empty #619
- Fix: correct API call for smartpls update #627
- Fix: sanitize filenames for generated smartpls files #629
- Fix: timer startplay action #625
- Fix: streamproxy connection handling #634 #618

***

## myMPD v8.1.6 (2021-11-13)

This is a small bugfix release.

### Changelog

- Fix: display correct jukebox unique tag #605
- Fix: keepalive timer for websocket #606

***

## myMPD v8.1.5 (2021-11-07)

This is a small bugfix release.

### Changelog

- Fix: accept Last-Modified as sort tag #601
- Fix: missing TRIGGER_MYMPD_START

***

## myMPD v8.1.4 (2021-11-01)

This is a small bugfix release.

### Changelog

- Fix: allow paths for playlists #588
- Fix: improve path traversal detection #585
- Fix: serviceworker behind reverse proxy (subdir) #586
- Fix: invalid jsonrpc call for mympd_api_raw #592
- Fix: return always complete result for mympd_api and mympd_api_raw
- Fix: web notifications broken #587

***

## myMPD v8.1.3 (2021-10-15)

This is a small bugfix release.

### Changelog

- Feat: add checks for compiler flags
- Upd: set Lua dependency to 5.4 for Alpine build
- Fix: compiler warning #577

***

## myMPD v8.1.2 (2021-10-08)

This is a small bug fix release.

### Changelog

- Upd: documentation for nginx as reverse proxy
- Upd: OpenSSL 3.0 compatibility
- Upd: add sds_urldecode unit test
- Fix: annoying js error in navbar event handler #574
- Fix: parser error in parsing internal timer script actions #575
- Fix: duplicate content in timer script list
- Fix: compile issues with Debian 9
- Fix: format string errors in log handling #576

***

## myMPD v8.1.1 (2021-10-01)

This is a small bugfix release.

### Changelog

- Upd: remove unnecessary utf8 unicode escape handling
- Upd: reject unicode escapes in json data
- Upd: remove recursion in jukebox
- Upd: enable more clang-tidy checks
- Upd: add more tests for validate_name
- Upd: mongoose to latest release
- Fix: repair enter action in advanced search inputs #567
- Fix: allow empty smartplsGenerateTagList #566
- Fix: respect browser locale #568
- Fix: parsing of timer minutes definition #569
- Fix: toggle outputs

***

## myMPD v8.1.0 (2021-09-26)

This release adds pin protection for all settings dialogs and enhances the validation of user input data.

### Changelog

- Feat: implement readcomments and list comments in song details modal
- Feat: option to clear current mpd error message
- Feat: settings can be secured with a pin #469
- Feat: improve validation of json input #468
- Feat: more security checks for the webserver
- Feat: clang compatibility #553
- Feat: add unit tests
- Upd: change license to GPLv3
- Upd: improve handling of empty smart playlists
- Upd: renamed some api methods
- Upd: rework C include strategy
- Upd: rearrange source tree
- Upd: improve cmake dependency messages
- Fix: respect connection: close header #551
- Fix: do not trust mime type from albumart tags

***

## myMPD v8.0.4 (2021-08-16)

This is a small bug fix release.

### Changelog

- Feat: OpenWrt package support, thanks to @tmn505, #547
- Fix: lyrics display in playback card #546
- Fix: ignore zero bytes albumart #550
- Fix: add null pointer check to converting server ip

***

## myMPD v8.0.3 (2021-08-07)

This is a small bug fix release.

### Changelog

- Feat: add color selection to home icon edit dialog #541
- Fix: light theme issues #540
- Fix: reset scrollpos #539

***

## myMPD v8.0.2 (2021-07-30)

This is a small bugfix release.

### Changelog

- Upd: bgcolor select for transparent home icons #535
- Upd: some code enhancements
- Fix: respect configured loglevel #532
- Fix: missing translation phrases #536
- Fix: html escaping issues
- Fix: set keepalive also for mpd_worker connection
- Fix: replace album grid elements only if changed

***

## myMPD v8.0.1 (2021-07-24)

This is a small bug fix release.

### Changelog

- Feat: add mpd keepalive support
- Upd: korean translation #525
- Fix: parse integer environment variables correctly #529
- Fix: MYMPD_LOGLEVEL environment always overrides configuration option as documented #529
- Fix: correct return code for mympd -c #529
- Fix: hard limit results to 1000 to keep webui responsive #528
- Fix: set interesting tags for mpd worker thread #524
- Fix: set libmpdclient buffer to 8192 bytes #524

***

## myMPD v8.0.0 (2021-07-16)

This major release improves the backend in many ways. The rework streamlines the backend, removes deprecated features, makes the configuration of myMPD easier and harmonizes the API.

### Notes

This release changes the startup options of myMPD. Further the mympd.conf is no longer used. myMPD now saves all configuration values in state files. You can set some environment variables for initial startup settings like port, ssl, etc., afterwards you must edit the state files.

Smart playlists now uses search expressions and therefore are only supported for mpd >= 0.21.0.

The complete documentation was revised and is published here: https://jcorporation.github.io/myMPD/

### Removed features

- System commands
- Bookmarks
- Chroot and readonly support
- Option to disable coverimages
- Mixrampdb settings
- Scrobbler integration - would be replaced by a script in a future version
- Smart playlists for MPD < 0.21.0

### Changelog

- Feat: improve startup time
- Feat: improved backend #304
- Feat: rework settings dialog
- Feat: rework connection dialog
- Feat: some performance improvements
- Upd: remove deprecated features
- Upd: mongoose to current master
- Fix: do not use libmpdclient deprecated api functions
- Fix: bad homescreen link for filesystem browse #512
- Fix: pretty print duration after song has played in queue view #511
- Fix: respect command meta tag for keyboard shortcuts (mac) #507
- Fix: support pathnames with #-character #501
- Fix: reordering of songs in playlists #487
- Fix: mime type detection for png images #521

***

## myMPD v7.0.2 (2021-04-09)

This is a small bug fix release.

### Changelog

- Upd: remove sntp and mqtt support
- Fix: compile with disabled openssl
- Fix: hide popover if table row is dragged #464
- Fix: some small code improvements

***

## myMPD v7.0.1 (2021-04-02)

This is a small bug fix release.

### Changelog

- Upd: set api endpoint to /api/
- Fix: read dns server directly from resolv.conf (support of Alpine Linux) #461
- Fix: some warnings detected by code scanning tools

***

## myMPD v7.0.0 (2021-03-29)

This major release upgrades the integrated webserver to the mongoose 7 series and adds some http related features. The new reverse proxy integration replaces the workaround for local playback in HTTPS mode. Scripts can now make http requests. I used this feature to implement a simple scrobbler for ListenBrainz in only 20 lines of code. This script is called through an myMPD trigger.

### Notes

- This major release removes some deprecated features as announced in #356.
- This major release changes some web server related configuration options.
- myMPD now support only MPD 0.20.0 and above.

### Changelog

- Feat: builtin reverse proxy for mpd http stream
- Feat: new lua api call - mympd_api_http_client #395
- Feat: remember page offset and scroll position for filesystem browsing navigation #454
- Feat: add sample ListenBrainz scrobbling script
- Feat: limit concurrent http connections to 100
- Upd: mongoose 7.3 #388
- Fix: error handler for local playback
- Fix: albumcache is not created at startup #451
- Fix: reading triggers at startup
- Fix: save of one shot timers

### Removed features

- Webdav support - mongoose 7 does not support webdav anymore
- Configurable mpd stream uri - local playback feature now uses the integrated reverse proxy for streaming

***

## myMPD v6.12.1 (2021-03-18)

This is a small maintenance release. myMPD supports now the additional tags introduced in the actual mpd master branch. A lot of work has gone into the improved support for id3v2 SYLT tags. The parser now fully supports utf16le, utf16be, utf8 and latin encodings.

### Changelog

- Feat: support tags "ComposerSort", "Ensemble", "Movement", "MovementNumber", "Location" #445
- Upd: korean translations, thanks to @parkmino #441
- Upd: add confirmation dialog before deleting a script #442
- Upd: improve confirmation dialogs
- Upd: improve display of synced lyrics #448
- Fix: some code cleanups
- Fix: rename config.c and config.h, to avoid collision with libmpdclient #443

***

## myMPD v6.12.0 (2021-03-08)

This release revises the myMPD settings dialog. The queue and jukebox settings are now accessible directly from the playback and queue view and footer (if enabled).

The notifications are also improved and can be configured in the advanced settings dialog. The jukebox album mode got many fixes and small enhancements.

You can now view sticker values in all song lists, not only in the song details dialog. Stickers can be enabled in the column settings.

Also the support of lyrics is enhanced. myMPD now parses SYLT tags in id3v2 tagged files correctly and shows all synced and unsynced of a song.

### Notes

Since this version the source does not include prebuild assets. If you do not use the provided build scripts, you must build the assets before with `./build.sh createassets`.

### Changelog

- Feat: revised settings
- Feat: show stickers in song views #413
- Feat: improved notifications #355
- Feat: one shot timer #417
- Feat: static background image #416
- Feat: check for server version vs javascript cached version
- Feat: use albumcache for jukebox album mode #436
- Feat: syslog support #432
- Upd: simplify build script
- Upd: integrate eslint in build.sh script
- Upd: integrate stylelint in build.sh script
- Upd: integrate htmlhint in build.sh script
- Upd: many small javascript enhancements and code deduplication
- Upd: some css enhancements
- Upd: return synced and unsynced lyrics
- Fix: correct parsing of SYLT id3v2 tag #437
- Fix: minimize API calls on startup
- Fix: remove javascript debug statements for release code
- Fix: display jukebox queue list, if jukebox mode is album #436

***

## myMPD v6.11.3 (2021-02-18)

This is a small bug fix release.

### Changelog

- Fix: case insensitive ligature search
- Fix: goto filtered album view
- Fix: edit search expression
- Fix: respect column order for queue update #429

***

## myMPD v6.11.2 (2021-02-12)

This is a small bugfix release.

### Changelog

- Feat: add starts_with to song search
- Feat: add option to select playback controls in settings #426 #382
- Upd: set any as default tag for browse albums view
- Fix: do not show mpd playlists in filesystem root folder
- Fix: build with disabled libid3tag and flac
- Fix: rpm, alpine and gentoo packaging
- Fix: seek backward
- Fix: set fixed width for play counter in footer #424

***

## myMPD v6.11.1 (2021-02-05)

This release fixes some bugs, enhances the build script and packaging and fixes 32bit compile time errors.

### Changelog

- Feat: integrate debian cross compile scripts in build.sh
- Feat: add any to search in album view
- Feat: add man pages #418
- Upd: remove java build dependency
- Upd: latest bootstrap.native
- Fix: packaging dependencies
- Fix: improve failure handling in the build script
- Fix: albumgrid - do not discard album if sort tag is null #419
- Fix: albumgrid - build cache dependencies #420
- Fix: 32bit build for arm - time_t format errors
- Fix: lintian errors and warnings #418
- Fix: null pointer assertion in mpd_client_get_updatedb_state #411
- Fix: disable scripting if lua is not compiled in

***

## myMPD v6.11.0 (2021-01-30)

This is a small release that improves the overall usability of myMPD. The biggest change is the new backend for the albumgrid. It should be faster and displays now also incomplete albums without track#1 or disc#1.

myMPD now supports right click and long touch to open context menus and you can set some default actions in the advanced settings.

### Changelog

- Feat: show incomplete albums in albumgrid #398
- Feat: support right click and long touch for contextmenus #406
- Feat: customizable default actions for views for left click/touch #406
- Feat: add ligature select dropdown #384
- Feat: support binarylimit command #409
- Feat: support getvol command of mpd 0.23.0
- Upd: Bootstrap 4.6.0
- Upd: libmympdclient 1.0.5
- Upd: german and korean translations #412
- Fix: setting pagination to all #405
- Fix: getting album covers from mpd #408
- Fix: theme selection - setting background color #407
- Fix: use full uri for covercache

***

## myMPD v6.10.0 (2021-01-09)

This myMPD version ships many small enhancements and some bugfixes. One of the biggest new feature is the support of synced lyrics.

### Changelog

- Feat: support synchronized lyrics #262, [Documentation](https://github.com/jcorporation/myMPD/wiki/Lyrics)
- Feat: improve pagination #346
- Feat: add italian translation, thanks @roberto
- Feat: show queue and playlists length and total play time in table footer
- Feat: add html5 color picker for color inputs
- Upd: korean translation #401, thanks @parkmino
- Fix: respect supplementary groups for mympd user #399
- Fix: filter out empty albums / artists in database view #379
- Fix: correctly handle special characters for mpd search expressions #400
- Fix: memory leak in filesystem listing

***

## myMPD v6.9.1 (2020-12-26)

This is mostly a maintenance release.

### Changelog

- Feat: set next playing song in queue #391
- Fix: some pagination issues #390
- Fix: getting lyrics from file

***

## myMPD v6.9.0 (2020-12-26)

This minor release fixes many small bugs and adds support for multiple USLT tags.

### Changelog

- Feat: support for multiple USLT tags #258
- Feat: config option to add stop button #382
- Fix: better previous button behavior #382
- Fix: browse filesystem - reset search on directory change #385
- Fix: album action in search view #381
- Fix: set selected album in grid view #386

***

## myMPD v6.8.3 (2020-12-06)

This release introduces the brand new myMPD logo and adds Last-Modified column to search results.

### Changelog

- Feat: new myMPD logo
- Feat: add Last-Modified to sort result columns
- Fix: sorting of search results
- Fix: transparently fallback from AlbumArtist to Artist tag

***

## myMPD v6.8.2 (2020-11-29)

This point release fixes some bugs and enhances the build script.

### Changelog

- Feat: limit the range of allowed volume #375
- Feat: improve behavior of queue crop or clear button
- Fix: use combination of AlbumArtist + Album as Album identifier, not the containing folder
- Fix: disable database view if mpd version < 0.21.0 is detected #364, #373, #374
- Fix: template coverimage not found #365
- Fix: layout and picture issues #370, #368, #372
- Fix: do not log initial state of websocket #371
- Fix: add checks for malloc errors

***

## myMPD v6.8.1 (2020-11-23)

This point release fixes some bugs and adds one minor feature.

### Changelog

- Feat: add direct play button to album grid view #359
- Upd: korean translation #361
- Fix: do not ask for script argument if no argument is defined #362
- Fix: missing translations in home icon edit modal #363
- Fix: set correct sort tag if tags are disabled #360
- Fix: home screen icon with search #357

***

## myMPD v6.8.0 (2020-11-19)

This release adds a brand new home screen. You can customize it with shortcuts to special views (e. g. new albums), playlists and scripts.
Further new features are the support for multiple tag values, multidisc albums and better support of pictures and booklets. The old filter letters are gone and replaced with a search bar in all views.

### Changelog

- Feat: home screen #348
- Feat: advanced search for album grid #337
- Feat: improve display of multidisc albums (respect disc tag) #220
- Feat: support multiple tag values #220
- Feat: replace filter letters with search in filesystem and playlist views
- Feat: sort filesystem and playlists views
- Feat: show extra pictures and booklet in album view, filesystem and playback view
- Feat: docker images based on Alpine for aarch64 and amd64 platforms, thanks to @niawag #333
- Feat: view jukebox queue
- Feat: customizable navbar icons #352
- Feat: add fr-FR translation, thanks to @niawag #353
- Upd: KO translation, thanks to @parkmino #341
- Upd: NL translation, thanks to @pinkdotnl #349
- Fix: setting new mpd host if mpd is disconnected
- Fix: uninitialized variables detected by valgrind
- Fix: reset progressbar to zero for streams #340
- Fix: JavaScript linter warnings

***

## myMPD v6.7.0 (2020-10-18)

For this myMPD version the GUI was modernized. The cards and tabs are removed and all views now using the maximal width. The top and the bottom bars are also revised. The navigation bar is located at the left or the top depending on the orientation of the device. At the bottom there is a new playbar with control buttons and playback information.

Furthermore the covergrid and the database tabs are merged together. Now all tags can be viewed as a grid. To use that new feature, create a directory with the tagtype (e.g. Artist) in the /var/lib/mympd/pics directory and add images withe the tag values.

***

## myMPD v6.6.2 (2020-08-13)

This is a small maintenance release.

### Changelog

- Upd: mympd_api and mympd_api_raw returning now 2 values (errorcode and string)
- Upd: add gcc compile option -Wvla
- Upd: improved PWA support
- Fix: sysVinit startup script #325
- Fix: improve build.sh uninstall function #324

***

## myMPD v6.6.1 (2020-08-31)

This is a small maintenance release.

### Changelog

- Feat: remove path and querystring from uris displayed as title
- Upd: korean translation #306
- Upd: minor layout improvements
- Fix: overflow of card elements in chrome based browsers #321
- Fix: syscmd not expandable if mpd not connected #322
- Fix: handling of uri encoded characters in browse database card

***

## myMPD v6.6.0 (2020-08-28)

This release improves the scripting capabilities of myMPD further. Triggers can now be defined to execute scripts on events, e.g. song change.
I am not so familiar with Lua, but for my new project myMPDos I want write some scripts to enhance myMPD. The system commands feature is now deprecated and will be removed in one of the next versions.

The second new feature is the beginning support for MPD partitions (usable only with MPD 0.22.x). Now you can fully manage this partitions. In the next release the support will be enhanced (#304).

But in this release there are also many small improvements and bugfixes.

### Changelog

- Feat: support mpd partitions (mpd 0.22.x) #216
- Feat: add triggers for scripts #290
- Feat: editable output attributes
- Upd: improved Alpine packaging
- Upd: improved logging
- Upd: NL translation #303
- Upd: KO translation #306
- Upd: Bootstrap 4.5.2
- Fix: jukebox maintaining to many songs
- Fix: Lua 5.4 compatibility
- Fix: set content security policy frame-ancestors to * #307
- Fix: loading of lua libraries #310
- Fix: duplication of scripts (renaming) #309
- Fix: better hyphenation behavior #279
- Fix: urlencoding of foldernames #313
- Fix: calculate MPD stream url correctly - avoids mixed-content #311
- Fix: local playback error handling #317
- Fix: improve certificate handling and lower lifetime of server certificate #319
- Fix: remove "Local playback" -> Autoplay option -> modern browsers are preventing this to work

***

## myMPD v6.5.2 (2020-07-20)

This is only a small maintenance release.

### Changelog

- Upd: korean translation
- Fix: Debian packaging #301 #300 #299
- Fix: reset offset after queue is cleared #302
- Fix: jukebox adding to many songs if queue length > jukebox minimum queue length

***

## myMPD v6.5.1 (2020-07-11)

This is only a small maintenance release with some minor features.

### Changelog

- Feat: build and packaging improvements
- Feat: improvements of playback card layout
- Feat: add config option to disable redirect from http to https
- Feat: add menu option and keymap to go in fullscreen mode
- Upd: korean translation
- Fix: segfault after external script execution
- Fix: parsing of mympd_api arguments in lua scripts

***

## myMPD v6.5.0 (2020-07-06)

This minor versions adds a new mpd_worker thread for heavy background tasks to prevent web ui lags. It also improves smart playlist handling and the jukebox mode.

The new scripting feature makes myMPD even more flexible. Scripts can be executed manual, through timers or by the mympd-script cli tool. You can use the full power of Lua combined with direct access to the myMPD API to automate some tasks. For more details goto the scripting page in the myMPD wiki.

### Changelog

- Feat: add scripting feature #261
- Feat: add new mpd_worker thread for heavy background tasks (smart playlist and sticker cache generation) #274
- Feat: update smart playlists only on demand #282
- Feat: prevent jukebox starving condition from uniqueness parameter #273
- Feat: IP ACL support
- Feat: viewport scale setting for mobile browsers
- Feat: IPv6 support
- Upd: update to latest libmpdclient release
- Upd: improve logging and notifications
- Upd: improve sticker handling
- Upd: update bootstrap to 4.5.0 #276
- Upd: update bootstrap.native to 3.0.6 #275

***

## myMPD v6.4.2 (2020-06-08)

This point release fixes some small bugs.

### Changelog

- Fix: mime-type detection is now case insensitive (extension) #277
- Fix: repair use after free bug in manual creation of CA and certificates #278
- Fix: change hyphenation behavior to break-word #279
- Upd: update frozen to current master
- Upd: update inih to current master #281

***

## myMPD v6.4.1 (2020-05-31)

This is a small maintenance release that fixes many bugs.

### Changelog

- Fix: support of Last-Modified sort in covergrid
- Fix: improve Gentoo ebuild, thanks to @itspec-ru #266
- Fix: correct RPM spec file changelog
- Fix: update nl-NL translation, thanks to @pinkdotnl #270
- Fix: update mongoose to 6.18 #272
- Fix: repair links in playback card #271
- Fix: limit jukebox add songs attempts to two #269
- Fix: better handling of playlists select boxes #269
- Fix: use correct field values in saved searches #269
- Fix: clear jukebox queue if triggered by timer #269
- Fix: don't set media session position state if position > duration (streams) #268

***

## myMPD v6.4.0 (2020-05-20)

This minor release fixes some bugs, enhances the build.sh check command and adds an option to sort the albumart grid by modification time. This release also adds better support for lyrics and coverimages. The default pseudo random number generator was replaced with TinyMT a Mersene Twister implementation.

### Changelog

- Feat: add Last-Modified sort option to covergrid #220
- Feat: add feature detection for mount and neighbors #246
- Feat: integrate clang-tidy in build.sh check function
- Feat: use *Sort tags for sorting #247
- Feat: use TinyMT to generate random numbers #249
- Feat: support of embedded lyrics in id3 and vorbis comments #251
- Feat: display lyrics in playback card #250
- Fix: improve handling of the pictures tab in the song details modal
- Fix: add missing weekday check for timer activation
- Fix: fix warnings reported by clang-tidy and eslint
- Fix: add all to queue fails #252
- Fix: compilation issue with gcc 10

***

## myMPD v.6.3.1 (2020-04-26)

This release fixes one ugly and security related bug:

### Changelog

- Fix: repair use after free bug in function mpd_client_last_skipped_song_uri

***

## myMPD v6.3.0 (2020-04-12)

This release adds support for the MPD mount and neighbor functions. The error handling for MPD protocol errors was improved. This is the first version that can only compiled with internal libmpdclient (called libmympdclient).

### Changelog

- Feat: support mounts and neighbors #147
- Feat: remove option to compile with external libmpdclient
- Feat: improve notifications
- Fix: improve dutch translation
- Fix: jukebox song selection from whole database #239
- Fix: improve MPD error handling #244

***

### myMPD v6.2.3 (2020-03-06)

This release fixes a ugly bug, that prevents adding new songs to the last played list and increases the song playCount endless.

***

## myMPD v6.2.2 (2020-03-04)

myMPD 6.2.2 fixes some bugs and adds a Dutch translation, thanks to Pinkdotnl for that.

### Changelog

- Feat: add link to browse to main menu #228
- Feat: adding Dutch translations #233
- Fix: reconnect to mpd on error 5 (Broken pipe)
- Fix: fix build on RPi zeros/ARMv6 #235
- Fix: MPD < 0.20.0 don't support jukebox song select from database #231

***

## myMPD v6.2.1 (202-02-26)

This is a small maintenance release.

### Changelog

- Feat: update korean translation #221
- Feat: create default mympd.conf through mympd-config utility #224
- Fix: don't include i18n.js from debug builds in release files
- Fix: some layout and theme polishing

***

## myMPD v6.2.0 (2020-02-14)

myMPD 6.2.0 adds more functionality to smart playlists and playlists generally. The publishing feature of myMPD was completely reworked and supports now webdav to manage pics, mpd music_directory and playlists. This feature is in the default config disabled and must be enabled in mympd.conf. Also the notification system was reworked and supports now the brand new HTML5 MediaSession API.

Please give the new tool mympd-config a chance. This tool parses your mpd.conf and generates a suitable mympd.conf. For details look at https://github.com/jcorporation/myMPD/wiki/mympd-config.

### Changelog

- Feat: improve (smart) playlists #165
  - smart playlist generation rule
  - sort or shuffle playlists
  - bulk deletion of playlists
- Feat: publish library, playlists and pics through http and webdav #161
- Feat: support booklets, lyrics and more pictures in song details modal #160
- Feat: support MediaSession Web API #201
- Feat: new notification and status area in bottom right corner #200
- Feat: add last_modified tag in playback card and song details modal #220
- Feat: add command line option to dump default config
- Feat: configurable highlight color
- Feat: improve settings dialog
- Feat: support replay gain mode auto
- Feat: improve console logging
- Feat: update mongoose to version 6.17
- Fix: compatibility with mpd 0.20.x
- Fix: layout of quick playback settings #218
- Fix: support of Web Notification API
- Fix: code improvements to remove errors caused by stricter eslint configuration
- Fix: rescan and update database functions respect path parameter
- Fix: repair some timer issues #225
- Fix: jukebox unpauses randomly MPD #227
- Fix: improve MPD error handling

***

## myMPD v6.1.0 (2020-01-27)

myMPD v6.1.0 adds a new timer function. You can now define multiple timers to play, stop or execute a system command. The new timer function is also internally used for covercache maintenance and building smart playlists.

The jukebox was completely rewritten for better performance. Now the jukebox maintain a separate queue from that are songs added to the MPD queue. This queue is dynamically created and respects user defined constraints as unique tags or song last played older than 24 hours (playback statistics must be enabled).

### Changelog

- Feat: add new timer module #163
- Feat: jukebox enhancements #164
- Feat: add quick playback options in playback card #200
- Feat: support MPD single oneshot mode #209
- Feat: update embedded libmpdclient to latest master
- Fix: respect websocket state "connecting"
- Fix: many small theme and layout enhancements
- Fix: enabling bookmarks don't overwrite bookmark list
- Fix: repair add buttons in search card
- Fix: improve json encoding
- Fix: improve mpd error handling

***

## myMPD v6.0.1 (2019-12-21)

myMPD v6.0.1 fixes some small issues.

### Changelog

- Fix: disable covergrid, if MPD version is older than 0.21.x #208
- Fix: disable song details modal if playing a stream #206
- Fix: update korean translation #205

***

## myMPD v6.0.0 (2019-12-19)

This release improves mainly the support for albumart and embeds an enhanced version of libmpdclient. You can now browse and search the mpd database in a album focused covergrid mode.

The c++ plugin with the dependency to libmediainfo was replaced with the c libraries libid3tag und libflac to extract embedded albumart in mp3, flac and ogg files.

### Changelog

- Feat: covergrid tab in browse card #162
- Feat: theming support; default,dark and light theme
- Feat: support more file extensions for streaming coverimages
- Feat: try covercache before extracting embedded coverimage or asking mpd for the cover
- Feat: support of mpd albumart command (mpd 0.21.x) #145
- Feat: support of mpd readpicture command (mpd 0.22.x) #145
- Feat: embedded libmpdclient (libmympdclient branch in my fork) #145
- Feat: covercache maintenance options
- Feat: replace libmediainfo with libid3tag and libflac #145
- Feat: a list of possible coverimage names can now be defined
- Feat: set cache header for coverimages
- Feat: improved build script and packaging
- Feat: update bootstrap to 4.4.1
- Fix: set correct websocket connection status
- Fix: some memory leaks in error conditions
- Fix: some small layout issues

***

### myMPD v5.7.2 (2019-11-26)

This is a small maintenance release.

### Changelog

- Fix: update korean translation #192
- Fix: small code improvements for string handling
- Fix: albumart size is not changing #193

***

## myMPD v5.7.1 (2019-11-18)

This is a small maintenance release.

## Changelog

- Feat: display fileformat, filetype and duration in playback card #180
- Feat: display filetype in songdetails dialog #180
- Feat: add configurable step for volume change, defaults to 5%
- Feat: reload and Clear function in advanced settings
- Fix: close http connection after error response
- Fix: replace references of old coverimage templates
- Fix: increase modal width on medium sized devices

***

## myMPD v5.7.0 (2019-11-12)

myMPD v5.7.0 is a big maintenance release. There are only some new minor features, but many code improvements. The integration of the simple dynamic string library prevents most potential buffer truncation or buffer overflow bugs and makes the code simpler. Thanks to code linting tools (flawfinder, eslint, ...) and memory checkers like libasan and valgrind many bugs could be solved. The API follows now the JSON-RPC 2.0 specification and was tested with a simple testsuite and a fuzzer.

myMPD v5.7.0 should be the most stable and secure release.

### Changelog

- Feat: integrate simple dynamic string library
- Feat: migrate API to JSON-RPC 2.0
- Feat: readonly mode support
- Feat: split javascript in smaller files
- Feat: new config option to enable/disable bookmarks
- Feat: validate saved columns
- Feat: translations phrases are extracted from source at compile time
- Feat: add simple JSON-RPC 2.0 API fuzzer to testsuite (uses https://github.com/minimaxir/big-list-of-naughty-strings)
- Feat: add SPDX-License-Identifier
- Feat: optimize minimize and compression functions in build script
- Feat: IPv6 support for self created myMPD certificate
- Fix: add missing translations
- Fix: javascript code uses now === and !== operators
- Fix: warnings from code linting tools (cppcheck, flawfinder, shellcheck, eslint)
- Fix: don't use deprecated gethostbyname
- Fix: keyboard shortcuts that call the api directly

***

## myMPD v5.6.2 (2019-10-10)

This is a small maintenance release. The complete javascript code is now linted with eslint and deepscan.io.

### Changelog

- Feat: beautify song details modal
- Feat: add flawfinder check to build script
- Feat: add eslint configuration file
- Feat: add .gitignore file
- Fix: update mongoose to current version #173
- Fix: update inih to current version #173
- Fix: some javascript and css bugfixes #170

***

## myMPD 5.6.1 (2019-09-16)

This point release fixes some issues and adds minor enhancements.

### Changelog

- Feat: chroot support
- Feat: build.sh improvements #154
  - optionally sign arch linux package
  - optionally sign debian package
  - add option to use osc (open build service)
  - detect change of assets
- Fix: update ko-kr translation #156
- Fix: better calculation of install directories #155
- Fix: invalid combined javascript file, if java is not found at build time #157

***

## myMPD v5.6.0 (2019-09-14)

WARNING: there are possible breaking changes in this release

- default config file is now /etc/mympd.conf (build.sh moves the old config to the new place)
- system commands are now defined in a section in /etc/mympd.conf
- systemd unit is installed in /lib/systemd/system (build.sh removes the old file)
- directories /usr/lib/mympd and /etc/mympd can be safely removed (build.sh does this in the install step)

### New features

This minor release supports now table and popup menu navigation through the keyboard. Supports the new mpd fingerprint command in the song details modal and displays now the current song title in the header.

### Changelog

- Feat: table navigation mode, see https://github.com/jcorporation/myMPD/wiki/Keyboard-Shortcuts for details
- Feat: support mpd fingerprint command #146
- Feat: display current song title in header bar
- Feat: new "update_lastplayed" event
- Feat: LSB-compliant startup script
- Feat: create needed /var/lib/mympd/ directories on startup
- Feat: create ssl certificates on startup
- Feat: command line options
- Feat: central build script
  - can now package for Alpine, Arch, Debian, RPM and Docker
- Feat: embedded document root for release build
  - gzip compressed files
- Feat: new splash screen
- Fix: better table formatting #143 #148
- Fix: close popup menus if associated row is replaced
- Fix: prettier keyboard shortcuts help
- Fix: more resource friendly last_played implementation
- Fix: cleanup the source tree
- Fix: move default configuration to /etc/mympd.conf
- Fix: define system commands in mympd.conf
- Fix: don't remove mympd user/group and /var/lib/mympd directory on package removal
- Fix: move logic from postinstall scripts to cmake

***

## myMPD v5.5.3 (2019-08-20)

This point release fixes some minor issues and adds small enhancements.

### Changelog

- Feat: add more secure headers to http responses
- Feat: enable directory listing for /library #140
- Fix: purging the debian package #141
- Fix: small UI enhancements #139
- Fix: sub-menu for system commands #123

***

## myMPD v5.5.2 (2019-07-15)

This point release fixes some minor issues.

### Changelog

- Fix: polish ko-kr translation
- Fix: cards don't truncate popovers anymore
- Fix: sync with latest bootstrap.native master

***

## myMPD v5.5.1 (2019-07-01)

This point release adds a ABUILD file for alpine linux and fixes some minor issues.

### Changelog

- Feat: packaging for alpine
- Fix: polish ko-kr translation
- Fix: determine default /var/lib/ path from compile time settings
- Fix: do not create /usr/share/mympd/lib directory

***

## myMPD v5.5.0 (2019-06-25)

This new release adds a tiny translation framework to myMPD. The translation is implemented only on client side and inspired by polyglot.js. The default language is en-US. For now myMPD ships a german and a korean translation, further translations are very welcome.

### Changelog

- Feat: tiny translation framework #108
  - German translation
  - Korean translation
- Feat: gitlab CI/CD integration #133
- Feat: PKDBUILD follows Arch Linux web application packaging guidelines #131
- Fix: updated bootstrap.native to current master
- Fix: updated Mongoose to 6.15
- Fix: update inih to version 44
- Fix: update frozen to current master

***

## myMPD v5.4.0 (2019-06-03)

The biggest changes in this release are the new settings and connection dialogue. Now are the most myMPD settings configurable in the web gui. All settings in the configuration file or through environment variables are overwritten with these settings.

The jukebox mode and play statistics are improved and the coverimages now fade-in smoothly.

### Changelog

- Feat: redesigned settings dialogue with many new options
- Feat: mpd connection dialogue
- Feat: new sticker lastSkipped
- Feat: integrate shortcuts help in about dialogue
- Feat: improve song skip detection
- Feat: improve play statistics
- Feat: improve jukebox mode - add new song 10 + crossfade seconds before current song ends
- Feat: manually add random songs or albums to queue
- Feat: add option to update smart playlist in contextmenu
- Feat: locale setting (used only to display datetime fields for now)
- Feat: redesigned local playback feature, added autoplay option
- Feat: smooth transition of coverimage in background and playback card
- Feat: add content-security-policy header
- Feat: use loglevel in javascript code
- Fix: replace template coverimages with a svg version
- Fix: compile coverextract plugin with older c++ standards
- Fix: html cleanups
- Fix: posix compliant shell scripts

***

## myMPD 5.3.1 (2019-04-28)

This point release fixes some bugs.

### Changelog

- Fix: allow same characters in playlistnames as mpd itself #111
- Fix: debian packaging #113
- Fix: docker build

***

## myMPD v5.3.0 (2019-04-25)

This versions optimizes the backend code even more and introduces some minor features.

### Changelog

- Feat: coverimage as background #99
- Feat: support hosting myMDP behind a reverse proxy under a subdir, #93
- Feat: split parsing of settings in myMPD settings and mpd options, #105
- Fix: subscribe only to interesting mpd idle events
- Fix: various code improvements
- Fix: better tmp file handling
- Fix: return only requested tags in lists
- Fix: update docker file for coverextract plugin compilations, #109
- Fix: create certificates under /var/lib/mympd/ssl
- Fix: support install prefix other than /usr #112

***

## myMPD v5.2.1 (2019-04-01)

This point release fixes some bugs.

### Changelog

- Don't run syscmds twice #102
- Support filenames with special characters for embedded albumcovers #62

***

## myMPD v5.2.0 (2019-03-25)

myMPD 5.2.0 supports embedded albumart through a plugin, that uses libmediainfo. It became a plugin because I did not want to introduce any more dependencies. The plugin is build automatically, if libmediainfo is found. The plugin must be enabled in the configuration file.

Another nice feature detects the mpd music_directory automatically, if myMPD connects over a local socket to mpd. If not, you must configure the musicdirectory option in /etc/mympd/mympd.conf. The symlinks within htdocs are no longer needed.

The last feature enables myMPD to send a love song message to a running scrobbling client through the mpd client protocol.

### Changelog

- Feat: get mpd music_directory automatically or through config file
- Feat: support embedded albumart #62
- Feat: love button for external scrobbling clients
- Fix: song change in streams #97
- Fix: update mongoose to 6.14
- Fix: create state files with defaults at runtime, not at install time, fixes #96
- Fix: serve /library and /pics directories directly (replaces symlinks in htdocs)
- Fix: exclude /ws, /library, /pics, /api from service worker fetch
- Fix: simplified conn_id tracking in webserver
- Fix: improved logging

***

## myMPD v5.1.0 (2019-02-23)

This is a small maintenance release.

### Changelog

- Feat: bookmarks for directories #86
- Fix: compile against musl #92
- Fix: update Bootstrap to 4.3.1
- Fix: various code cleanups

***

## myMPD v5.0.0 (2019-02-11)

This new myMPD major version brings only a few new features, but the backend code has been completely rewritten. The web server and the mpd client code have been swapped out into their own threads, which communicate with each other with an asynchronous message queue. This provides the necessary flexibility to enhance existing features and implement new ones.

Many thanks to rollenwiese for his work on the docker support for myMPD.

The release code is now compiled with -fstack-protector -D_FORTIFY_SOURCE=2 -pie for security reasons. myMPD 5 is the first release, that was completely checked with the valingrid memchecker.

WARNING: This release has a new configuration file syntax. You should copy the mympd.conf.dist file over your configuration and customize it.

### Changelog

- Feat: docker support (experimental)
- Feat: read environment variables (overwrites configuration options)
- Feat: AutoPlay - add song to (empty) queue and mpd starts playing
- Feat: new webui startup modal
- Feat: separate threads for backend and frontend functions
- Upd: better handling of mpd connection errors
- Fix: many security and memory leak fixes
- Fix: remove global states
- Fix: compiler warnings

***

## myMPD v4.7.2 (2018-12-24)

This is a small maintenance release.

### Changelog

- Feat: configurable coverimage size #78
- Fix: remove original port for redirect uri, append ssl port to uri, if not 443

***

## myMPD v4.7.1 (2018-12-06)

This is only a small bugfix release.

### Changelog

- Feat: use tagtypes command to disable unused tags
- Fix: no sort and group tags in advanced search, if tags are disabled
- Fix: seek in progress bar

***

## myMPD v4.7.0 (2018-12-03)

This release supports the new filter expressions introduced in MPD 0.21. Simply press Enter in the search input to add more than one search expression.

The advanced search needs libmpdclient 2.17 and falls back to simple search, if older versions of mpd or libmpdclient are installed.

### Changelog

- Feat: sanitize user input in backend
- Feat: advanced search with sorting
- Feat: add logging configuration option
- Fix: improved smart playlists
- Fix: smart playlist save dialog
- Fix: include patched bootstrap-native-v4.js
- Fix: much more granular progress bar in playback card
- Fix: honour sslport configuration option
- Fix: show warnings for unknown configuration options
- Fix: improved api error handling

***

## myMPD v4.6.0 (2018-11-15)

This release introduce a last played tab in the queue card, improves the overall usability and last but not least fixes some bugs.

### Changelog

- Feat: last played songs view
- Feat: configurable tags in playback card
- Feat: song voting and goto browse action in song details modal
- Feat: more keyboard shortcuts #58
- Fix: song voting
- Fix: song numbering in queue view #74
- Fix: update mongoose to 6.13

***

## myMPD v4.5.1 (2018-11-05)

This point release fixes only one, but ugly bug.

### Changelog

- Fix: myMPD crashes if mpd plays a stream #72

***

## myMPD v4.5.0 (2018-11-04)

WARNING: This release has new and incompatible configuration options. You should copy the mympd.conf.dist file over your configuration and customize it.

This release uses detection of mpd features and many new configuration options to let you customize myMPD to your needs. myMPD now supports all tags you enabled in mpd and works also with no metadata enabled. Other highlights are the ability to add/hide/sort columns of all tables and the possibility to define system commands.

### Changelog

- Feat: add settings for coverimages, localplayer, streamurl, searchtaglist, browsetaglist, syscmds #70
- Feat: disable playlists and browse database feature if not enabled in mpd #68 #69
- Feat: configurable columns in all song views #47
- Feat: reworked view of albums
- Feat: add ability to define and execute system commands, e.g. reboot and shutdown
- Fix: use AlbumArtist tag only if it found in enabled tags #69
- Fix: link uri in song details only if mpd music_directory is linked
- Fix: hiding of popover menus
- Fix: some memory free errors

***

## myMPD v4.4.0 (2018-10-15)

### Changelog

- Feat: collapse title list in album view
- Feat: display total entities in list headers #47
- Feat: configurable max_elements_per_page #47
- Feat: confirm dialog for delete playlist #47
- Feat: lazy loading of coverimages in album view
- Fix: deleting track from playlist don't deletes playlist anymore
- Fix: use update_stored_playlist notify for updating playlist view

***

## myMPD v4.3.1 (2018-10-10)

### Changelog

- Feat: add more keyboard shortcuts #58
- Feat: performance improvements for jukebox mode
- Feat: performance improvements in smart playlists creation, fixes #64
- Feat: support all mpd tags
- Fix: check existence of needed directories under /var/lib/mympd
- Fix: install default state files under /var/lib/mympd/state

***

## myMPD v4.3.0 (2018-10-01)

This myMPD release improves the jukebox mode and adds the smart playlist feature.
Installing this release resets all myMPD state settings.

### Changelog

- Feat: smart playlists #38
- Feat: improve jukebox mode #57
- Feat: improve state store
- Fix: filename check in save dialogs #61
- Fix: encoding of special characters in popover #60
- Fix: popover event handling
- Fix: calculate correct websocket url if connected by ip

***

## myMPD v4.2.1 (2018-09-24)

This is mainly a bugfix release.

### Changelog

- Feat: add rescan database command
- Fix: don't use serviceworker for `http://` uris -> fixes http stream in local player
- Fix: show lastPlayed in song details
- Fix: moved pics directory to /var/lib/mympd
- Fix packaging issues
  - Fix: improve uninstall scripts
  - Fix: don't remove user/group on uninstall
  - Fix: test of /var/lib/mympd ownership

***

## myMPD v4.2.0 (2018-09-20)

myMPD 4.2.0 fixes some bugs and includes the new jukebox mode.

In jukebox mode, myMPD adds random songs from database or selected playlist to the queue, if it's empty. To use jukebox mode enable it in settings and enable Consume.

### Changelog

- Feat: jukebox mode #37
- Feat: configuration option for used tags in ui #52
- Fix: don't add redundant event handler on popovers
- Fix: don't hide "connection error"
- Fix: check if document root exists
- Fix: allow websocket connections only to /ws
- Fix: improve packaging
- Fix: filter empty tag values in browse database install and uninstall

***

## myMPD v4.1.2 (2018-09-16)

This release fixes some packaging issues.

### Changelog

- Fix: Archlinux PKGBUILD checksums and install script #45
- Fix: Debian packaging #54

***

## myMPD v4.1.1 (2018-09-13)

This is only a small bugfix release. It also fixes a security issue in mongoose.

### Changelog

- Feat: add PKGBUILD for Archlinux
- Fix: base64 encode JSON.stringify output, if saved in dom - should fix bug #50
- Fix: update mongoose to 6.12
- Fix: add mympd user & group as system user & group #51

***

## myMPD v4.1.0 (2018-09-11)

This minor release supports more tags for search and database browse mode. myMPD now runs under a dedicated user.

### Changelog

- Feat: packaging for Fedora, Suse and Debian #45
- Feat: central backend for search functions #36
- Feat: album actions in menu in search card #42
- Feat: mpd feature detection #44
- Feat: check supported mpd tag types #44
- Feat: browse and search database by more tags #43 #36
- Feat: link album in playback card
- Feat: run myMPD under myMPD user
- Fix: use mpd taglist in songdetails modal
- Fix: setgroups before setuid

***

## myMPD v4.0.0 (2018-08-27)

The fourth major release of myMPD. Now myMPD don't poll mpd every second anymore. myMPD instead uses the idle protocol to listening for status changes. This should be much more resource friendly.

### Changelog

- Feat: replace status polling with mpd idle protocol #33
- Feat: song voting and play statistics (uses mpd stickers) #32
- Feat: support covers for http streams
- Feat: improved layout of playback card
- Feat: handle database update events #31
- Fix: cleanup api #34
- Fix: cleanup logging
- Fix: cleanup source files
- Fix: improve speed for listing large queues #35
- Fix: link to music_directory
- Fix: redirect to https with request host header #30

***

## myMPD v3.5.0 (2018-08-09)

WARNING: This version breaks all command line options. Use /etc/mympd/mympd.conf for configuration.
myMPD now setuids to user nobody in default configuration.

### Changelog

- Feat: get outputnames and outputstates in single command
- Feat: clear playback card if songpos = -1
- Fix: formating of source code

***

## myMPD v3.4.0 (2018-08-06)

Now are playlists fully supported.

### Changelog

- Feat: option to create playlist in "Add to playlist" dialog
- Feat: "add all to playlist" in search card
- Feat: "add all to playlist" in browse filesystem card
- Feat: add stream to playlist
- Feat: hide pagination if not needed
- Feat: crop queue
- Feat: link to songdetails and albumlist in playback card
- Fix: move 3rd-party sources and buildtools to dist directory
- Fix: delete song from playlist

***

## myMPD v3.3.0 (2018-07-30)

### Changelog

- Feat: add playlist actions
- Feat: validation feedback for queue save
- Feat: validation feedback for add stream
- Feat: enable queue and playlist sorting with drag & drop
- Fix: mkrelease.sh
- Fix: html markup
- Fix: renamed card "Now playing" to "Playback"
- Fix: service worker cache update

***

## myMPD v3.2.1 (2018-07-19)

This is mainly a bugfix release.

### Changelog

- Feat: use javascript in strict mode
- Upd: error handling code for ajax requests
- Upd: better error handling for unknown requests
- Upd: enabled ssl by default
- Fix: fixed some javascript errors (issue #22)

***

## myMPD v3.2.0 (2018-07-16)

WARNING: This release has new and incompatible command line options.

### Changelog

- Feat: enable Progressive Web App and Add2HomeScreen Feature
- Feat: enable ssl options
- Feat: contrib/crcert.sh script for creating certificates automatically
- Upd: use /etc/mympd/ directory for options
- Fix: many cleanups and small bug fixes

***

## myMPD v3.1.1 (2018-07-09)

### Changelog

- Feat: add songdetails to actions popover
- Feat: central tag handling in backend
- Fix: alignment of icons
- Fix: columns in database view

***

## myMPD v3.1.0 (2018-07-05)

For this minor release, much of the javascript code is rewritten.

### Changelog

- Feat: add first advanced actions
- Feat: removed jQuery in favour of bootstrap.native
- Feat: removed Bootstrap plugins and replaced with native implementations
- Fix: stability fixes in json parsing (backend)

***

## myMPD v3.0.1 (2018-06-24)

### Changelog

- Fix: javascript error in about dialog

***

## myMPD v3.0.0 (2018-06-24)

This is the first release with a completely rewritten backend and the new jsonrpc api.

### Changelog

- Feat: upgraded mongoose to latest version
- Feat: implemented jsonrpc api for request from frontend to backend
- Feat: realtime notifications over websocket
- Feat: minified .js and .css files
- Feat: mkrelease.sh and mkdebug.sh scripts for simple compile and install
- Feat: save myMPD settings in /var/lib/mympd/mympd.state (removed cookie usage)
- Feat: backend now handles cover images
- Fix: layout fixes

***

## myMPD v2.3.0 (2018-06-17)

### Changelog

- Feat: replace sammy.js with own implementation with state save for cards, tabs and views
- Feat: use queue version for song change in http streams

***

## myMPD v2.2.1 (2018-06-10)

This is a small bugfix release.

### Changelog

- Feat: added stop button #14
- Fix: material-icons in chrome #13
- Fix: html markup errors

***

## myMPD v2.2.0 (2018-06-07)

This is my third release of myMPD.

### Changelog

- Feat: reworked browse view
  - Browse database -> Albumartist -> Album
  - playlist view
  - serverside filtering of tables
- Feat: new action "Add all from search"
- Feat: incremental change of tables
- Feat: improved settings
- Feat: improved coverimage display
- Fix: some bug fixes

Many thanks to archphile for heavily testing this release.

***

## myMPD v2.1.0 (2018-05-28)

This is my second release of myMPD.

### Changelog

- Feat: reworked queue View
  - pagination in header
  - search in queue
  - playing song info
- Feat: mpd statistics in About dialog
- Feat: configurable cover image filename
- Fix: some minor bug fixes

***

## myMPD v2.0.0 (2018-05-24)

Initial release for my ympd fork myMPD.

### Changelog

- Feat: new modern ui based on Bootstrap4
- Feat: updated javascript libraries
- Feat: album cover support
- Fix: song title refresh for http streams
- Fix: removed dirble support<|MERGE_RESOLUTION|>--- conflicted
+++ resolved
@@ -4,7 +4,6 @@
 
 ***
 
-<<<<<<< HEAD
 ## myMPD v11.1.0 (not yet released)
 
 Describe the release here.
@@ -16,7 +15,9 @@
 - Upd: some code enhancements #1045
 - Fix: calculate correct position for jukebox list
 - Fix: calculate correct position for playlist content list
-=======
+
+***
+
 ## myMPD v11.0.2 (not yet released)
 
 This is a small bug fix release.
@@ -24,7 +25,6 @@
 ### Changelog
 
 - Fix: set translated title for navbar icons
->>>>>>> ce494f4c
 
 ***
 
