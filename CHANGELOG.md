# myMPD Changelog

https://github.com/jcorporation/myMPD/

***

<<<<<<< HEAD
## myMPD v10.0.0 (not yet released)

This major release adds concurrent MPD partition support to myMPD. myMPD connects now to all MPD partitions simutanously and maintance separate states and settings for each partition. Each browser instance can now select the MPD partition to control.

The partition feature should be used with MPD >= 0.23.9. There are some anoying partition related bugs in earlier MPD versions.

The syntax of the last_played file has changed. You can convert it with
`sed -r 's/^(.*)::(.*)/{"LastPlayed":\1,"uri":"\2"}/g' /var/lib/mympd/state/last_played > /var/lib/mympd/state/default/last_played_list`

### Per partition features

- Highlight color
- Jukebox
- Last played
- Local player
- MPD options
- Triggers
- Timers

### Changelog

- Feat: concurrent MPD partition support #440
- Feat: partition specific settings #440 #826
- Feat: custom uri for local playback #826
- Upd: add internal api documentation
- Upd: build improvements
- Upd: Mongoose 7.8
- Upd: mjson
- Upd: Bootstrap 5.2.1
=======
## mympd v9.5.4 (2022-09-11)

This is a small bug fix release that also updates some translations.

Many thanks to all translators!

### Changelog

- Upd: fr-FR translation
- Upd: nl-NL translation
- Upd: zh-CN translation #833
- Fix: allow empty smartpls prefix #830
- Fix: default fallback to en-US #830
- Fix: serving zh-CN locale #830
>>>>>>> d842c328

***

## myMPD v9.5.3 (2022-08-29)

This is a small bug fix release.

### Changelog

- Upd: fr-FR translation
- Fix: rename cn-CHS to zh-CN #820
- Fix: read env variables at first startup #821
- Fix: use correct columns to fetch current queue view #822

***

## myMPD v9.5.2 (2022-08-24)

This is a small bug fix release.

### Changelog

- Feat: add battery indicator script, thanks @furtarball #815
- Upd: Chinese translation #813 
- Fix: sorting albums by last-modified #806

***

## myMPD v9.5.1 (2022-08-14)

This is a small bug fix release.

### Changelog

- Feat: add update_home jsonrpc event #814
- Fix: Advanced search is not working #809
- Fix: Fetching locales and ligatures behind reverse proxy #808

***

## myMPD v9.5.0 (2022-08-13)

This release improves and documents the myMPD backend code, but there are also some minor new features added. I further added the doxygen generated internal api documentation to the myMPD documentation site: [Doxygen generated internal API documentation](https://jcorporation.github.io/myMPD/doxygen/html/index.html).

This release removes the compatibility code for MPD versions older than 0.21.

### Changelog

- Feat: support TitleSort tag (mpd 0.24) #797
- Feat: use custom X-myMPD-Session http header for myMPD sessions to allow other authorization methods in reverse proxy setups
- Feat: respect last played in jukebox album mode #792 #794
- Feat: improved translation workflow integrating [POEditor](https://poeditor.com/join/project/Z54inZwdul) #803
- Feat: Album view lists albums without AlbumArtist tags again #791
- Feat: fetch ligatures and i18n json only on demand
- Upd: remove compatibility code for MPD 0.20 and lower
- Upd: rename some API methodes for consistency
- Upd: covercache expiry time is now a config setting (removed from GUI)
- Upd: improve many internal functions and there api
- Upd: add doxygen style internal api documentation
- Upd: add more unit tests
- Upd: Bootstrap 5.2
- Upd: use dh_helpers for debian packaging
- Fix: use only sort tags that are configured in MPD
- Fix: add missing default values
- Fix: cache building on reconnect if stickers are disabled
- Fix: hide input in pin enter dialog

***

## myMPD v9.4.1 (2022-07-19)

This is a small bugfix release.

### Changelog

- Fix: read custom navbar_icons #793
- Fix: javascript error in album detail view #795
- Fix: certificate creation #796

***

## myMPD v9.4.0 (2022-07-13)

This is mostly a maintenance release to cleanup code. It adds small improvements, optimizes the codebase and uses now a faster sorting algorithm.

This release removes the implicit fallback from AlbumArtist to Artist tag. Disable the AlbumArtist tag if you do not maintain it.

### Changelog

- Feat: sort option for all db tags #764
- Feat: Add volume controls to local playback #777
- Feat: import lua scripts #765
- Feat: support of http links on the homescreen #785
- Feat: move scripts to musicdb-scripts repository #770
- Upd: improve albumcache
- Upd: improve partition support #440
- Upd: rework handling of missing AlbumArtist tag
- Upd: Bootstrap 5.2 Beta1
- Upd: BSN 4.2
- Upd: mongoose 7.7
- Upd: mjson
- Upd: utf8.h
- Upd: unit testing framework
- Upd: improve proxy code
- Upd: improve linked list code
- Upd: faster sorting (using rax) #764
- Upd: some more code optimizations
- Upd: rework source tree
- Upd: improve documentation
- Upd: add many unit tests
- Fix: show sticker values in playlist details view

***

## myMPD v9.3.4 (2022-06-07)

This is a small bugfix release.

### Changelog

- Feat: add simplified chinese translation, thanks @dream7180
- Fix: use correct filter after fetching webradiodb #768

***

## myMPD v9.3.3 (202-05-23)

This is a small bugfix release.

### Changelog

- Upd: dutch translation, thanks @ItaintYellow #763
- Fix: use-after-free bug listing database tags
- Fix: correct construction of booklet path

***

## myMPD v9.3.2 (2022-05-15)

This is a bugfix release.

### Changelog

- Fix: Quick remove song from queue
- Fix: switch between mobile and desktop view
- Fix: memory leak listing webradio favorites
- Fix: memory leak in stream reverse proxy
- Fix: Open folder/download buttons on song details modal do not work #758
- Fix: save scaleRatio setting

***

## myMPD v9.3.1 (2022-05-09)

This release fixes only a debian dependency error.

### Changelog

- Fix: stick lua dependency to 5.3 #755

***

## myMPD v9.3.0 (2022-05-09)

This release adds many small improvements and starts the integration of MusicBrainz and ListenBrainz.

### Changelog

- Feat: support new features of webradiodb #719
- Feat: add link to containing folder in song details modal #729
- Feat: add Permissions-Policy header #733
- Feat: add autoplay for local playback #734
- Feat: add mympd_feedback trigger #394
- Feat: add feedback script for ListenBrainz #394
- Feat: add setting for ListenBrainz Token #394
- Feat: scrollable navbar #728
- Feat: serve thumbnails for album grid #732
- Feat: support semicolon separated tag values for MUSICBRAINZ_ARTISTID and MUSICBRAINZ_ALBUMARTISTID
- Feat: add shell script to download and manage albumart
- Feat: new quick play and remove action #749
- Upd: mobile ux enhancements #748 #752
- Upd: remove obsolet headers #733
- Upd: responsive design enhancements for covers and playback card
- Fix: compilation with gentoo #731
- Fix: set crossorigin="use-credentials" for webmanifest #739
- Fix: handling of two letter language codes

***

## myMPD v9.2.4 (2022-04-19)

This is a small bugfix release.

### Changelog

- Upd: sync with upstream sds source
- Upd: some documentation improvements
- Upd: improved logging for mpd authentication
- Fix: some compilation issues

***

## myMPD v9.2.3 (2022-04-01)

This is a small bugfix release.

### Changelog

- Upd: Light theme improvements
- Fix: Custom select search bugs
- Fix: Playlist select bugs
- Fix: add AF_NETLINK to RestrictAddressFamilies (systemd unit) #716
- Fix: cover fade-in / fade-out issues #715
- Fix: simple queue search #718

***

## myMPD v9.2.2 (2022-03-25)

This is a small bugfix release.

### Changelog

- Upd: enabled IPv6 by default
- Upd: performance improvements for filesystem and tag views
- Fix: display of coverimages in songdetails modal without direct access to mpd music directory
- Fix: do not count embedded images if music directory is not available
- Fix: do not end albumart / readpicture loop too early #702
- Fix: GCC 12 build errors #706 #707
- Fix: display correct webserver ip-address #712
- Fix: improved virtual cuesheet handling in song details modal #714

***

### myMPD v9.2.1 (2022-03-11)

This is a small bugfix release.

### Changelog

- Upd: korean translation #703
- Upd: improve http connection handling
- Fix: memory issues in albumgrid view #704

***

## myMPD v9.2.0 (2022-03-06)

This release updates components, adds support of multiple embedded images, improves the queue search (MPD 0.24.0) and implements some other minor features.

### Changelog

- Feat: improved queue search (sort and prio filter - MPD 0.24.0) #686
- Feat: support of MOOD tag (MPD 0.24.0)
- Feat: support of multiple embedded images for mp3, flac and ogg files #439
- Feat: case insensitive sorting for database tags #677
- Feat: configurable startup view #684
- Feat: new keyboard shortcuts
- Upd: libmympdclient 1.0.11
- Upd: BSN 4.1 #662
- Upd: more http compliant path for retrieving albumart #656
- Upd: improved search as you type #676
- Upd: support debian bullseye for cross compiling #698
- Upd: remove mpd.conf parsing, improve auto configuration docu #696
- Fix: hash filenames in covercache #697

***

## myMPD v9.1.2 (2922-02-17)

This is a small bugfix release.

### Changelog

- Fix: do not omit first entry of search result in queue #681
- Fix: allow filename as tag #681
- Fix: disable goto playing song button if queue is empty #678
- Fix: some database update glitches
- Fix: database rescan from filesystem view
- Fix: correct http headers for serving embedded albumart
- Fix: serving albumart read by MPD
- Fix: synced lyrics timestamps per words
- Fix: remove windows line ending from unsynced lyrics #683

***

## myMPD v9.1.1 (2022-02-08)

This is a small maintenance release.

### Changelog

- Feat: Use WebradioDB image for homescreen icon #674
- Upd: korean translation #669
- Fix: Searchable selects in mobile browsers #673
- Fix: Case insensitive search for WebradioDB #672
- Fix: Read environment if /var/lib/mympd/config does not exist #675
- Fix: Add all IPs to certificates SAN #675
- Fix: Remove zone identifiers from IPv6 addresses #675
- Fix: Refresh queue popover after queue state change
- Fix: save jukebox mode setting

***

### myMPD v9.1.0 (2022-01-29)

This release adds the webradio feature and some other small enhancements and updates.

You can now manage your own webradio favorites and browse the databases of my WebradioDB project and the popular RadioBrowser.

myMPD now supports also extended m3u playlists and can list the contents of playlists saved in the music directory.

The central folder for images has been replaced by individual folders by image type (backgrounds and thumbs). The streams folder is renamed to thumbs on first startup.

### Changelog

- Feat: webradio favorites #502
- Feat: search radio-browser.info for webradios #502
- Feat: integration of my new webradiodb project #502
- Feat: list playlist contents from filesystem
- Feat: support of extended m3u playlistinfo #650
- Feat: support of mixrampdb
- Feat: add compile time options to enable IPv6
- Upd: improved image selects
- Upd: separate folders by image type in /pics directory
- Upd: improved jukebox code
- Upd: do not unnecessarily update cover images
- Upd: minimize work for counter refresh loop
- Upd: use sds and rax from my forks
- Upd: improved json encoding
- Upd: improved usage of sds functions

***

## myMPD v9.0.4 (2022-01-17)

This is a small bugfix release.

### Changelog

- Fix: removed unused PUID/PGUID from docker documentation
- Fix: chown workdir to mympd user on each startup #659
- Fix: add -Wno-stringop-overflow to sds compile settings #652

***

## myMPD v9.0.3 (2022-01-05)

This is a small bugfix release.

### Changelog

- Fix: parsing of lrc files with windows line endings #651
- Fix: add missing de-DE phrases

***

## myMPD v9.0.2 (2021-12-25)

This is a small bugfix release.

### Changelog

- Fix: Click in queue view for small displays #648
- Fix: click on song tags in playback cards #649

***

## myMPD v9.0.1 (2021-12-21)

This release fixes some packaging issues.

### Changelog

- Fix: debian package dependency #645
- Fix: build script #643
- Fix: Gentoo ebuild #646

***

## myMPD v9.0.0 (2021-12-17)

This release upgrades Bootstrap to the new major release, brings many ui enhancements and adds support for new mpd 0.23 protocol features. With this release the major redesign of the myMPD code was final.

### Changelog

- Feat: reworked main menu
- Feat: reworked popover menu
- Feat: reworked pagination #
- Feat: priority handling for songs in queue
- Feat: harmonize popover menus #534
- Feat: songs, directories, albums and streams can be added to home screen #604
- Feat: add playlist, directory, search after current playing song (requires mpd 0.23.5) #579
- Feat: insert directory, search, album into playlist (requires mpd 0.23.5) #579
- Feat: integrate custom bootstrap and bootstrap.native build
- Feat: improved support for multiple tag values #583
- Feat: improve listviews for small displays #494
- Feat: support albumart for cuesheet virtual folders #578
- Feat: more granular timers #596
- Feat: reworked some form elements #530
- Feat: utf8 aware string handling
- Feat: quick actions for navbar icons
- Feat: replaced browser native local playback controls #634
- Feat: support build on Termux #612
- Upd: pressing pause button stops streams
- Upd: libmpdclient for mpd 0.23.x support
- Upd: improved notifications
- Upd: bootstrap 5.1.3
- Upd: removed default theme - dark is the new default
- Upd: improved json validation for settings
- Upd: improved handling for filenames with special chars #585
- Upd: removed obsolete keyboard navigation for tables and menus
- Upd: consistently use LastModified not Last-Modified
- Upd: improve mpd autodetection
- Upd: more accessible single-oneshot mode
- Upd: improve theme-autodetect
- Upd: improve jukebox mode
- Upd: migrate to pcre2 library #611
- Fix: check for fingerprint command #614
- Fix: use /var/cache/mympd as cachedir #620
- Fix: do not reset generate smartpls to default if empty #619
- Fix: correct API call for smartpls update #627
- Fix: sanitize filenames for generated smartpls files #629
- Fix: timer startplay action #625
- Fix: streamproxy connection handling #634 #618

***

## myMPD v8.1.6 (2021-11-13)

This is a small bugfix release.

### Changelog

- Fix: display correct jukebox unique tag #605
- Fix: keepalive timer for websocket #606

***

## myMPD v8.1.5 (2021-11-07)

This is a small bugfix release.

### Changelog

- Fix: accept Last-Modified as sort tag #601
- Fix: missing TRIGGER_MYMPD_START

***

## myMPD v8.1.4 (2021-11-01)

This is a small bugfix release.

### Changelog

- Fix: allow paths for playlists #588
- Fix: improve path traversal detection #585
- Fix: serviceworker behind reverse proxy (subdir) #586
- Fix: invalid jsonrpc call for mympd_api_raw #592
- Fix: return always complete result for mympd_api and mympd_api_raw
- Fix: web notifications broken #587

***

## myMPD v8.1.3 (2021-10-15)

This is a small bugfix release.

### Changelog

- Feat: add checks for compiler flags
- Upd: set Lua dependency to 5.4 for Alpine build
- Fix: compiler warning #577

***

## myMPD v8.1.2 (2021-10-08)

This is a small bug fix release.

### Changelog

- Upd: documentation for nginx as reverse proxy
- Upd: OpenSSL 3.0 compatibility
- Upd: add sds_urldecode unit test
- Fix: anoying js error in navbar event handler #574
- Fix: parser error in parsing internal timer script actions #575
- Fix: duplicate content in timer script list
- Fix: compile issues with Debian 9
- Fix: format string errors in log handling #576

***

## myMPD v8.1.1 (2021-10-01)

This is a small bugfix release.

### Changelog

- Upd: remove unnecessary utf8 unicode escape handling
- Upd: reject unicode escapes in json data
- Upd: remove recursion in jukebox
- Upd: enable more clang-tidy checks
- Upd: add more tests for validate_name
- Upd: mongoose to latest release
- Fix: repair enter action in advanced search inputs #567
- Fix: allow empty smartplsGenerateTagList #566
- Fix: respect browser locale #568
- Fix: parsing of timer minutes definition #569
- Fix: toggle outputs

***

## myMPD v8.1.0 (2021-09-26)

This release adds pin protection for all settings dialogs and enhances the validation of user input data.

### Changelog

- Feat: Implement readcomments and list comments in song details modal
- Feat: Option to clear current mpd error message
- Feat: Settings can be secured with a pin #469
- Feat: Improve validation of json input #468
- Feat: more security checks for the webserver
- Feat: clang compatibility #553
- Feat: add unit tests
- Upd: change license to GPLv3
- Upd: improve handling of empty smart playlists
- Upd: renamed some api methods
- Upd: rework C include strategie
- Upd: rearrange source tree
- Upd: improve cmake dependency messages
- Fix: respect connection: close header #551
- Fix: do not trust mime type from albumart tags

***

## myMPD v8.0.4 (2021-08-16)

This is a small bug fix release.

### Changelog

- Feat: OpenWrt package support, thanks to @tmn505, #547
- Fix: lyrics display in playback card #546
- Fix: ignore zero bytes albumart #550
- Fix: add null pointer check to converting server ip

***

## myMPD v8.0.3 (2021-08-07)

This is a small bug fix release.

### Changelog

- Feat: add color selection to home icon edit dialog #541
- Fix: light theme issues #540
- Fix: reset scrollpos #539

***

## myMPD v8.0.2 (2021-07-30)

This is a small bugfix release.

### Changelog

- Upd: bgcolor select for transparent home icons #535
- Upd: some code enhancements
- Fix: respect configured loglevel #532
- Fix: missing translation phrases #536
- Fix: html escaping issues
- Fix: set keepalive also for mpd_worker connection
- Fix: replace album grid elements only if changed

***

## myMPD v8.0.1 (2021-07-24)

This is a small bug fix release.

### Changelog

- Feat: add mpd keepalive support
- Upd: korean translation #525
- Fix: parse integer environment variables correctly #529
- Fix: MYMPD_LOGLEVEL environment always overrides configuration option as documented #529
- Fix: correct return code for mympd -c #529
- Fix: hard limit results to 1000 to keep webui responsive #528
- Fix: set interesting tags for mpd worker thread #524
- Fix: set libmpdclient buffer to 8192 bytes #524

***

## myMPD v8.0.0 (2021-07-16)

This major release improves the backend in many ways. The rework streamlines the backend, removes deprecated features, makes the configuration of myMPD easier and harmonizes the API.

### Note

This release changes the startup options of myMPD. Further the mympd.conf is no longer used. myMPD now saves all configuration values in state files. You can set some environment variables for initial startup settings like port, ssl, etc., afterwards you must edit the state files.

Smart playlists now uses search expressions and therefore are only supported for mpd >= 0.21.0.

The complete documentation was revised and is published here: https://jcorporation.github.io/myMPD/

### Removed features

- System commands
- Bookmarks
- Chroot and readonly support
- Option to disable coverimages
- Mixrampdb settings
- Scrobbler integration - would be replaced by a script in a future version
- Smart playlists for MPD < 0.21.0

### Changelog

- Feat: improve startup time
- Feat: improved backend #304
- Feat: rework settings dialog
- Feat: rework connection dialog
- Feat: some performance improvements
- Upd: remove deprecated features
- Upd: mongoose to current master
- Fix: do not use libmpdclient deprecated api functions
- Fix: Bad homescreen link for filesystem browse #512
- Fix: pretty print duration after song has played in queue view #511
- Fix: respect command meta tag for keyboard shortcuts (mac) #507
- Fix: support pathnames with #-character #501
- Fix: reordering of songs in playlists #487
- Fix: mime type detection for png images #521

***

## myMPD v7.0.2 (2021-04-09)

This is a small bug fix release.

### Changelog

- Upd: remove sntp and mqtt support
- Fix: compile with disabled openssl
- Fix: hide popover if table row is dragged #464
- Fix: some small code improvements

***

## myMPD v7.0.1 (2021-04-02)

This is a small bug fix release.

### Changelog

- Upd: set api endpoint to /api/
- Fix: read dns server directly from resolv.conf (support of Alpine Linux) #461
- Fix: some warnings detected by code scanning tools

***

## myMPD v7.0.0 (2021-03-29)

This major release upgrades the integrated webserver to the mongoose 7 series and adds some http related features. The new reverse proxy integration replaces the workaround for local playback in HTTPS mode. Scripts can now make http requests. I used this feature to implement a simple scrobbler for ListenBrainz in only 20 lines of code. This script is called through an myMPD trigger.

### Notes

- This major release removes some deprecated features as announced in #356.
- This major release changes some web server related configuration options.
- myMPD now support only MPD 0.20.0 and above.

### Changelog

- Feat: builtin reverse proxy for mpd http stream
- Feat: new lua api call - mympd_api_http_client #395
- Feat: remember page offset and scroll position for filesystem browsing navigation #454
- Feat: add sample ListenBrainz scrobbling script
- Feat: limit concurrent http connections to 100
- Upd: mongoose 7.3 #388
- Fix: error handler for local playback
- Fix: albumcache is not created at startup #451
- Fix: reading triggers at startup
- Fix: save of one shot timers

### Removed features

- Webdav support - mongoose 7 does not support webdav anymore
- Configurable mpd stream uri - local playback feature now uses the integrated reverse proxy for streaming

***

## myMPD v6.12.1 (2021-03-18)

This is a small maintenance release. myMPD supports now the additional tags introduced in the actual mpd master branch. A lot of work has gone into the improved support for id3v2 SYLT tags. The parser now fully supports utf16le, utf16be, utf8 and latin encodings.

### Changelog

- Feat: support tags "ComposerSort", "Ensemble", "Movement", "MovementNumber", "Location" #445
- Upd: korean translations, thanks to @parkmino #441
- Upd: Add confirmation dialog before deleting a script #442
- Upd: Improve confirmation dialogs
- Upd: Improve display of synced lyrics #448
- Fix: some code cleanups
- Fix: rename config.c and config.h, to avoid collision with libmpdclient #443

***

## myMPD v6.12.0 (2021-03-08)

This release revises the myMPD settings dialog. The queue and jukebox settings are now accessible directly from the playback and queue view and footer (if enabled).

The notifications are also improved and can be configured in the advanced settings dialog. The jukebox album mode got many fixes and small enhancements.

You can now view sticker values in all song lists, not only in the song details dialog. Stickers can be enabled in the column settings.

Also the support of lyrics is enhanced. myMPD now parses SYLT tags in id3v2 tagged files correctly and shows all synced and unsynced of a song.

### Note

Since this version the source does not include prebuild assets. If you do not use the provided build scripts, you must build the assets before with `./build.sh createassets`.

### Changelog

- Feat: revised settings
- Feat: show stickers in song views #413
- Feat: improved notifications #355
- Feat: one shot timer #417
- Feat: static background image #416
- Feat: check for server version vs javascript cached version
- Feat: use albumcache for jukebox album mode #436
- Feat: syslog support #432
- Upd: simplify build script
- Upd: integrate eslint in build.sh script
- Upd: integrate stylelint in build.sh script
- Upd: integrate htmlhint in build.sh script
- Upd: many small javascript enhancements and code deduplication
- Upd: some css enhancements
- Upd: return synced and unsynced lyrics
- Fix: correct parsing of SYLT id3v2 tag #437
- Fix: minimize API calls on startup
- Fix: remove javascript debug statements for release code
- Fix: display jukebox queue list, if jukebox mode is album #436

***

## myMPD v6.11.3 (2021-02-18)

This is a small bug fix release.

### Changelog

- Fix: case insensitive ligature search
- Fix: goto filtered album view
- Fix: edit search expression
- Fix: respect column order for queue update #429

***

## myMPD v6.11.2 (2021-02-12)

This is a small bugfix release.

### Changelog

- Feat: add starts_with to song search
- Feat: add option to select playback controls in settings #426 #382
- Upd: set any as default tag for browse albums view
- Fix: do not show mpd playlists in filesystem root folder
- Fix: build with disabled libid3tag and flac
- Fix: rpm, alpine and gentoo packaging
- Fix: seek backward
- Fix: set fixed width for play counter in footer #424

***

## myMPD v6.11.1 (2021-02-05)

This release fixes some bugs, enhances the build script and packaging and fixes 32bit compile time errors.

### Changelog

- Feat: integrate debian cross compile scripts in build.sh
- Feat: add any to search in album view
- Feat: add man pages #418
- Upd: remove java build dependency
- Upd: latest bootstrap.native
- Fix: packaging dependencies
- Fix: improve failure handling in the build script
- Fix: albumgrid - do not discard album if sort tag is null #419
- Fix: albumgrid - build cache dependencies #420
- Fix: 32bit build for arm - time_t format errors
- Fix: lintian errors and warnings #418
- Fix: null pointer assertion in mpd_client_get_updatedb_state #411
- Fix: disable scripting if lua is not compiled in

***

## myMPD v6.11.0 (2021-01-30)

This is a small release that improves the overall usability of myMPD. The bigest change is the new backend for the albumgrid. It should be faster and displays now also incomplete albums without track#1 or disc#1.

myMPD now supports right click and long touch to open context menus and you can set some default actions in the advanced settings.

### Changelog

- Feat: show incomplete albums in albumgrid #398
- Feat: support right click and long touch for contextmenus #406
- Feat: customizable default actions for views for left click/touch #406
- Feat: add ligature select dropdown #384
- Feat: support binarylimit command #409
- Feat: support getvol command of mpd 0.23.0
- Upd: Bootstrap 4.6.0
- Upd: libmympdclient 1.0.5
- Upd: german and korean translations #412
- Fix: setting pagination to all #405
- Fix: getting album covers from mpd #408
- Fix: theme selection - setting background color #407
- Fix: use full uri for covercache

***

## myMPD v6.10.0 (2021-01-09)

This myMPD version ships many small enhancements and some bugfixes. One of the biggest new feature is the support of synced lyrics.

### Changelog

- Feat: support syncronized lyrics #262, [Documentation](https://github.com/jcorporation/myMPD/wiki/Lyrics)
- Feat: improve pagination #346
- Feat: add italian translation, thanks @roberto
- Feat: show queue and playlists length and total play time in table footer
- Feat: add html5 color picker for color inputs
- Upd: korean translation #401, thanks @parkmino
- Fix: respect supplementary groups for mympd user #399
- Fix: filter out empty albums / artists in database view #379
- Fix: correctly handle special characters for mpd search expressions #400
- Fix: memory leak in filesystem listing

***

## myMPD v6.9.1 (2020-12-26)

This is mostly a maintenance release.

### Changelog

- Feat: set next playing song in queue #391
- Fix: some pagination issues #390
- Fix: getting lyrics from file

***

## myMPD v6.9.0 (2020-12-26)

This minor release fixes many small bugs and adds support for multiple USLT tags.

### Changelog

- Feat: support for multiple USLT tags #258
- Feat: config option to add stop button #382
- Fix: better previous button behavior #382
- Fix: browse filesystem - reset search on directory change #385
- Fix: Album action in search view #381
- Fix: set selected album in grid view #386

***

## myMPD v6.8.3 (2020-12-06)

This release introduces the brand new myMPD logo and adds Last-Modified column to search results.

### Changelog

- Feat: new myMPD logo
- Feat: add Last-Modified to sort result columns
- Fix: sorting of search results
- Fix: transparently fallback from AlbumArtist to Artist tag

***

## myMPD v6.8.2 (2020-11-29)

This point release fixes some bugs and enhances the build script.

### Changelog

- Feat: Limit the range of allowed volume #375
- Feat: improve behavior of queue crop or clear button
- Fix: use combination of AlbumArtist + Album as Album identifier, not the containing folder
- Fix: disable database view if mpd version < 0.21.0 is detected #364, #373, #374
- Fix: template coverimage not found #365
- Fix: layout and picture issues #370, #368, #372
- Fix: do not log initial state of websocket #371
- Fix: add checks for malloc errors

***

## myMPD v6.8.1 (2020-11-23)

This point release fixes some bugs and adds one minor feature.

### Changelog

- Feat: add direct play button to album grid view #359
- Upd: korean translation #361
- Fix: do not ask for script argument if no argument is defined #362
- Fix: missing translations in home icon edit modal #363
- Fix: set correct sort tag if tags are disabled #360
- Fix: home screen icon with search #357

***

## myMPD v6.8.0 (2020-11-19)

This release adds a brand new home screen. You can customize it with shortcuts to special views (e. g. new albums), playlists and scripts.
Further new features are the support for multiple tag values, multidisc albums and better support of pictures and booklets. The old filter letters are gone and replaced with a search bar in all views.

### Changelog

- Feat: Home screen #348
- Feat: Advanced search for album grid #337
- Feat: improve display of multidisc albums (respect disc tag) #220
- Feat: support multiple tag values #220
- Feat: replace filter letters with search in filesystem and playlist views
- Feat: sort filesystem and playlists views
- Feat: show extra pictures and booklet in album view, filesystem and playback view
- Feat: docker images based on Alpine for aarch64 and amd64 platforms, thanks to @niawag #333
- Feat: view jukebox queue
- Feat: customizeable navbar icons #352
- Feat: add fr-FR translation, thanks to @niawag #353
- Upd: KO translation, thanks to @parkmino #341
- Upd: NL translation, thanks to @pinkdotnl #349
- Fix: setting new mpd host if mpd is disconnected
- Fix: uninitialized variables detected by valgrind
- Fix: reset progressbar to zero for streams #340
- Fix: JavaScript linter warnings

***

## myMPD v6.7.0 (2020-10-18)

For this myMPD version the GUI was modernized. The cards and tabs are removed and all views now using the maximal width. The top and the bottom bars are also revised. The navigation bar is located at the left or the top depending on the orientation of the device. At the bottom there is a new playbar with control buttons and playback information.

Furthermore the covergrid and the database tabs are merged together. Now all tags can be viewed as a grid. To use that new feature, create a directory with the tagtype (e.g. Artist) in the /var/lib/mympd/pics directory and add images withe the tag values.

***

## myMPD v6.6.2 (2020-08-13)

This is a small maintenance release.

### Changelog

- Upd: mympd_api and mympd_api_raw returning now 2 values (errorcode and string)
- Upd: add gcc compile option -Wvla
- Upd: improved PWA support
- Fix: sysVinit startup script #325
- Fix: improve build.sh uninstall function #324

***

## myMPD v6.6.1 (2020-08-31)

This is a small maintenance release.

### Changelog

- Feat: remove path and querystring from uris displayed as title
- Upd: Korean translation #306
- Upd: minor layout improvements
- Fix: Overflow of card elements in chrome based browsers #321
- Fix: Syscmd not expandable if mpd not connected #322
- Fix: Handling of uri encoded characters in browse database card

***

## myMPD v6.6.0 (2020-08-28)

This release improves the scripting capabilities of myMPD further. Triggers can now be defined to execute scripts on events, e.g. song change.
I am not so familiar with Lua, but for my new project myMPDos I want write some scripts to enhance myMPD. The system commands feature is now deprectated and will be removed in one of the next versions.

The second new feature is the beginning support for MPD partitions (usable only with MPD 0.22.x). Now you can fully manage this partitions. In the next release the support will be enhanced (#304).

But in this release there are also many small improvements and bugfixes.

### Changelog

- Feat: support mpd partitions (mpd 0.22.x) #216
- Feat: add triggers for scripts #290
- Feat: editable output attributes
- Upd: Improved Alpine packaging
- Upd: Improved logging
- Upd: NL translation #303
- Upd: KO translation #306
- Upd: Bootstrap 4.5.2
- Fix: jukebox maintaining to many songs
- Fix: Lua 5.4 compatibility
- Fix: set content security policy frame-ancestors to * #307
- Fix: loading of lua libraries #310
- Fix: duplication of scripts (renaming) #309
- Fix: better hyphenation behavior #279
- Fix: Urlencoding of foldernames #313
- Fix: Calculate MPD stream url correctly - avoids mixed-content #311
- Fix: Local playback error handling #317
- Fix: Improve certificate handling and lower lifetime of server certificate #319
- Fix: Remove "Local playback" -> Autoplay option -> modern browsers are preventing this to work

***

## myMPD v6.5.2 (2020-07-20)

This is only a small maintenance release.

### Changelog

- Upd: korean translation
- Fix: Debian packaging #301 #300 #299
- Fix: reset offset after queue is cleared #302
- Fix: jukebox adding to many songs if queue length > jukebox minimum queue length

***

## myMPD v6.5.1 (2020-07-11)

This is only a small maintenance release with some minor features.

#### Changelog

- Feat: build and packaging improvements
- Feat: improvements of playback card layout
- Feat: add config option to disable redirect from http to https
- Feat: add menu option and keymap to go in fullscreen mode
- Upd: korean translation
- Fix: segfault after external script execution
- Fix: parsing of mympd_api arguments in lua scripts

***

## myMPD v6.5.0 (2020-07-06)

This minor versions adds a new mpd_worker thread for heavy background tasks to prevent web ui lags. It also improves smart playlist handling and the jukebox mode.

The new scripting feature makes myMPD even more flexible. Scripts can be executed manual, through timers or by the mympd-script cli tool. You can use the full power of Lua combined with direct access to the myMPD API to automate some tasks. For more details goto the scripting page in the myMPD wiki.

### Changelog

- Feat: add scripting feature #261
- Feat: add new mpd_worker thread for heavy background tasks (smart playlist and sticker cache generation) #274
- Feat: update smart playlists only on demand #282
- Feat: prevent jukebox starving condition from uniqueness parameter #273
- Feat: IP ACL support
- Feat: viewport scale setting for mobile browsers
- Feat: IPv6 support
- Upd: update to latest libmpdclient release
- Upd: improve logging and notifications
- Upd: improve sticker handling
- Upd: update bootstrap to 4.5.0 #276
- Upd: update bootstrap.native to 3.0.6 #275

***

## myMPD v6.4.2 (2020-06-08)

This point release fixes some small bugs.

### Changelog

- Fix: Mime-type detection is now case insensitive (extension) #277
- Fix: Repair use after free bug in manual creation of CA and certificates #278
- Fix: Change hyphenation behavior to break-word #279
- Upd: Update frozen to current master
- Upd: Update inih to current master #281

***

## myMPD v6.4.1 (2020-05-31)

This is a small maintenance release that fixes many bugs.

### Changelog

- Fix: support of Last-Modified sort in covergrid
- Fix: improve Gentoo ebuild, thanks to @itspec-ru #266
- Fix: correct RPM spec file changelog
- Fix: update nl-NL translation, thanks to @pinkdotnl #270
- Fix: update mongoose to 6.18 #272
- Fix: repair links in playback card #271
- Fix: limit jukebox add songs attempts to two #269
- Fix: better handling of playlists select boxes #269
- Fix: use correct field values in saved searches #269
- Fix: clear jukebox queue if triggered by timer #269
- Fix: don't set media session position state if position > duration (streams) #268

***

## myMPD v6.4.0 (2020-05-20)

This minor release fixes some bugs, enhances the build.sh check command and adds an option to sort the albumart grid by modification time. This release also adds better support for lyrics and coverimages. The default pseudo random number generator was replaced with TinyMT a Mersene Twister implementation.

### Changelog

- Feat: add Last-Modified sort option to covergrid #220
- Feat: add feature detection for mount and neighbors #246
- Feat: integrate clang-tidy in build.sh check function
- Feat: use *Sort tags for sorting #247
- Feat: use TinyMT to generate random numbers #249
- Feat: support of embedded lyrics in id3 and vorbis comments #251
- Feat: display lyrics in playback card #250
- Fix: improve handling of the pictures tab in the song details modal
- Fix: add missing weekday check for timer activation
- Fix: fix warnings reported by clang-tidy and eslint
- Fix: add all to queue fails #252
- Fix: compilation issue with gcc 10

***

## myMPD v.6.3.1 (2020-04-26)

This release fixes one ugly and security related bug:

### Changelog

- Fix: repair user after free bug in function mpd_client_last_skipped_song_uri

***

## myMPD v6.3.0 (2020-04-12)

This release adds support for the MPD mount and neighbor functions. The error handling for MPD protocol errors was improved. This is the first version that can only compiled with internal libmpdclient (called libmympdclient).

### Changelog

- Feat: support mounts and neighbors #147
- Feat: remove option to compile with external libmpdclient
- Feat: improve notifications
- Fix: improve dutch translation
- Fix: jukebox song selection from whole database #239
- Fix: improve MPD error handling #244

***

### myMPD v6.2.3 (2020-03-06)

This release fixes a ugly bug, that prevents adding new songs to the last played list and increases the song playCount endless.

***

## myMPD v6.2.2 (2020-03-04)

myMPD 6.2.2 fixes some bugs and adds a Dutch translation, thanks to Pinkdotnl for that.

### Changelog

- Feat: add link to browse to main menu #228
- Feat: adding Dutch translations #233
- Fix: reconnect to mpd on error 5 (Broken pipe)
- Fix: fix build on RPi zeros/ARMv6 #235
- Fix: MPD < 0.20.0 don't support jukebox song select from database #231

***

## myMPD v6.2.1 (202-02-26)

This is a small maintenance release.

### Changelog

- Feat: update korean translation #221
- Feat: create default mympd.conf through mympd-config utility #224
- Fix: don't include i18n.js from debug builds in release files
- Fix: some layout and theme polishing

***

## myMPD v6.2.0 (2020-02-14)

myMPD 6.2.0 adds more functionality to smart playlists and playlists generally. The publishing feature of myMPD was completely reworked and supports now webdav to manage pics, mpd music_directory and playlists. This feature is in the default config disabled and must be enabled in mympd.conf. Also the notification system was reworked and supports now the brand new HTML5 MediaSession API.

Please give the new tool mympd-config a chance. This tool parses your mpd.conf and generates a suitable mympd.conf. For details look at https://github.com/jcorporation/myMPD/wiki/mympd-config.

### Changelog

- Feat: improve (smart) playlists #165
  - smart playlist generation rule
  - sort or shuffle playlists
  - bulk deletion of playlists
- Feat: publish library, playlists and pics through http and webdav #161
- Feat: support booklets, lyrics and more pictures in song details modal #160
- Feat: support MediaSession Web API #201
- Feat: new notification and status area in bottom right corner #200
- Feat: add last_modified tag in playback card and song details modal #220
- Feat: add command line option to dump default config
- Feat: configurable highlight color
- Feat: improve settings dialog
- Feat: support replay gain mode auto
- Feat: improve console logging
- Feat: update mongoose to version 6.17
- Fix: compatibility with mpd 0.20.x
- Fix: layout of quick playback settings #218
- Fix: support of Web Notification API
- Fix: code improvements to remove errors caused by stricter eslint configuration
- Fix: rescan and update database functions respect path parameter
- Fix: repair some timer issues #225
- Fix: Jukebox unpauses randomly MPD #227
- Fix: improve MPD error handling

***

## myMPD v6.1.0 (2020-01-27)

myMPD v6.1.0 adds a new timer function. You can now define multiple timers to play, stop or execute a system command. The new timer function is also internally used for covercache maintenance and building smart playlists.

The jukebox was completely rewritten for better performance. Now the jukebox maintain a separate queue from that are songs added to the MPD queue. This queue is dynamically created and respects user defined constraints as unique tags or song last played older than 24 hours (playback statistics must be enabled).

### Changelog

- Feat: add new timer module #163
- Feat: jukebox enhancements #164
- Feat: add quick playback options in playback card #200
- Feat: support MPD single oneshot mode #209
- Feat: update embedded libmpdclient to latest master
- Fix: respect websocket state "connecting"
- Fix: many small theme and layout enhancements
- Fix: enabling bookmarks don't overwrite bookmark list
- Fix: repair add buttons in search card
- Fix: improve json encoding
- Fix: improve mpd error handling

***

## myMPD v6.0.1 (2019-12-21)

myMPD v6.0.1 fixes some small issues.

### Changelog

- Fix: disable covergrid, if MPD version is older than 0.21.x #208
- Fix: disable song details modal if playing a stream #206
- Fix: update korean translation #205

***

## myMPD v6.0.0 (2019-12-19)

This release improves mainly the support for albumart and embeds an enhanced version of libmpdclient. You can now browse and search the mpd database in a album focused covergrid mode.

The c++ plugin with the dependency to libmediainfo was replaced with the c libraries libid3tag und libflac to extract embedded albumart in mp3, flac and ogg files.

### Changelog

- Feat: covergrid tab in browse card #162
- Feat: theming support; default,dark and light theme
- Feat: support more file extensions for streaming coverimages
- Feat: try covercache before extracting embedded coverimage or asking mpd for the cover
- Feat: support of mpd albumart command (mpd 0.21.x) #145
- Feat: support of mpd readpicture command (mpd 0.22.x) #145
- Feat: embedded libmpdclient (libmympdclient branch in my fork) #145
- Feat: covercache maintenance options
- Feat: replace libmediainfo with libid3tag and libflac #145
- Feat: a list of possible coverimage names can now be defined
- Feat: set cache header for coverimages
- Feat: improved build script and packaging
- Feat: update bootstrap to 4.4.1
- Fix: set correct websocket connection status
- Fix: some memory leaks in error conditions
- Fix: some small layout issues

***

### myMPD v5.7.2 (2019-11-26)

This is a small maintenance release.

### Changelog

- Fix: Update korean translation #192
- Fix: small code improvements for string handling
- Fix: Albumart size is not changing #193

***

## myMPD v5.7.1 (2019-11-18)

This is a small maintenance release.

## Changelog

- Feat: display fileformat, filetype and duration in playback card #180
- Feat: dispay filetype in songdetails dialog #180
- Feat: add configurable step for volume change, defaults to 5%
- Feat: Reload and Clear function in advanced settings
- Fix: close http connection after error response
- Fix: replace references of old coverimage templates
- Fix: increase modal width on medium sized devices

***

## myMPD v5.7.0 (2019-11-12)

myMPD v5.7.0 is a big maintenance release. There are only some new minor features, but many code improvements. The integration of the simple dynamic string library prevents most potential buffer truncation or buffer overflow bugs and makes the code simpler. Thanks to code linting tools (flawfinder, eslint, ...) and memory checkers like libasan and valgrind many bugs could be solved. The API follows now the JSON-RPC 2.0 specification and was tested with a simple testsuite and a fuzzer.

myMPD v5.7.0 should be the most stable and secure release.

### Changelog

- Feat: integrate simple dynamic string library
- Feat: migrate API to JSON-RPC 2.0
- Feat: readonly mode support
- Feat: split javascript in smaller files
- Feat: new config option to enable/disable bookmarks
- Feat: validate saved columns
- Feat: translations phrases are extracted from source at compile time
- Feat: add simple JSON-RPC 2.0 API fuzzer to testsuite (uses https://github.com/minimaxir/big-list-of-naughty-strings)
- Feat: add SPDX-License-Identifier
- Feat: optimize minimize and compression functions in build script
- Feat: IPv6 support for self created myMPD certificate
- Fix: add missing translations
- Fix: javascript code uses now === and !== operators
- Fix: warnings from code linting tools (cppcheck, flawfinder, shellcheck, eslint)
- Fix: don't use deprecated gethostbyname
- Fix: keyboard shortcuts that call the api directly

***

## myMPD v5.6.2 (2019-10-10)

This is a small maintenance release. The complete javascript code is now linted with eslint and deepscan.io.

### Changelog

- Feat: beautify song details modal
- Feat: add flawfinder check to build script
- Feat: add eslint configuration file
- Feat: add .gitignore file
- Fix: update mongoose to current version #173
- Fix: update inih to current version #173
- Fix: some javascript and css bugfixes #170

***

## myMPD 5.6.1 (2019-09-16)

This point release fixes some issues and adds minor enhancements.

### Changelog

- Feat: chroot support
- Feat: build.sh improvements #154
  - optionally sign arch linux package
  - optionally sign debian package
  - add option to use osc (open build service)
  - detect change of assets
- Fix: update ko-kr translation #156
- Fix: better calculation of install directories #155
- Fix: invalid combined javascript file, if java is not found at build time #157

***

## myMPD v5.6.0 (2019-09-14)

WARNING: there are possible breaking changes in this release

- default config file is now /etc/mympd.conf (build.sh moves the old config to the new place)
- system commands are now defined in a section in /etc/mympd.conf
- systemd unit is installed in /lib/systemd/system (build.sh removes the old file)
- directories /usr/lib/mympd and /etc/mympd can be safely removed (build.sh does this in the install step)

### New features

This minor release supports now table and popup menu navigation through the keyboard. Supports the new mpd fingerprint command in the song details modal and displays now the current song title in the header.

### Changelog

- Feat: table navigation mode, see https://github.com/jcorporation/myMPD/wiki/Keyboard-Shortcuts for details
- Feat: support mpd fingerprint command #146
- Feat: display current song title in header bar
- Feat: new "update_lastplayed" event
- Feat: LSB-compliant startup script
- Feat: create needed /var/lib/mympd/ directories on startup
- Feat: create ssl certificates on startup
- Feat: command line options
- Feat: central build script
  - Can now package for Alpine, Arch, Debian, RPM and Docker
- Feat: embedded document root for release build
  - gzip compressed files
- Feat: new splash screen
- Fix: better table formating #143 #148
- Fix: close popup menus if associated row is replaced
- Fix: prettier keyboard shortcuts help
- Fix: more resource friendly last_played implementation
- Fix: cleanup the source tree
- Fix: move default configuration to /etc/mympd.conf
- Fix: define system commands in mympd.conf
- Fix: don't remove mympd user/group and /var/lib/mympd directory on package removal
- Fix: move logic from postinstall scripts to cmake

***

## myMPD v5.5.3 (2019-08-20)

This point release fixes some minor issues and adds small enhancements.

### Changelog

- Feat: Add more secure headers to http responses
- Feat: Enable directory listing for /library #140
- Fix: Purging the debian package #141
- Fix: Small UI enhancements #139
- Fix: sub-menu for system commands #123

***

## myMPD v5.5.2 (2019-07-15)

This point release fixes some minor issues.

### Changelog

- Fix: polish ko-kr translation
- Fix: cards don't truncate popovers anymore
- Fix: sync with latest bootstrap.native master

***

## myMPD v5.5.1 (2019-07-01)

This point release adds a ABUILD file for alpine linux and fixes some minor issues.

### Changelog

- Feat: packaging for alpine
- Fix: polish ko-kr translation
- Fix: determine default /var/lib/ path from compile time settings
- Fix: do not create /usr/share/mympd/lib directory

***

## myMPD v5.5.0 (2019-06-25)

This new release adds a tiny translation framework to myMPD. The translation is implemented only on client side and inspired by polyglot.js. The default language is en-US. For now myMPD ships a german and a korean translation, further translations are very welcome.

### Changelog

- Feat: tiny translation framework #108
  - German translation
  - Korean translation
- Feat: gitlab CI/CD integration #133
- Feat: PKDBUILD follows Arch Linux web application packaging guidelines #131
- Fix: Updated bootstrap.native to current master
- Fix: Updated Mongoose to 6.15
- Fix: Update inih to version 44
- Fix: Update frozen to current master

***

## myMPD v5.4.0 (2019-06-03)

The biggest changes in this release are the new settings and connection dialogue. Now are the most myMPD settings configurable in the web gui. All settings in the configuration file or through environment variables are overwritten with these settings.

The jukebox mode and play statistics are improved and the coverimages now fade-in smoothly.

### Changelog

- Feat: redesigned settings dialogue with many new options
- Feat: mpd connection dialogue
- Feat: new sticker lastSkipped
- Feat: integrate shortcuts help in about dialogue
- Feat: improve song skip detection
- Feat: improve play statistics
- Feat: improve jukebox mode - add new song 10 + crossfade seconds before current song ends
- Feat: manually add random songs or albums to queue
- Feat: add option to update smart playlist in contextmenu
- Feat: locale setting (used only to display datetime fields for now)
- Feat: redesigned local playback feature, added autoplay option
- Feat: smooth transition of coverimage in background and playback card
- Feat: add content-security-policy header
- Feat: use loglevel in javascript code
- Fix: replace template coverimages with a svg version
- Fix: compile coverextract plugin with older c++ standards
- Fix: html cleanups
- Fix: posix compliant shell scripts

***

## myMPD 5.3.1 (2019-04-28)

This point release fixes some bugs.

### Changelog

- Fix: allow same characters in playlistnames as mpd itself #111
- Fix: debian packaging #113
- Fix: docker build

***

## myMPD v5.3.0 (2019-04-25)

This versions optimizes the backend code even more and introduces some minor features.

### Changelog

- Feat: coverimage as background #99
- Feat: support hosting myMDP behind a reverse proxy under a subdir, #93
- Feat: split parsing of settings in myMPD settings and mpd options, #105
- Fix: subscribe only to interesting mpd idle events
- Fix: various code improvements
- Fix: better tmp file handling
- Fix: return only requested tags in lists
- Fix: update docker file for coverextract plugin compilations, #109
- Fix: create certificates under /var/lib/mympd/ssl
- Fix: support install prefix other than /usr #112

***

## myMPD v5.2.1 (2019-04-01)

This point release fixes some bugs.

### Changelog

- Don't run syscmds twice #102
- Support filenames with special characters for embedded albumcovers #62

***

## myMPD v5.2.0 (2019-03-25)

myMPD 5.2.0 supports embedded albumart through a plugin, that uses libmediainfo. It became a plugin because I did not want to introduce any more dependencies. The plugin is build automatically, if libmediainfo is found. The plugin must be enabled in the configuration file.

Another nice feature detects the mpd music_directory automatically, if myMPD connects over a local socket to mpd. If not, you must configure the musicdirectory option in /etc/mympd/mympd.conf. The symlinks within htdocs are no longer needed.

The last feature enables myMPD to send a love song message to a running scrobbling client through the mpd client protocol.

### Changelog

- Feat: get mpd music_directory automatically or through config file
- Feat: support embedded albumart #62
- Feat: love button for external scrobbling clients
- Fix: song change in streams #97
- Fix: update mongoose to 6.14
- Fix: create state files with defaults at runtime, not at install time, fixes #96
- Fix: serve /library and /pics directories directly (replaces symlinks in htdocs)
- Fix: exclude /ws, /library, /pics, /api from service worker fetch
- Fix: simplified conn_id tracking in webserver
- Fix: improved logging

***

## myMPD v5.1.0 (2019-02-23)

This is a small maintenance release.

### Changelog

- Feat: Bookmarks for directories #86
- Fix: Compile against musl #92
- Fix: Update Bootstrap to 4.3.1
- Fix: various code cleanups

***

## myMPD v5.0.0 (2019-02-11)

This new myMPD major version brings only a few new features, but the backend code has been completely rewritten. The web server and the mpd client code have been swapped out into their own threads, which communicate with each other with an asynchronous message queue. This provides the necessary flexibility to enhance existing features and implement new ones.

Many thanks to rollenwiese for his work on the docker support for myMPD.

The release code is now compiled with -fstack-protector -D_FORTIFY_SOURCE=2 -pie for security reasons. myMPD 5 is the first release, that was completely checked with the valingrid memchecker.

WARNING: This release has a new configuration file syntax. You should copy the mympd.conf.dist file over your configuration and customize it.

### Functional changes

- docker support (experimental)
- read environment variables (overwrites configuration options)
- AutoPlay - add song to (empty) queue and mpd starts playing
- new webui startup modal
- better handling of mpd connection errors

### Code improvements

- separate threads for backend and frontend functions
- many security and memory leak fixes
- remove global states
- fix compiler warnings

***

## myMPD v4.7.2 (2018-12-24)

This is a small maintenance release.

### Changelog

- Feat: configurable coverimage size #78
- Fix: remove original port for redirect uri, append ssl port to uri, if not 443

***

## myMPD v4.7.1 (2018-12-06)

This is only a small bugfix release.

### Changelog

- Feat: use tagtypes command to disable unused tags
- Fix: no sort and group tags in advanced search, if tags are disabled
- Fix: seek in progress bar

***

## myMPD v4.7.0 (2018-12-03)

This release supports the new filter expressions introduced in MPD 0.21. Simply press Enter in the search input to add more than one search expression.

The advanced search needs libmpdclient 2.17 and falls back to simple search, if older versions of mpd or libmpdclient are installed.

### Changelog

- SECURITY FIX: sanitize user input in backend
- Feat: Advanced search with sorting
- Feat: add logging configuration option
- Fix: improved smart playlists
- Fix: smart playlist save dialog
- Fix: include patched bootstrap-native-v4.js
- Fix: much more granular progress bar in playback card
- Fix: honour sslport configuration option
- Fix: show warnings for unknown configuration options
- Fix: improved api error handling

***

## myMPD v4.6.0 (2018-11-15)

This release introduce a last played tab in the queue card, improves the overall usability and last but not least fixes some bugs.

### Changelog

- Feat: last played songs view
- Feat: configurable tags in playback card
- Feat: song voting and goto browse action in song details modal
- Feat: more keyboard shortcuts #58
- Fix: song voting
- Fix: song numbering in queue view #74
- Fix: update mongoose to 6.13

***

## myMPD v4.5.1 (2018-11-05)

This point release fixes only one, but ugly bug.

### Changelog

- Fix: myMPD crashes if mpd plays a stream #72

***

## myMPD v4.5.0 (2018-11-04)

WARNING: This release has new and incompatible configuration options. You should copy the mympd.conf.dist file over your configuration and customize it.

This release uses detection of mpd features and many new configuration options to let you customize myMPD to your needs. myMPD now supports all tags you enabled in mpd and works also with no metadata enabled. Other highlights are the ability to add/hide/sort columns of all tables and the possibility to define system commands.

### Changelog

- Feat: add settings for coverimages, localplayer, streamurl, searchtaglist, browsetaglist, syscmds #70
- Feat: disable playlists and browse database feature if not enabled in mpd #68 #69
- Feat: configureable columns in all song views #47
- Feat: reworked view of albums
- Feat: add ability to define and execute system commands, e.g. reboot and shutdown
- Fix: use AlbumArtist tag only if it found in enabled tags #69
- Fix: Link uri in song details only if mpd music_directory is linked
- Fix: hidding of popover menus
- Fix: some memory free errors

***

## myMPD v4.4.0 (2018-10-15)

### Changelog

- Feat: collapse title list in album view
- Feat: display total entities in list headers #47
- Feat: configurable max_elements_per_page #47
- Feat: confirm dialog for delete playlist #47
- Feat: lazy loading of coverimages in album view
- Fix: deleting track from playlist don't deletes playlist anymore
- Fix: use update_stored_playlist notify for updating playlist view

***

## myMPD v4.3.1 (2018-10-10)

### Changelog

- Feat: add more keyboard shortcuts #58
- Feat: performance improvements for jukebox mode
- Feat: performance improvements in smart playlists creation, fixes #64
- Feat: support all mpd tags
- Fix: check existence of needed directories under /var/lib/mympd
- Fix: install default state files under /var/lib/mympd/state

***

## myMPD v4.3.0 (2018-10-01)

This myMPD release improves the jukebox mode and adds the smart playlist feature.
Installing this release resets all myMPD state settings.

### Changelog

- Feat: smart playlists #38
- Feat: improve jukebox mode #57
- Feat: improve state store
- Fix: filename check in save dialogs #61
- Fix: encoding of special characters in popover #60
- Fix: popover eventhandling
- Fix: Calculate correct websocket url if connected by ip

***

## myMPD v4.2.1 (2018-09-24)

This is mainly a bugfix release.

### Changelog

- Feat: add rescan database command
- Fix: don't use serviceworker for http:// uris -> fixes http stream in local player
- Fix: show lastPlayed in song details
- Fix: moved pics directory to /var/lib/mympd
- Fix packaging issues
  - Fix: improve uninstall scripts
  - Fix: don't remove user/group on uninstall
  - Fix: test of /var/lib/mympd ownership

***

## myMPD v4.2.0 (2018-09-20)

myMPD 4.2.0 fixes some bugs and includes the new jukebox mode.

In jukebox mode, myMPD adds random songs from database or selected playlist to the queue, if it's empty. To use jukebox mode enable it in settings and enable Consume.

### Changelog

- Feat: jukebox mode #37
- Feat: configuration option for used tags in ui #52
- Fix: don't add redundant eventhandler on popovers
- Fix: don't hide "connection error"
- Fix: check if document root exists
- Fix: allow websocket connections only to /ws
- Fix: improve packaging
- Fix: filter empty tag values in browse database install and uninstall

***

## myMPD v4.1.2 (2018-09-16)

This release fixes some packaging issues.

### Changelog

- Fix: Archlinux PKGBUILD checksums and install script #45
- Fix: Debian packaging #54

***

## myMPD v4.1.1 (2018-09-13)

This is only a small bugfix release. It also fixes a security issue in mongoose.

### Changelog

- Feat: add PKGBUILD for Archlinux
- Fix: base64 encode JSON.stringify output, if saved in dom - should fix bug #50
- Fix: update mongoose to 6.12
- Fix: add mympd user & group as system user & group #51

***

## myMPD v4.1.0 (2018-09-11)

This minor release supports more tags for search and database browse mode. myMPD now runs under a dedicated user.

### Changelog

- Feat: packaging for Fedora, Suse and Debian #45
- Feat: central backend for search functions #36
- Feat: Album actions in menu in search card #42
- Feat: mpd feature detection #44
- Feat: check supported mpd tag types #44
- Feat: browse and search database by more tags #43 #36
- Feat: link album in playback card
- Feat: run myMPD under myMPD user
- Fix: use mpd taglist in songdetails modal
- Fix: setgroups before setuid

***

## myMPD v4.0.0 (2018-08-27)

The fourth major release of myMPD. Now myMPD don't poll mpd every second anymore. myMPD instead uses the idle protocol to listening for status changes. This should be much more resource friendly.

### Changelog

- Feat: replace status polling with mpd idle protocol #33
- Feat: song voting and play statistics (uses mpd stickers) #32
- Feat: support covers for http streams
- Feat: improved layout of playback card
- Feat: handle database update events #31
- Fix: cleanup api #34
- Fix: cleanup logging
- Fix: cleanup source files
- Fix: improve speed for listing large queues #35
- Fix: link to music_directory
- Fix: redirect to https with request host header #30

***

## myMPD v3.5.0 (2018-08-09)

WARNING: This version breaks all command line options. Use /etc/mympd/mympd.conf for configuration.
myMPD now setuids to user nobody in default configuration.

### Changelog

- Feat: get outputnames and outputstates in single command
- Feat: clear playback card if songpos = -1
- Fix: formating of source code

***

## myMPD v3.4.0 (2018-08-06)

Now are playlists fully supported.

### Changelog

- Feat: option to create playlist in "Add to playlist" dialog
- Feat: "add all to playlist" in search card
- Feat: "add all to playlist" in browse filesystem card
- Feat: add stream to playlist
- Feat: hide pagination if not needed
- Feat: crop queue
- Feat: link to songdetails and albumlist in playback card
- Fix: move 3rd-party sources and buildtools to dist directory
- Fix: delete song from playlist

***

## myMPD v3.3.0 (2018-07-30)

### Changelog

- Feat: Add playlist actions
- Feat: validation feedback for queue save
- Feat: validation feedback for add stream
- Feat: enable queue and playlist sorting with drag & drop
- Fix: mkrelease.sh
- Fix: html markup
- Fix: renamed card "Now playing" to "Playback"
- Fix: service worker cache update

***

## myMPD v3.2.1 (2018-07-19)

This is mainly a bugfix release.

### Changelog

- use javascript in strict mode
- fixed some javascript errors (issue #22)
- error handling code for ajax requests
- better error handling for unknown requests
- enabled ssl by default

***

## myMPD v3.2.0 (2018-07-16)

WARNING: This release has new and incompatible command line options.

### Changelog

- Feat: Enable Progressive Web App and Add2HomeScreen Feature
- Feat: Enable ssl options
- Feat: contrib/crcert.sh script for creating certificates automatically
- Upd: Use /etc/mympd/ directory for options
- Fix: Many cleanups and small bug fixes

***

## myMPD v3.1.1 (2018-07-09)

### Changelog

- Feat: Add songdetails to actions popover
- Feat: Central tag handling in backend
- Fix: alignment of icons
- Fix: columns in database view

***

## myMPD v3.1.0 (2018-07-05)

For this minor release, much of the javascript code is rewritten.

### Changelog

- Feat: add first advanced actions
- Feat: removed jQuery in favour of bootstrap.native
- Feat: removed Bootstrap plugins and replaced with native implementations
- Fix: stability fixes in json parsing (backend)

***

## myMPD v3.0.1 (2018-06-24)

### Changelog

- Fix: javascript error in about dialog

***

## myMPD v3.0.0 (2018-06-24)

This is the first release with a completely rewritten backend and the new jsonrpc api.

### Changelog

- Feat: Upgraded mongoose to latest version
- Feat: Implemented jsonrpc api for request from frontend to backend
- Feat: Realtime notifications over websocket
- Feat: Minified .js and .css files
- Feat: mkrelease.sh and mkdebug.sh scripts for simple compile and install
- Feat: Save myMPD settings in /var/lib/mympd/mympd.state (removed cookie usage)
- Feat: Backend now handles cover images
- Fix: Layout fixes

***

## myMPD v2.3.0 (2018-06-17)

### Changelog

- Feat: Replace sammy.js with own implementation with state save for cards, tabs and views
- Feat: Use queue version for song change in http streams

***

## myMPD v2.2.1 (2018-06-10)

This is a small bugfix release.

### Changelog

- Feat: Added stop button #14
- Fix: Material-icons in chrome #13
- Fix: html markup errors

***

## myMPD v2.2.0 (2018-06-07)

This is my third release of myMPD.

### Changelog

- Feat: Reworked browse view
  - Browse database -> Albumartist -> Album
  - Playlist view
  - Serverside filtering of tables
- Feat: new action "Add all from search"
- Feat: Incremental change of tables
- Feat: Improved settings
- Feat: Improved coverimage display
- Fix: some bug fixes

Many thanks to archphile for heavily testing this release.

***

## myMPD v2.1.0 (2018-05-28)

This is my second release of myMPD.

### Changelog

- Feat: Reworked Queue View
  - Pagination in header
  - Search in queue
  - Playing song info
- Feat: mpd statistics in About dialog
- Feat: configurable cover image filename
- Fix: some minor bug fixes

***

## myMPD v2.0.0 (2018-05-24)

Initial release for my ympd fork myMPD.

### Changelog

- Feat: New modern ui based on Bootstrap4
- Feat: Updated javascript libraries
- Feat: Album cover support
- Fix: Song title refresh for http streams
- Fix: Removed dirble support<|MERGE_RESOLUTION|>--- conflicted
+++ resolved
@@ -4,7 +4,6 @@
 
 ***
 
-<<<<<<< HEAD
 ## myMPD v10.0.0 (not yet released)
 
 This major release adds concurrent MPD partition support to myMPD. myMPD connects now to all MPD partitions simutanously and maintance separate states and settings for each partition. Each browser instance can now select the MPD partition to control.
@@ -34,7 +33,7 @@
 - Upd: Mongoose 7.8
 - Upd: mjson
 - Upd: Bootstrap 5.2.1
-=======
+
 ## mympd v9.5.4 (2022-09-11)
 
 This is a small bug fix release that also updates some translations.
@@ -49,7 +48,6 @@
 - Fix: allow empty smartpls prefix #830
 - Fix: default fallback to en-US #830
 - Fix: serving zh-CN locale #830
->>>>>>> d842c328
 
 ***
 
