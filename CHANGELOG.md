--- conflicted
+++ resolved
@@ -4,15 +4,6 @@
 
 ***
 
-<<<<<<< HEAD
-## myMPD v10.0.4 (not yet released)
-
-This is a small bug fix release.
-
-### Changelog
-
-- Fix: language name in Japanese #854
-=======
 ## myMPD v10.1.0 (not yet released)
 
 This minor release adds support of new MPD 0.24 features. The javascript frontend is now documented with jsDoc and linted with the typescript compiler.
@@ -33,7 +24,8 @@
 - Upd: en-US, de-DE translations
 - Upd: Bootstrap 5.2.2
 - Upd: parse mpd bitrate #855
->>>>>>> 0f0b791c
+- Upd: italian translation, thanks @DoDiesis
+- Fix: language name in Japanese #854
 
 ***
 
