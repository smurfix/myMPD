--- conflicted
+++ resolved
@@ -4,7 +4,6 @@
 
 ***
 
-<<<<<<< HEAD
 ## myMPD v11.1.0 (not yet released)
 
 Describe the release here.
@@ -22,10 +21,7 @@
 
 ***
 
-## myMPD v11.0.2 (not yet released)
-=======
 ## myMPD v11.0.2 (2023-07-30)
->>>>>>> 5a57e12a
 
 This is a small bug fix release.
 
