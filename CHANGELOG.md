# myMPD Changelog

https://github.com/jcorporation/myMPD/

***

<<<<<<< HEAD
## myMPD v10.1.0 (not yet released)

This minor release adds support of new MPD 0.24 features. The javascript frontend is now documented with jsDoc and linted with the typescript compiler.

### Changelog

- Feat: autoconfiguration for playlist_directory (MPD 0.24) #836
- Feat: support consume oneshot (MPD 0.24) #837
- Feat: autoconfiguration for pcre support (MPD 0.24) #843
- Feat: support starts_with filter expression (MPD 0.24) #843
- Feat: support queue save modes (MPD 0.24) #848
- Feat: add elapsed sticker to save recent position from songs #781
- Feat: jsDoc compatible API documentation and linting with typescript compiler
- Upd: libmympdclient 1.0.15
- Upd: refactor translation framework
- Upd: en-US, de-DE translations
- Upd: Bootstrap 5.2.2

***

## myMPD v10.0.3 (not yet released)
=======
## myMPD v10.0.3 (2022-10-13)
>>>>>>> 9d090fcb

This is a small bug fix release.

### Changelog

- Fix: Segmentation fault when clicking on last played list #850
- Fix: Scrobble script - artist_mbids MBID format invalid #853
- Fix: do not show streamUri input on showAddToPlaylistCurrentSong 

***

## myMPD v10.0.2 (2022-10-03)

This is a small bug fix release that also updates some translations.

Many thanks to all translators!

### Changelog

- Upd: zh-CN, it-IT translations
- Fix: contextmenu for discs
- Fix: flashing progress bar
- Fix: translate locale select
- Fix: run feature detection only in main thread #845
- Fix: pass script_arguments in feedback trigger #846
- Fix: Gentoo Linux ebuild, thanks @itspec-ru #847
- Fix: add missing translation phrases attributes #849
- Fix: API usage in some example scripts #846

***

## myMPD v10.0.1 (2022-09-25)

This is a small bug fix release.

### Changelog

- Upd: fr-FR, nl-NL translations
- Fix: js error clearing current title
- Fix: translate more elements

***

## myMPD v10.0.0 (2022-09-22)

This major release adds concurrent MPD partition support to myMPD. myMPD connects now to all MPD partitions simultaneously and holds partition specific states and settings. Each browser instance can now select the MPD partition to control.

The partition feature should be used with MPD 0.23.9 or newer. There are some annoying partition related bugs in earlier MPD versions.

The syntax of the last_played file has changed. You can convert it with
`sed -r 's/^(.*)::(.*)/{"LastPlayed":\1,"uri":"\2"}/g' /var/lib/mympd/state/last_played > /var/lib/mympd/state/default/last_played_list`

### Per partition features

- Highlight color
- Jukebox
- Last played
- Local player
- MPD options
- Triggers
- Timers

### Changelog

- Feat: concurrent MPD partition support #440
- Feat: partition specific settings #440 #826
- Feat: custom uri for local playback #826
- Feat: new API method MYMPD_API_PLAYER_VOLUME_CHANGE
- Upd: autoconfiguration improvements
- Upd: add internal api documentation
- Upd: build improvements
- Upd: Mongoose 7.8
- Upd: mjson
- Upd: Bootstrap 5.2.1
- Upd: add animation for update progress of views
- Upd: de-DE, fr-FR, nl-NL translations, thanks @tsunulukai
- Fix: case insensitive sorting of webradioDB
- Fix: popover menu for playlists on home screen
- Fix: set default sort tag for smart playlists save modal
- Fix: localize select options #834
- Fix: sort queue by pos #835

***

## mympd v9.5.4 (2022-09-11)

This is a small bug fix release that also updates some translations.

Many thanks to all translators!

### Changelog

- Upd: fr-FR, nl-NL, zh-CN (#833) translations
- Fix: allow empty smart playlist prefix #830
- Fix: default fallback to en-US #830
- Fix: serving zh-CN locale #830

***

## myMPD v9.5.3 (2022-08-29)

This is a small bug fix release.

### Changelog

- Upd: fr-FR translation
- Fix: rename cn-CHS to zh-CN #820
- Fix: read env variables at first startup #821
- Fix: use correct columns to fetch current queue view #822

***

## myMPD v9.5.2 (2022-08-24)

This is a small bug fix release.

### Changelog

- Feat: add battery indicator script, thanks @furtarball #815
- Upd: chinese translation #813
- Fix: sorting albums by last-modified #806

***

## myMPD v9.5.1 (2022-08-14)

This is a small bug fix release.

### Changelog

- Feat: add update_home jsonrpc event #814
- Fix: advanced search is not working #809
- Fix: fetching locales and ligatures behind reverse proxy #808

***

## myMPD v9.5.0 (2022-08-13)

This release improves and documents the myMPD backend code, but there are also some minor new features added. I further added the doxygen generated internal api documentation to the myMPD documentation site: [Doxygen generated internal API documentation](https://jcorporation.github.io/myMPD/doxygen/html/index.html).

This release removes the compatibility code for MPD versions older than 0.21.

### Changelog

- Feat: support TitleSort tag (mpd 0.24) #797
- Feat: use custom X-myMPD-Session http header for myMPD sessions to allow other authorization methods in reverse proxy setups
- Feat: respect last played in jukebox album mode #792 #794
- Feat: improved translation workflow integrating [POEditor](https://poeditor.com/join/project/Z54inZwdul) #803
- Feat: album view lists albums without AlbumArtist tags again #791
- Feat: fetch ligatures and i18n json only on demand
- Upd: remove compatibility code for MPD 0.20 and lower
- Upd: rename some API methods for consistency
- Upd: covercache expiry time is now a config setting (removed from GUI)
- Upd: improve many internal functions and there api
- Upd: add doxygen style internal api documentation
- Upd: add more unit tests
- Upd: Bootstrap 5.2
- Upd: use dh_helpers for debian packaging
- Fix: use only sort tags that are configured in MPD
- Fix: add missing default values
- Fix: cache building on reconnect if stickers are disabled
- Fix: hide input in pin enter dialog

***

## myMPD v9.4.1 (2022-07-19)

This is a small bugfix release.

### Changelog

- Fix: read custom navbar_icons #793
- Fix: javascript error in album detail view #795
- Fix: certificate creation #796

***

## myMPD v9.4.0 (2022-07-13)

This is mostly a maintenance release to cleanup code. It adds small improvements, optimizes the codebase and uses now a faster sorting algorithm.

This release removes the implicit fallback from AlbumArtist to Artist tag. Disable the AlbumArtist tag if you do not maintain it.

### Changelog

- Feat: sort option for all db tags #764
- Feat: add volume controls to local playback #777
- Feat: import lua scripts #765
- Feat: support of http links on the homescreen #785
- Feat: move scripts to musicdb-scripts repository #770
- Upd: improve albumcache
- Upd: improve partition support #440
- Upd: rework handling of missing AlbumArtist tag
- Upd: Bootstrap 5.2 Beta1
- Upd: BSN 4.2
- Upd: mongoose 7.7
- Upd: mjson
- Upd: utf8.h
- Upd: unit testing framework
- Upd: improve proxy code
- Upd: improve linked list code
- Upd: faster sorting (using rax) #764
- Upd: some more code optimizations
- Upd: rework source tree
- Upd: improve documentation
- Upd: add many unit tests
- Fix: show sticker values in playlist details view

***

## myMPD v9.3.4 (2022-06-07)

This is a small bugfix release.

### Changelog

- Feat: add simplified chinese translation, thanks @dream7180
- Fix: use correct filter after fetching webradiodb #768

***

## myMPD v9.3.3 (202-05-23)

This is a small bugfix release.

### Changelog

- Upd: dutch translation, thanks @ItaintYellow #763
- Fix: use-after-free bug listing database tags
- Fix: correct construction of booklet path

***

## myMPD v9.3.2 (2022-05-15)

This is a bugfix release.

### Changelog

- Fix: quick remove song from queue
- Fix: switch between mobile and desktop view
- Fix: memory leak listing webradio favorites
- Fix: memory leak in stream reverse proxy
- Fix: open folder/download buttons on song details modal do not work #758
- Fix: save scaleRatio setting

***

## myMPD v9.3.1 (2022-05-09)

This release fixes only a debian dependency error.

### Changelog

- Fix: stick lua dependency to 5.3 #755

***

## myMPD v9.3.0 (2022-05-09)

This release adds many small improvements and starts the integration of MusicBrainz and ListenBrainz.

### Changelog

- Feat: support new features of webradiodb #719
- Feat: add link to containing folder in song details modal #729
- Feat: add Permissions-Policy header #733
- Feat: add autoplay for local playback #734
- Feat: add mympd_feedback trigger #394
- Feat: add feedback script for ListenBrainz #394
- Feat: add setting for ListenBrainz Token #394
- Feat: scrollable navbar #728
- Feat: serve thumbnails for album grid #732
- Feat: support semicolon separated tag values for MUSICBRAINZ_ARTISTID and MUSICBRAINZ_ALBUMARTISTID
- Feat: add shell script to download and manage albumart
- Feat: new quick play and remove action #749
- Upd: mobile ux enhancements #748 #752
- Upd: remove obsolete headers #733
- Upd: responsive design enhancements for covers and playback card
- Fix: compilation with gentoo #731
- Fix: set crossorigin="use-credentials" for webmanifest #739
- Fix: handling of two letter language codes

***

## myMPD v9.2.4 (2022-04-19)

This is a small bugfix release.

### Changelog

- Upd: sync with upstream sds source
- Upd: some documentation improvements
- Upd: improved logging for mpd authentication
- Fix: some compilation issues

***

## myMPD v9.2.3 (2022-04-01)

This is a small bugfix release.

### Changelog

- Upd: light theme improvements
- Fix: custom select search bugs
- Fix: playlist select bugs
- Fix: add AF_NETLINK to RestrictAddressFamilies (systemd unit) #716
- Fix: cover fade-in / fade-out issues #715
- Fix: simple queue search #718

***

## myMPD v9.2.2 (2022-03-25)

This is a small bugfix release.

### Changelog

- Upd: enabled IPv6 by default
- Upd: performance improvements for filesystem and tag views
- Fix: display of coverimages in songdetails modal without direct access to mpd music directory
- Fix: do not count embedded images if music directory is not available
- Fix: do not end albumart / readpicture loop too early #702
- Fix: GCC 12 build errors #706 #707
- Fix: display correct webserver ip-address #712
- Fix: improved virtual cuesheet handling in song details modal #714

***

### myMPD v9.2.1 (2022-03-11)

This is a small bugfix release.

### Changelog

- Upd: korean translation #703
- Upd: improve http connection handling
- Fix: memory issues in albumgrid view #704

***

## myMPD v9.2.0 (2022-03-06)

This release updates components, adds support of multiple embedded images, improves the queue search (MPD 0.24.0) and implements some other minor features.

### Changelog

- Feat: improved queue search (sort and prio filter - MPD 0.24.0) #686
- Feat: support of MOOD tag (MPD 0.24.0)
- Feat: support of multiple embedded images for mp3, flac and ogg files #439
- Feat: case insensitive sorting for database tags #677
- Feat: configurable startup view #684
- Feat: new keyboard shortcuts
- Upd: libmympdclient 1.0.11
- Upd: BSN 4.1 #662
- Upd: more http compliant path for retrieving albumart #656
- Upd: improved search as you type #676
- Upd: support debian bullseye for cross compiling #698
- Upd: remove mpd.conf parsing, improve auto configuration docu #696
- Fix: hash filenames in covercache #697

***

## myMPD v9.1.2 (2922-02-17)

This is a small bugfix release.

### Changelog

- Fix: do not omit first entry of search result in queue #681
- Fix: allow filename as tag #681
- Fix: disable goto playing song button if queue is empty #678
- Fix: some database update glitches
- Fix: database rescan from filesystem view
- Fix: correct http headers for serving embedded albumart
- Fix: serving albumart read by MPD
- Fix: synced lyrics timestamps per words
- Fix: remove windows line ending from unsynced lyrics #683

***

## myMPD v9.1.1 (2022-02-08)

This is a small maintenance release.

### Changelog

- Feat: Use WebradioDB image for homescreen icon #674
- Upd: korean translation #669
- Fix: searchable selects in mobile browsers #673
- Fix: case insensitive search for WebradioDB #672
- Fix: read environment if /var/lib/mympd/config does not exist #675
- Fix: add all IPs to certificates SAN #675
- Fix: remove zone identifiers from IPv6 addresses #675
- Fix: refresh queue popover after queue state change
- Fix: save jukebox mode setting

***

### myMPD v9.1.0 (2022-01-29)

This release adds the webradio feature and some other small enhancements and updates.

You can now manage your own webradio favorites and browse the databases of my webradioDB project and the popular RadioBrowser.

myMPD now supports also extended m3u playlists and can list the contents of playlists saved in the music directory.

The central folder for images has been replaced by individual folders by image type (backgrounds and thumbs). The streams folder is renamed to thumbs on first startup.

### Changelog

- Feat: webradio favorites #502
- Feat: search radio-browser.info for webradios #502
- Feat: integration of my new webradioDB project #502
- Feat: list playlist contents from filesystem
- Feat: support of extended m3u playlistinfo #650
- Feat: support of mixrampdb
- Feat: add compile time options to enable IPv6
- Upd: improved image selects
- Upd: separate folders by image type in /pics directory
- Upd: improved jukebox code
- Upd: do not unnecessarily update cover images
- Upd: minimize work for counter refresh loop
- Upd: use sds and rax from my forks
- Upd: improved json encoding
- Upd: improved usage of sds functions

***

## myMPD v9.0.4 (2022-01-17)

This is a small bugfix release.

### Changelog

- Fix: removed unused PUID/PGUID from docker documentation
- Fix: chown workdir to mympd user on each startup #659
- Fix: add -Wno-stringop-overflow to sds compile settings #652

***

## myMPD v9.0.3 (2022-01-05)

This is a small bugfix release.

### Changelog

- Fix: parsing of lrc files with windows line endings #651
- Fix: add missing de-DE phrases

***

## myMPD v9.0.2 (2021-12-25)

This is a small bugfix release.

### Changelog

- Fix: click in queue view for small displays #648
- Fix: click on song tags in playback cards #649

***

## myMPD v9.0.1 (2021-12-21)

This release fixes some packaging issues.

### Changelog

- Fix: debian package dependency #645
- Fix: build script #643
- Fix: Gentoo ebuild #646

***

## myMPD v9.0.0 (2021-12-17)

This release upgrades Bootstrap to the new major release, brings many ui enhancements and adds support for new mpd 0.23 protocol features. With this release the major redesign of the myMPD code was final.

### Changelog

- Feat: reworked main menu
- Feat: reworked popover menu
- Feat: reworked pagination #
- Feat: priority handling for songs in queue
- Feat: harmonize popover menus #534
- Feat: songs, directories, albums and streams can be added to home screen #604
- Feat: add playlist, directory, search after current playing song (requires mpd 0.23.5) #579
- Feat: insert directory, search, album into playlist (requires mpd 0.23.5) #579
- Feat: integrate custom bootstrap and bootstrap.native build
- Feat: improved support for multiple tag values #583
- Feat: improve listviews for small displays #494
- Feat: support albumart for cuesheet virtual folders #578
- Feat: more granular timers #596
- Feat: reworked some form elements #530
- Feat: utf8 aware string handling
- Feat: quick actions for navbar icons
- Feat: replaced browser native local playback controls #634
- Feat: support build on Termux #612
- Upd: pressing pause button stops streams
- Upd: libmpdclient for mpd 0.23.x support
- Upd: improved notifications
- Upd: bootstrap 5.1.3
- Upd: removed default theme - dark is the new default
- Upd: improved json validation for settings
- Upd: improved handling for filenames with special chars #585
- Upd: removed obsolete keyboard navigation for tables and menus
- Upd: consistently use LastModified not Last-Modified
- Upd: improve mpd autodetection
- Upd: more accessible single-oneshot mode
- Upd: improve theme-autodetect
- Upd: improve jukebox mode
- Upd: migrate to pcre2 library #611
- Fix: check for fingerprint command #614
- Fix: use /var/cache/mympd as cachedir #620
- Fix: do not reset generate smartpls to default if empty #619
- Fix: correct API call for smartpls update #627
- Fix: sanitize filenames for generated smartpls files #629
- Fix: timer startplay action #625
- Fix: streamproxy connection handling #634 #618

***

## myMPD v8.1.6 (2021-11-13)

This is a small bugfix release.

### Changelog

- Fix: display correct jukebox unique tag #605
- Fix: keepalive timer for websocket #606

***

## myMPD v8.1.5 (2021-11-07)

This is a small bugfix release.

### Changelog

- Fix: accept Last-Modified as sort tag #601
- Fix: missing TRIGGER_MYMPD_START

***

## myMPD v8.1.4 (2021-11-01)

This is a small bugfix release.

### Changelog

- Fix: allow paths for playlists #588
- Fix: improve path traversal detection #585
- Fix: serviceworker behind reverse proxy (subdir) #586
- Fix: invalid jsonrpc call for mympd_api_raw #592
- Fix: return always complete result for mympd_api and mympd_api_raw
- Fix: web notifications broken #587

***

## myMPD v8.1.3 (2021-10-15)

This is a small bugfix release.

### Changelog

- Feat: add checks for compiler flags
- Upd: set Lua dependency to 5.4 for Alpine build
- Fix: compiler warning #577

***

## myMPD v8.1.2 (2021-10-08)

This is a small bug fix release.

### Changelog

- Upd: documentation for nginx as reverse proxy
- Upd: OpenSSL 3.0 compatibility
- Upd: add sds_urldecode unit test
- Fix: annoying js error in navbar event handler #574
- Fix: parser error in parsing internal timer script actions #575
- Fix: duplicate content in timer script list
- Fix: compile issues with Debian 9
- Fix: format string errors in log handling #576

***

## myMPD v8.1.1 (2021-10-01)

This is a small bugfix release.

### Changelog

- Upd: remove unnecessary utf8 unicode escape handling
- Upd: reject unicode escapes in json data
- Upd: remove recursion in jukebox
- Upd: enable more clang-tidy checks
- Upd: add more tests for validate_name
- Upd: mongoose to latest release
- Fix: repair enter action in advanced search inputs #567
- Fix: allow empty smartplsGenerateTagList #566
- Fix: respect browser locale #568
- Fix: parsing of timer minutes definition #569
- Fix: toggle outputs

***

## myMPD v8.1.0 (2021-09-26)

This release adds pin protection for all settings dialogs and enhances the validation of user input data.

### Changelog

- Feat: implement readcomments and list comments in song details modal
- Feat: option to clear current mpd error message
- Feat: settings can be secured with a pin #469
- Feat: improve validation of json input #468
- Feat: more security checks for the webserver
- Feat: clang compatibility #553
- Feat: add unit tests
- Upd: change license to GPLv3
- Upd: improve handling of empty smart playlists
- Upd: renamed some api methods
- Upd: rework C include strategy
- Upd: rearrange source tree
- Upd: improve cmake dependency messages
- Fix: respect connection: close header #551
- Fix: do not trust mime type from albumart tags

***

## myMPD v8.0.4 (2021-08-16)

This is a small bug fix release.

### Changelog

- Feat: OpenWrt package support, thanks to @tmn505, #547
- Fix: lyrics display in playback card #546
- Fix: ignore zero bytes albumart #550
- Fix: add null pointer check to converting server ip

***

## myMPD v8.0.3 (2021-08-07)

This is a small bug fix release.

### Changelog

- Feat: add color selection to home icon edit dialog #541
- Fix: light theme issues #540
- Fix: reset scrollpos #539

***

## myMPD v8.0.2 (2021-07-30)

This is a small bugfix release.

### Changelog

- Upd: bgcolor select for transparent home icons #535
- Upd: some code enhancements
- Fix: respect configured loglevel #532
- Fix: missing translation phrases #536
- Fix: html escaping issues
- Fix: set keepalive also for mpd_worker connection
- Fix: replace album grid elements only if changed

***

## myMPD v8.0.1 (2021-07-24)

This is a small bug fix release.

### Changelog

- Feat: add mpd keepalive support
- Upd: korean translation #525
- Fix: parse integer environment variables correctly #529
- Fix: MYMPD_LOGLEVEL environment always overrides configuration option as documented #529
- Fix: correct return code for mympd -c #529
- Fix: hard limit results to 1000 to keep webui responsive #528
- Fix: set interesting tags for mpd worker thread #524
- Fix: set libmpdclient buffer to 8192 bytes #524

***

## myMPD v8.0.0 (2021-07-16)

This major release improves the backend in many ways. The rework streamlines the backend, removes deprecated features, makes the configuration of myMPD easier and harmonizes the API.

### Note

This release changes the startup options of myMPD. Further the mympd.conf is no longer used. myMPD now saves all configuration values in state files. You can set some environment variables for initial startup settings like port, ssl, etc., afterwards you must edit the state files.

Smart playlists now uses search expressions and therefore are only supported for mpd >= 0.21.0.

The complete documentation was revised and is published here: https://jcorporation.github.io/myMPD/

### Removed features

- System commands
- Bookmarks
- Chroot and readonly support
- Option to disable coverimages
- Mixrampdb settings
- Scrobbler integration - would be replaced by a script in a future version
- Smart playlists for MPD < 0.21.0

### Changelog

- Feat: improve startup time
- Feat: improved backend #304
- Feat: rework settings dialog
- Feat: rework connection dialog
- Feat: some performance improvements
- Upd: remove deprecated features
- Upd: mongoose to current master
- Fix: do not use libmpdclient deprecated api functions
- Fix: bad homescreen link for filesystem browse #512
- Fix: pretty print duration after song has played in queue view #511
- Fix: respect command meta tag for keyboard shortcuts (mac) #507
- Fix: support pathnames with #-character #501
- Fix: reordering of songs in playlists #487
- Fix: mime type detection for png images #521

***

## myMPD v7.0.2 (2021-04-09)

This is a small bug fix release.

### Changelog

- Upd: remove sntp and mqtt support
- Fix: compile with disabled openssl
- Fix: hide popover if table row is dragged #464
- Fix: some small code improvements

***

## myMPD v7.0.1 (2021-04-02)

This is a small bug fix release.

### Changelog

- Upd: set api endpoint to /api/
- Fix: read dns server directly from resolv.conf (support of Alpine Linux) #461
- Fix: some warnings detected by code scanning tools

***

## myMPD v7.0.0 (2021-03-29)

This major release upgrades the integrated webserver to the mongoose 7 series and adds some http related features. The new reverse proxy integration replaces the workaround for local playback in HTTPS mode. Scripts can now make http requests. I used this feature to implement a simple scrobbler for ListenBrainz in only 20 lines of code. This script is called through an myMPD trigger.

### Notes

- This major release removes some deprecated features as announced in #356.
- This major release changes some web server related configuration options.
- myMPD now support only MPD 0.20.0 and above.

### Changelog

- Feat: builtin reverse proxy for mpd http stream
- Feat: new lua api call - mympd_api_http_client #395
- Feat: remember page offset and scroll position for filesystem browsing navigation #454
- Feat: add sample ListenBrainz scrobbling script
- Feat: limit concurrent http connections to 100
- Upd: mongoose 7.3 #388
- Fix: error handler for local playback
- Fix: albumcache is not created at startup #451
- Fix: reading triggers at startup
- Fix: save of one shot timers

### Removed features

- Webdav support - mongoose 7 does not support webdav anymore
- Configurable mpd stream uri - local playback feature now uses the integrated reverse proxy for streaming

***

## myMPD v6.12.1 (2021-03-18)

This is a small maintenance release. myMPD supports now the additional tags introduced in the actual mpd master branch. A lot of work has gone into the improved support for id3v2 SYLT tags. The parser now fully supports utf16le, utf16be, utf8 and latin encodings.

### Changelog

- Feat: support tags "ComposerSort", "Ensemble", "Movement", "MovementNumber", "Location" #445
- Upd: korean translations, thanks to @parkmino #441
- Upd: add confirmation dialog before deleting a script #442
- Upd: improve confirmation dialogs
- Upd: improve display of synced lyrics #448
- Fix: some code cleanups
- Fix: rename config.c and config.h, to avoid collision with libmpdclient #443

***

## myMPD v6.12.0 (2021-03-08)

This release revises the myMPD settings dialog. The queue and jukebox settings are now accessible directly from the playback and queue view and footer (if enabled).

The notifications are also improved and can be configured in the advanced settings dialog. The jukebox album mode got many fixes and small enhancements.

You can now view sticker values in all song lists, not only in the song details dialog. Stickers can be enabled in the column settings.

Also the support of lyrics is enhanced. myMPD now parses SYLT tags in id3v2 tagged files correctly and shows all synced and unsynced of a song.

### Note

Since this version the source does not include prebuild assets. If you do not use the provided build scripts, you must build the assets before with `./build.sh createassets`.

### Changelog

- Feat: revised settings
- Feat: show stickers in song views #413
- Feat: improved notifications #355
- Feat: one shot timer #417
- Feat: static background image #416
- Feat: check for server version vs javascript cached version
- Feat: use albumcache for jukebox album mode #436
- Feat: syslog support #432
- Upd: simplify build script
- Upd: integrate eslint in build.sh script
- Upd: integrate stylelint in build.sh script
- Upd: integrate htmlhint in build.sh script
- Upd: many small javascript enhancements and code deduplication
- Upd: some css enhancements
- Upd: return synced and unsynced lyrics
- Fix: correct parsing of SYLT id3v2 tag #437
- Fix: minimize API calls on startup
- Fix: remove javascript debug statements for release code
- Fix: display jukebox queue list, if jukebox mode is album #436

***

## myMPD v6.11.3 (2021-02-18)

This is a small bug fix release.

### Changelog

- Fix: case insensitive ligature search
- Fix: goto filtered album view
- Fix: edit search expression
- Fix: respect column order for queue update #429

***

## myMPD v6.11.2 (2021-02-12)

This is a small bugfix release.

### Changelog

- Feat: add starts_with to song search
- Feat: add option to select playback controls in settings #426 #382
- Upd: set any as default tag for browse albums view
- Fix: do not show mpd playlists in filesystem root folder
- Fix: build with disabled libid3tag and flac
- Fix: rpm, alpine and gentoo packaging
- Fix: seek backward
- Fix: set fixed width for play counter in footer #424

***

## myMPD v6.11.1 (2021-02-05)

This release fixes some bugs, enhances the build script and packaging and fixes 32bit compile time errors.

### Changelog

- Feat: integrate debian cross compile scripts in build.sh
- Feat: add any to search in album view
- Feat: add man pages #418
- Upd: remove java build dependency
- Upd: latest bootstrap.native
- Fix: packaging dependencies
- Fix: improve failure handling in the build script
- Fix: albumgrid - do not discard album if sort tag is null #419
- Fix: albumgrid - build cache dependencies #420
- Fix: 32bit build for arm - time_t format errors
- Fix: lintian errors and warnings #418
- Fix: null pointer assertion in mpd_client_get_updatedb_state #411
- Fix: disable scripting if lua is not compiled in

***

## myMPD v6.11.0 (2021-01-30)

This is a small release that improves the overall usability of myMPD. The biggest change is the new backend for the albumgrid. It should be faster and displays now also incomplete albums without track#1 or disc#1.

myMPD now supports right click and long touch to open context menus and you can set some default actions in the advanced settings.

### Changelog

- Feat: show incomplete albums in albumgrid #398
- Feat: support right click and long touch for contextmenus #406
- Feat: customizable default actions for views for left click/touch #406
- Feat: add ligature select dropdown #384
- Feat: support binarylimit command #409
- Feat: support getvol command of mpd 0.23.0
- Upd: Bootstrap 4.6.0
- Upd: libmympdclient 1.0.5
- Upd: german and korean translations #412
- Fix: setting pagination to all #405
- Fix: getting album covers from mpd #408
- Fix: theme selection - setting background color #407
- Fix: use full uri for covercache

***

## myMPD v6.10.0 (2021-01-09)

This myMPD version ships many small enhancements and some bugfixes. One of the biggest new feature is the support of synced lyrics.

### Changelog

- Feat: support synchronized lyrics #262, [Documentation](https://github.com/jcorporation/myMPD/wiki/Lyrics)
- Feat: improve pagination #346
- Feat: add italian translation, thanks @roberto
- Feat: show queue and playlists length and total play time in table footer
- Feat: add html5 color picker for color inputs
- Upd: korean translation #401, thanks @parkmino
- Fix: respect supplementary groups for mympd user #399
- Fix: filter out empty albums / artists in database view #379
- Fix: correctly handle special characters for mpd search expressions #400
- Fix: memory leak in filesystem listing

***

## myMPD v6.9.1 (2020-12-26)

This is mostly a maintenance release.

### Changelog

- Feat: set next playing song in queue #391
- Fix: some pagination issues #390
- Fix: getting lyrics from file

***

## myMPD v6.9.0 (2020-12-26)

This minor release fixes many small bugs and adds support for multiple USLT tags.

### Changelog

- Feat: support for multiple USLT tags #258
- Feat: config option to add stop button #382
- Fix: better previous button behavior #382
- Fix: browse filesystem - reset search on directory change #385
- Fix: album action in search view #381
- Fix: set selected album in grid view #386

***

## myMPD v6.8.3 (2020-12-06)

This release introduces the brand new myMPD logo and adds Last-Modified column to search results.

### Changelog

- Feat: new myMPD logo
- Feat: add Last-Modified to sort result columns
- Fix: sorting of search results
- Fix: transparently fallback from AlbumArtist to Artist tag

***

## myMPD v6.8.2 (2020-11-29)

This point release fixes some bugs and enhances the build script.

### Changelog

- Feat: limit the range of allowed volume #375
- Feat: improve behavior of queue crop or clear button
- Fix: use combination of AlbumArtist + Album as Album identifier, not the containing folder
- Fix: disable database view if mpd version < 0.21.0 is detected #364, #373, #374
- Fix: template coverimage not found #365
- Fix: layout and picture issues #370, #368, #372
- Fix: do not log initial state of websocket #371
- Fix: add checks for malloc errors

***

## myMPD v6.8.1 (2020-11-23)

This point release fixes some bugs and adds one minor feature.

### Changelog

- Feat: add direct play button to album grid view #359
- Upd: korean translation #361
- Fix: do not ask for script argument if no argument is defined #362
- Fix: missing translations in home icon edit modal #363
- Fix: set correct sort tag if tags are disabled #360
- Fix: home screen icon with search #357

***

## myMPD v6.8.0 (2020-11-19)

This release adds a brand new home screen. You can customize it with shortcuts to special views (e. g. new albums), playlists and scripts.
Further new features are the support for multiple tag values, multidisc albums and better support of pictures and booklets. The old filter letters are gone and replaced with a search bar in all views.

### Changelog

- Feat: home screen #348
- Feat: advanced search for album grid #337
- Feat: improve display of multidisc albums (respect disc tag) #220
- Feat: support multiple tag values #220
- Feat: replace filter letters with search in filesystem and playlist views
- Feat: sort filesystem and playlists views
- Feat: show extra pictures and booklet in album view, filesystem and playback view
- Feat: docker images based on Alpine for aarch64 and amd64 platforms, thanks to @niawag #333
- Feat: view jukebox queue
- Feat: customizable navbar icons #352
- Feat: add fr-FR translation, thanks to @niawag #353
- Upd: KO translation, thanks to @parkmino #341
- Upd: NL translation, thanks to @pinkdotnl #349
- Fix: setting new mpd host if mpd is disconnected
- Fix: uninitialized variables detected by valgrind
- Fix: reset progressbar to zero for streams #340
- Fix: JavaScript linter warnings

***

## myMPD v6.7.0 (2020-10-18)

For this myMPD version the GUI was modernized. The cards and tabs are removed and all views now using the maximal width. The top and the bottom bars are also revised. The navigation bar is located at the left or the top depending on the orientation of the device. At the bottom there is a new playbar with control buttons and playback information.

Furthermore the covergrid and the database tabs are merged together. Now all tags can be viewed as a grid. To use that new feature, create a directory with the tagtype (e.g. Artist) in the /var/lib/mympd/pics directory and add images withe the tag values.

***

## myMPD v6.6.2 (2020-08-13)

This is a small maintenance release.

### Changelog

- Upd: mympd_api and mympd_api_raw returning now 2 values (errorcode and string)
- Upd: add gcc compile option -Wvla
- Upd: improved PWA support
- Fix: sysVinit startup script #325
- Fix: improve build.sh uninstall function #324

***

## myMPD v6.6.1 (2020-08-31)

This is a small maintenance release.

### Changelog

- Feat: remove path and querystring from uris displayed as title
- Upd: korean translation #306
- Upd: minor layout improvements
- Fix: overflow of card elements in chrome based browsers #321
- Fix: syscmd not expandable if mpd not connected #322
- Fix: handling of uri encoded characters in browse database card

***

## myMPD v6.6.0 (2020-08-28)

This release improves the scripting capabilities of myMPD further. Triggers can now be defined to execute scripts on events, e.g. song change.
I am not so familiar with Lua, but for my new project myMPDos I want write some scripts to enhance myMPD. The system commands feature is now deprecated and will be removed in one of the next versions.

The second new feature is the beginning support for MPD partitions (usable only with MPD 0.22.x). Now you can fully manage this partitions. In the next release the support will be enhanced (#304).

But in this release there are also many small improvements and bugfixes.

### Changelog

- Feat: support mpd partitions (mpd 0.22.x) #216
- Feat: add triggers for scripts #290
- Feat: editable output attributes
- Upd: improved Alpine packaging
- Upd: improved logging
- Upd: NL translation #303
- Upd: KO translation #306
- Upd: Bootstrap 4.5.2
- Fix: jukebox maintaining to many songs
- Fix: Lua 5.4 compatibility
- Fix: set content security policy frame-ancestors to * #307
- Fix: loading of lua libraries #310
- Fix: duplication of scripts (renaming) #309
- Fix: better hyphenation behavior #279
- Fix: urlencoding of foldernames #313
- Fix: calculate MPD stream url correctly - avoids mixed-content #311
- Fix: local playback error handling #317
- Fix: improve certificate handling and lower lifetime of server certificate #319
- Fix: remove "Local playback" -> Autoplay option -> modern browsers are preventing this to work

***

## myMPD v6.5.2 (2020-07-20)

This is only a small maintenance release.

### Changelog

- Upd: korean translation
- Fix: Debian packaging #301 #300 #299
- Fix: reset offset after queue is cleared #302
- Fix: jukebox adding to many songs if queue length > jukebox minimum queue length

***

## myMPD v6.5.1 (2020-07-11)

This is only a small maintenance release with some minor features.

#### Changelog

- Feat: build and packaging improvements
- Feat: improvements of playback card layout
- Feat: add config option to disable redirect from http to https
- Feat: add menu option and keymap to go in fullscreen mode
- Upd: korean translation
- Fix: segfault after external script execution
- Fix: parsing of mympd_api arguments in lua scripts

***

## myMPD v6.5.0 (2020-07-06)

This minor versions adds a new mpd_worker thread for heavy background tasks to prevent web ui lags. It also improves smart playlist handling and the jukebox mode.

The new scripting feature makes myMPD even more flexible. Scripts can be executed manual, through timers or by the mympd-script cli tool. You can use the full power of Lua combined with direct access to the myMPD API to automate some tasks. For more details goto the scripting page in the myMPD wiki.

### Changelog

- Feat: add scripting feature #261
- Feat: add new mpd_worker thread for heavy background tasks (smart playlist and sticker cache generation) #274
- Feat: update smart playlists only on demand #282
- Feat: prevent jukebox starving condition from uniqueness parameter #273
- Feat: IP ACL support
- Feat: viewport scale setting for mobile browsers
- Feat: IPv6 support
- Upd: update to latest libmpdclient release
- Upd: improve logging and notifications
- Upd: improve sticker handling
- Upd: update bootstrap to 4.5.0 #276
- Upd: update bootstrap.native to 3.0.6 #275

***

## myMPD v6.4.2 (2020-06-08)

This point release fixes some small bugs.

### Changelog

- Fix: mime-type detection is now case insensitive (extension) #277
- Fix: repair use after free bug in manual creation of CA and certificates #278
- Fix: change hyphenation behavior to break-word #279
- Upd: update frozen to current master
- Upd: update inih to current master #281

***

## myMPD v6.4.1 (2020-05-31)

This is a small maintenance release that fixes many bugs.

### Changelog

- Fix: support of Last-Modified sort in covergrid
- Fix: improve Gentoo ebuild, thanks to @itspec-ru #266
- Fix: correct RPM spec file changelog
- Fix: update nl-NL translation, thanks to @pinkdotnl #270
- Fix: update mongoose to 6.18 #272
- Fix: repair links in playback card #271
- Fix: limit jukebox add songs attempts to two #269
- Fix: better handling of playlists select boxes #269
- Fix: use correct field values in saved searches #269
- Fix: clear jukebox queue if triggered by timer #269
- Fix: don't set media session position state if position > duration (streams) #268

***

## myMPD v6.4.0 (2020-05-20)

This minor release fixes some bugs, enhances the build.sh check command and adds an option to sort the albumart grid by modification time. This release also adds better support for lyrics and coverimages. The default pseudo random number generator was replaced with TinyMT a Mersene Twister implementation.

### Changelog

- Feat: add Last-Modified sort option to covergrid #220
- Feat: add feature detection for mount and neighbors #246
- Feat: integrate clang-tidy in build.sh check function
- Feat: use *Sort tags for sorting #247
- Feat: use TinyMT to generate random numbers #249
- Feat: support of embedded lyrics in id3 and vorbis comments #251
- Feat: display lyrics in playback card #250
- Fix: improve handling of the pictures tab in the song details modal
- Fix: add missing weekday check for timer activation
- Fix: fix warnings reported by clang-tidy and eslint
- Fix: add all to queue fails #252
- Fix: compilation issue with gcc 10

***

## myMPD v.6.3.1 (2020-04-26)

This release fixes one ugly and security related bug:

### Changelog

- Fix: repair use after free bug in function mpd_client_last_skipped_song_uri

***

## myMPD v6.3.0 (2020-04-12)

This release adds support for the MPD mount and neighbor functions. The error handling for MPD protocol errors was improved. This is the first version that can only compiled with internal libmpdclient (called libmympdclient).

### Changelog

- Feat: support mounts and neighbors #147
- Feat: remove option to compile with external libmpdclient
- Feat: improve notifications
- Fix: improve dutch translation
- Fix: jukebox song selection from whole database #239
- Fix: improve MPD error handling #244

***

### myMPD v6.2.3 (2020-03-06)

This release fixes a ugly bug, that prevents adding new songs to the last played list and increases the song playCount endless.

***

## myMPD v6.2.2 (2020-03-04)

myMPD 6.2.2 fixes some bugs and adds a Dutch translation, thanks to Pinkdotnl for that.

### Changelog

- Feat: add link to browse to main menu #228
- Feat: adding Dutch translations #233
- Fix: reconnect to mpd on error 5 (Broken pipe)
- Fix: fix build on RPi zeros/ARMv6 #235
- Fix: MPD < 0.20.0 don't support jukebox song select from database #231

***

## myMPD v6.2.1 (202-02-26)

This is a small maintenance release.

### Changelog

- Feat: update korean translation #221
- Feat: create default mympd.conf through mympd-config utility #224
- Fix: don't include i18n.js from debug builds in release files
- Fix: some layout and theme polishing

***

## myMPD v6.2.0 (2020-02-14)

myMPD 6.2.0 adds more functionality to smart playlists and playlists generally. The publishing feature of myMPD was completely reworked and supports now webdav to manage pics, mpd music_directory and playlists. This feature is in the default config disabled and must be enabled in mympd.conf. Also the notification system was reworked and supports now the brand new HTML5 MediaSession API.

Please give the new tool mympd-config a chance. This tool parses your mpd.conf and generates a suitable mympd.conf. For details look at https://github.com/jcorporation/myMPD/wiki/mympd-config.

### Changelog

- Feat: improve (smart) playlists #165
  - smart playlist generation rule
  - sort or shuffle playlists
  - bulk deletion of playlists
- Feat: publish library, playlists and pics through http and webdav #161
- Feat: support booklets, lyrics and more pictures in song details modal #160
- Feat: support MediaSession Web API #201
- Feat: new notification and status area in bottom right corner #200
- Feat: add last_modified tag in playback card and song details modal #220
- Feat: add command line option to dump default config
- Feat: configurable highlight color
- Feat: improve settings dialog
- Feat: support replay gain mode auto
- Feat: improve console logging
- Feat: update mongoose to version 6.17
- Fix: compatibility with mpd 0.20.x
- Fix: layout of quick playback settings #218
- Fix: support of Web Notification API
- Fix: code improvements to remove errors caused by stricter eslint configuration
- Fix: rescan and update database functions respect path parameter
- Fix: repair some timer issues #225
- Fix: jukebox unpauses randomly MPD #227
- Fix: improve MPD error handling

***

## myMPD v6.1.0 (2020-01-27)

myMPD v6.1.0 adds a new timer function. You can now define multiple timers to play, stop or execute a system command. The new timer function is also internally used for covercache maintenance and building smart playlists.

The jukebox was completely rewritten for better performance. Now the jukebox maintain a separate queue from that are songs added to the MPD queue. This queue is dynamically created and respects user defined constraints as unique tags or song last played older than 24 hours (playback statistics must be enabled).

### Changelog

- Feat: add new timer module #163
- Feat: jukebox enhancements #164
- Feat: add quick playback options in playback card #200
- Feat: support MPD single oneshot mode #209
- Feat: update embedded libmpdclient to latest master
- Fix: respect websocket state "connecting"
- Fix: many small theme and layout enhancements
- Fix: enabling bookmarks don't overwrite bookmark list
- Fix: repair add buttons in search card
- Fix: improve json encoding
- Fix: improve mpd error handling

***

## myMPD v6.0.1 (2019-12-21)

myMPD v6.0.1 fixes some small issues.

### Changelog

- Fix: disable covergrid, if MPD version is older than 0.21.x #208
- Fix: disable song details modal if playing a stream #206
- Fix: update korean translation #205

***

## myMPD v6.0.0 (2019-12-19)

This release improves mainly the support for albumart and embeds an enhanced version of libmpdclient. You can now browse and search the mpd database in a album focused covergrid mode.

The c++ plugin with the dependency to libmediainfo was replaced with the c libraries libid3tag und libflac to extract embedded albumart in mp3, flac and ogg files.

### Changelog

- Feat: covergrid tab in browse card #162
- Feat: theming support; default,dark and light theme
- Feat: support more file extensions for streaming coverimages
- Feat: try covercache before extracting embedded coverimage or asking mpd for the cover
- Feat: support of mpd albumart command (mpd 0.21.x) #145
- Feat: support of mpd readpicture command (mpd 0.22.x) #145
- Feat: embedded libmpdclient (libmympdclient branch in my fork) #145
- Feat: covercache maintenance options
- Feat: replace libmediainfo with libid3tag and libflac #145
- Feat: a list of possible coverimage names can now be defined
- Feat: set cache header for coverimages
- Feat: improved build script and packaging
- Feat: update bootstrap to 4.4.1
- Fix: set correct websocket connection status
- Fix: some memory leaks in error conditions
- Fix: some small layout issues

***

### myMPD v5.7.2 (2019-11-26)

This is a small maintenance release.

### Changelog

- Fix: update korean translation #192
- Fix: small code improvements for string handling
- Fix: albumart size is not changing #193

***

## myMPD v5.7.1 (2019-11-18)

This is a small maintenance release.

## Changelog

- Feat: display fileformat, filetype and duration in playback card #180
- Feat: display filetype in songdetails dialog #180
- Feat: add configurable step for volume change, defaults to 5%
- Feat: reload and Clear function in advanced settings
- Fix: close http connection after error response
- Fix: replace references of old coverimage templates
- Fix: increase modal width on medium sized devices

***

## myMPD v5.7.0 (2019-11-12)

myMPD v5.7.0 is a big maintenance release. There are only some new minor features, but many code improvements. The integration of the simple dynamic string library prevents most potential buffer truncation or buffer overflow bugs and makes the code simpler. Thanks to code linting tools (flawfinder, eslint, ...) and memory checkers like libasan and valgrind many bugs could be solved. The API follows now the JSON-RPC 2.0 specification and was tested with a simple testsuite and a fuzzer.

myMPD v5.7.0 should be the most stable and secure release.

### Changelog

- Feat: integrate simple dynamic string library
- Feat: migrate API to JSON-RPC 2.0
- Feat: readonly mode support
- Feat: split javascript in smaller files
- Feat: new config option to enable/disable bookmarks
- Feat: validate saved columns
- Feat: translations phrases are extracted from source at compile time
- Feat: add simple JSON-RPC 2.0 API fuzzer to testsuite (uses https://github.com/minimaxir/big-list-of-naughty-strings)
- Feat: add SPDX-License-Identifier
- Feat: optimize minimize and compression functions in build script
- Feat: IPv6 support for self created myMPD certificate
- Fix: add missing translations
- Fix: javascript code uses now === and !== operators
- Fix: warnings from code linting tools (cppcheck, flawfinder, shellcheck, eslint)
- Fix: don't use deprecated gethostbyname
- Fix: keyboard shortcuts that call the api directly

***

## myMPD v5.6.2 (2019-10-10)

This is a small maintenance release. The complete javascript code is now linted with eslint and deepscan.io.

### Changelog

- Feat: beautify song details modal
- Feat: add flawfinder check to build script
- Feat: add eslint configuration file
- Feat: add .gitignore file
- Fix: update mongoose to current version #173
- Fix: update inih to current version #173
- Fix: some javascript and css bugfixes #170

***

## myMPD 5.6.1 (2019-09-16)

This point release fixes some issues and adds minor enhancements.

### Changelog

- Feat: chroot support
- Feat: build.sh improvements #154
  - optionally sign arch linux package
  - optionally sign debian package
  - add option to use osc (open build service)
  - detect change of assets
- Fix: update ko-kr translation #156
- Fix: better calculation of install directories #155
- Fix: invalid combined javascript file, if java is not found at build time #157

***

## myMPD v5.6.0 (2019-09-14)

WARNING: there are possible breaking changes in this release

- default config file is now /etc/mympd.conf (build.sh moves the old config to the new place)
- system commands are now defined in a section in /etc/mympd.conf
- systemd unit is installed in /lib/systemd/system (build.sh removes the old file)
- directories /usr/lib/mympd and /etc/mympd can be safely removed (build.sh does this in the install step)

### New features

This minor release supports now table and popup menu navigation through the keyboard. Supports the new mpd fingerprint command in the song details modal and displays now the current song title in the header.

### Changelog

- Feat: table navigation mode, see https://github.com/jcorporation/myMPD/wiki/Keyboard-Shortcuts for details
- Feat: support mpd fingerprint command #146
- Feat: display current song title in header bar
- Feat: new "update_lastplayed" event
- Feat: LSB-compliant startup script
- Feat: create needed /var/lib/mympd/ directories on startup
- Feat: create ssl certificates on startup
- Feat: command line options
- Feat: central build script
  - can now package for Alpine, Arch, Debian, RPM and Docker
- Feat: embedded document root for release build
  - gzip compressed files
- Feat: new splash screen
- Fix: better table formatting #143 #148
- Fix: close popup menus if associated row is replaced
- Fix: prettier keyboard shortcuts help
- Fix: more resource friendly last_played implementation
- Fix: cleanup the source tree
- Fix: move default configuration to /etc/mympd.conf
- Fix: define system commands in mympd.conf
- Fix: don't remove mympd user/group and /var/lib/mympd directory on package removal
- Fix: move logic from postinstall scripts to cmake

***

## myMPD v5.5.3 (2019-08-20)

This point release fixes some minor issues and adds small enhancements.

### Changelog

- Feat: add more secure headers to http responses
- Feat: enable directory listing for /library #140
- Fix: purging the debian package #141
- Fix: small UI enhancements #139
- Fix: sub-menu for system commands #123

***

## myMPD v5.5.2 (2019-07-15)

This point release fixes some minor issues.

### Changelog

- Fix: polish ko-kr translation
- Fix: cards don't truncate popovers anymore
- Fix: sync with latest bootstrap.native master

***

## myMPD v5.5.1 (2019-07-01)

This point release adds a ABUILD file for alpine linux and fixes some minor issues.

### Changelog

- Feat: packaging for alpine
- Fix: polish ko-kr translation
- Fix: determine default /var/lib/ path from compile time settings
- Fix: do not create /usr/share/mympd/lib directory

***

## myMPD v5.5.0 (2019-06-25)

This new release adds a tiny translation framework to myMPD. The translation is implemented only on client side and inspired by polyglot.js. The default language is en-US. For now myMPD ships a german and a korean translation, further translations are very welcome.

### Changelog

- Feat: tiny translation framework #108
  - German translation
  - Korean translation
- Feat: gitlab CI/CD integration #133
- Feat: PKDBUILD follows Arch Linux web application packaging guidelines #131
- Fix: updated bootstrap.native to current master
- Fix: updated Mongoose to 6.15
- Fix: update inih to version 44
- Fix: update frozen to current master

***

## myMPD v5.4.0 (2019-06-03)

The biggest changes in this release are the new settings and connection dialogue. Now are the most myMPD settings configurable in the web gui. All settings in the configuration file or through environment variables are overwritten with these settings.

The jukebox mode and play statistics are improved and the coverimages now fade-in smoothly.

### Changelog

- Feat: redesigned settings dialogue with many new options
- Feat: mpd connection dialogue
- Feat: new sticker lastSkipped
- Feat: integrate shortcuts help in about dialogue
- Feat: improve song skip detection
- Feat: improve play statistics
- Feat: improve jukebox mode - add new song 10 + crossfade seconds before current song ends
- Feat: manually add random songs or albums to queue
- Feat: add option to update smart playlist in contextmenu
- Feat: locale setting (used only to display datetime fields for now)
- Feat: redesigned local playback feature, added autoplay option
- Feat: smooth transition of coverimage in background and playback card
- Feat: add content-security-policy header
- Feat: use loglevel in javascript code
- Fix: replace template coverimages with a svg version
- Fix: compile coverextract plugin with older c++ standards
- Fix: html cleanups
- Fix: posix compliant shell scripts

***

## myMPD 5.3.1 (2019-04-28)

This point release fixes some bugs.

### Changelog

- Fix: allow same characters in playlistnames as mpd itself #111
- Fix: debian packaging #113
- Fix: docker build

***

## myMPD v5.3.0 (2019-04-25)

This versions optimizes the backend code even more and introduces some minor features.

### Changelog

- Feat: coverimage as background #99
- Feat: support hosting myMDP behind a reverse proxy under a subdir, #93
- Feat: split parsing of settings in myMPD settings and mpd options, #105
- Fix: subscribe only to interesting mpd idle events
- Fix: various code improvements
- Fix: better tmp file handling
- Fix: return only requested tags in lists
- Fix: update docker file for coverextract plugin compilations, #109
- Fix: create certificates under /var/lib/mympd/ssl
- Fix: support install prefix other than /usr #112

***

## myMPD v5.2.1 (2019-04-01)

This point release fixes some bugs.

### Changelog

- Don't run syscmds twice #102
- Support filenames with special characters for embedded albumcovers #62

***

## myMPD v5.2.0 (2019-03-25)

myMPD 5.2.0 supports embedded albumart through a plugin, that uses libmediainfo. It became a plugin because I did not want to introduce any more dependencies. The plugin is build automatically, if libmediainfo is found. The plugin must be enabled in the configuration file.

Another nice feature detects the mpd music_directory automatically, if myMPD connects over a local socket to mpd. If not, you must configure the musicdirectory option in /etc/mympd/mympd.conf. The symlinks within htdocs are no longer needed.

The last feature enables myMPD to send a love song message to a running scrobbling client through the mpd client protocol.

### Changelog

- Feat: get mpd music_directory automatically or through config file
- Feat: support embedded albumart #62
- Feat: love button for external scrobbling clients
- Fix: song change in streams #97
- Fix: update mongoose to 6.14
- Fix: create state files with defaults at runtime, not at install time, fixes #96
- Fix: serve /library and /pics directories directly (replaces symlinks in htdocs)
- Fix: exclude /ws, /library, /pics, /api from service worker fetch
- Fix: simplified conn_id tracking in webserver
- Fix: improved logging

***

## myMPD v5.1.0 (2019-02-23)

This is a small maintenance release.

### Changelog

- Feat: bookmarks for directories #86
- Fix: compile against musl #92
- Fix: update Bootstrap to 4.3.1
- Fix: various code cleanups

***

## myMPD v5.0.0 (2019-02-11)

This new myMPD major version brings only a few new features, but the backend code has been completely rewritten. The web server and the mpd client code have been swapped out into their own threads, which communicate with each other with an asynchronous message queue. This provides the necessary flexibility to enhance existing features and implement new ones.

Many thanks to rollenwiese for his work on the docker support for myMPD.

The release code is now compiled with -fstack-protector -D_FORTIFY_SOURCE=2 -pie for security reasons. myMPD 5 is the first release, that was completely checked with the valingrid memchecker.

WARNING: This release has a new configuration file syntax. You should copy the mympd.conf.dist file over your configuration and customize it.

### Changelog

- Feat: docker support (experimental)
- Feat: read environment variables (overwrites configuration options)
- Feat: AutoPlay - add song to (empty) queue and mpd starts playing
- Feat: new webui startup modal
- Feat: separate threads for backend and frontend functions
- Upd: better handling of mpd connection errors
- Fix: many security and memory leak fixes
- Fix: remove global states
- Fix: compiler warnings

***

## myMPD v4.7.2 (2018-12-24)

This is a small maintenance release.

### Changelog

- Feat: configurable coverimage size #78
- Fix: remove original port for redirect uri, append ssl port to uri, if not 443

***

## myMPD v4.7.1 (2018-12-06)

This is only a small bugfix release.

### Changelog

- Feat: use tagtypes command to disable unused tags
- Fix: no sort and group tags in advanced search, if tags are disabled
- Fix: seek in progress bar

***

## myMPD v4.7.0 (2018-12-03)

This release supports the new filter expressions introduced in MPD 0.21. Simply press Enter in the search input to add more than one search expression.

The advanced search needs libmpdclient 2.17 and falls back to simple search, if older versions of mpd or libmpdclient are installed.

### Changelog

- Feat: sanitize user input in backend
- Feat: advanced search with sorting
- Feat: add logging configuration option
- Fix: improved smart playlists
- Fix: smart playlist save dialog
- Fix: include patched bootstrap-native-v4.js
- Fix: much more granular progress bar in playback card
- Fix: honour sslport configuration option
- Fix: show warnings for unknown configuration options
- Fix: improved api error handling

***

## myMPD v4.6.0 (2018-11-15)

This release introduce a last played tab in the queue card, improves the overall usability and last but not least fixes some bugs.

### Changelog

- Feat: last played songs view
- Feat: configurable tags in playback card
- Feat: song voting and goto browse action in song details modal
- Feat: more keyboard shortcuts #58
- Fix: song voting
- Fix: song numbering in queue view #74
- Fix: update mongoose to 6.13

***

## myMPD v4.5.1 (2018-11-05)

This point release fixes only one, but ugly bug.

### Changelog

- Fix: myMPD crashes if mpd plays a stream #72

***

## myMPD v4.5.0 (2018-11-04)

WARNING: This release has new and incompatible configuration options. You should copy the mympd.conf.dist file over your configuration and customize it.

This release uses detection of mpd features and many new configuration options to let you customize myMPD to your needs. myMPD now supports all tags you enabled in mpd and works also with no metadata enabled. Other highlights are the ability to add/hide/sort columns of all tables and the possibility to define system commands.

### Changelog

- Feat: add settings for coverimages, localplayer, streamurl, searchtaglist, browsetaglist, syscmds #70
- Feat: disable playlists and browse database feature if not enabled in mpd #68 #69
- Feat: configurable columns in all song views #47
- Feat: reworked view of albums
- Feat: add ability to define and execute system commands, e.g. reboot and shutdown
- Fix: use AlbumArtist tag only if it found in enabled tags #69
- Fix: link uri in song details only if mpd music_directory is linked
- Fix: hiding of popover menus
- Fix: some memory free errors

***

## myMPD v4.4.0 (2018-10-15)

### Changelog

- Feat: collapse title list in album view
- Feat: display total entities in list headers #47
- Feat: configurable max_elements_per_page #47
- Feat: confirm dialog for delete playlist #47
- Feat: lazy loading of coverimages in album view
- Fix: deleting track from playlist don't deletes playlist anymore
- Fix: use update_stored_playlist notify for updating playlist view

***

## myMPD v4.3.1 (2018-10-10)

### Changelog

- Feat: add more keyboard shortcuts #58
- Feat: performance improvements for jukebox mode
- Feat: performance improvements in smart playlists creation, fixes #64
- Feat: support all mpd tags
- Fix: check existence of needed directories under /var/lib/mympd
- Fix: install default state files under /var/lib/mympd/state

***

## myMPD v4.3.0 (2018-10-01)

This myMPD release improves the jukebox mode and adds the smart playlist feature.
Installing this release resets all myMPD state settings.

### Changelog

- Feat: smart playlists #38
- Feat: improve jukebox mode #57
- Feat: improve state store
- Fix: filename check in save dialogs #61
- Fix: encoding of special characters in popover #60
- Fix: popover event handling
- Fix: calculate correct websocket url if connected by ip

***

## myMPD v4.2.1 (2018-09-24)

This is mainly a bugfix release.

### Changelog

- Feat: add rescan database command
- Fix: don't use serviceworker for http:// uris -> fixes http stream in local player
- Fix: show lastPlayed in song details
- Fix: moved pics directory to /var/lib/mympd
- Fix packaging issues
  - Fix: improve uninstall scripts
  - Fix: don't remove user/group on uninstall
  - Fix: test of /var/lib/mympd ownership

***

## myMPD v4.2.0 (2018-09-20)

myMPD 4.2.0 fixes some bugs and includes the new jukebox mode.

In jukebox mode, myMPD adds random songs from database or selected playlist to the queue, if it's empty. To use jukebox mode enable it in settings and enable Consume.

### Changelog

- Feat: jukebox mode #37
- Feat: configuration option for used tags in ui #52
- Fix: don't add redundant event handler on popovers
- Fix: don't hide "connection error"
- Fix: check if document root exists
- Fix: allow websocket connections only to /ws
- Fix: improve packaging
- Fix: filter empty tag values in browse database install and uninstall

***

## myMPD v4.1.2 (2018-09-16)

This release fixes some packaging issues.

### Changelog

- Fix: Archlinux PKGBUILD checksums and install script #45
- Fix: Debian packaging #54

***

## myMPD v4.1.1 (2018-09-13)

This is only a small bugfix release. It also fixes a security issue in mongoose.

### Changelog

- Feat: add PKGBUILD for Archlinux
- Fix: base64 encode JSON.stringify output, if saved in dom - should fix bug #50
- Fix: update mongoose to 6.12
- Fix: add mympd user & group as system user & group #51

***

## myMPD v4.1.0 (2018-09-11)

This minor release supports more tags for search and database browse mode. myMPD now runs under a dedicated user.

### Changelog

- Feat: packaging for Fedora, Suse and Debian #45
- Feat: central backend for search functions #36
- Feat: album actions in menu in search card #42
- Feat: mpd feature detection #44
- Feat: check supported mpd tag types #44
- Feat: browse and search database by more tags #43 #36
- Feat: link album in playback card
- Feat: run myMPD under myMPD user
- Fix: use mpd taglist in songdetails modal
- Fix: setgroups before setuid

***

## myMPD v4.0.0 (2018-08-27)

The fourth major release of myMPD. Now myMPD don't poll mpd every second anymore. myMPD instead uses the idle protocol to listening for status changes. This should be much more resource friendly.

### Changelog

- Feat: replace status polling with mpd idle protocol #33
- Feat: song voting and play statistics (uses mpd stickers) #32
- Feat: support covers for http streams
- Feat: improved layout of playback card
- Feat: handle database update events #31
- Fix: cleanup api #34
- Fix: cleanup logging
- Fix: cleanup source files
- Fix: improve speed for listing large queues #35
- Fix: link to music_directory
- Fix: redirect to https with request host header #30

***

## myMPD v3.5.0 (2018-08-09)

WARNING: This version breaks all command line options. Use /etc/mympd/mympd.conf for configuration.
myMPD now setuids to user nobody in default configuration.

### Changelog

- Feat: get outputnames and outputstates in single command
- Feat: clear playback card if songpos = -1
- Fix: formating of source code

***

## myMPD v3.4.0 (2018-08-06)

Now are playlists fully supported.

### Changelog

- Feat: option to create playlist in "Add to playlist" dialog
- Feat: "add all to playlist" in search card
- Feat: "add all to playlist" in browse filesystem card
- Feat: add stream to playlist
- Feat: hide pagination if not needed
- Feat: crop queue
- Feat: link to songdetails and albumlist in playback card
- Fix: move 3rd-party sources and buildtools to dist directory
- Fix: delete song from playlist

***

## myMPD v3.3.0 (2018-07-30)

### Changelog

- Feat: add playlist actions
- Feat: validation feedback for queue save
- Feat: validation feedback for add stream
- Feat: enable queue and playlist sorting with drag & drop
- Fix: mkrelease.sh
- Fix: html markup
- Fix: renamed card "Now playing" to "Playback"
- Fix: service worker cache update

***

## myMPD v3.2.1 (2018-07-19)

This is mainly a bugfix release.

### Changelog

- Feat: use javascript in strict mode
- Upd: error handling code for ajax requests
- Upd: better error handling for unknown requests
- Upd: enabled ssl by default
- Fix: fixed some javascript errors (issue #22)

***

## myMPD v3.2.0 (2018-07-16)

WARNING: This release has new and incompatible command line options.

### Changelog

- Feat: enable Progressive Web App and Add2HomeScreen Feature
- Feat: enable ssl options
- Feat: contrib/crcert.sh script for creating certificates automatically
- Upd: use /etc/mympd/ directory for options
- Fix: many cleanups and small bug fixes

***

## myMPD v3.1.1 (2018-07-09)

### Changelog

- Feat: add songdetails to actions popover
- Feat: central tag handling in backend
- Fix: alignment of icons
- Fix: columns in database view

***

## myMPD v3.1.0 (2018-07-05)

For this minor release, much of the javascript code is rewritten.

### Changelog

- Feat: add first advanced actions
- Feat: removed jQuery in favour of bootstrap.native
- Feat: removed Bootstrap plugins and replaced with native implementations
- Fix: stability fixes in json parsing (backend)

***

## myMPD v3.0.1 (2018-06-24)

### Changelog

- Fix: javascript error in about dialog

***

## myMPD v3.0.0 (2018-06-24)

This is the first release with a completely rewritten backend and the new jsonrpc api.

### Changelog

- Feat: upgraded mongoose to latest version
- Feat: implemented jsonrpc api for request from frontend to backend
- Feat: realtime notifications over websocket
- Feat: minified .js and .css files
- Feat: mkrelease.sh and mkdebug.sh scripts for simple compile and install
- Feat: save myMPD settings in /var/lib/mympd/mympd.state (removed cookie usage)
- Feat: backend now handles cover images
- Fix: layout fixes

***

## myMPD v2.3.0 (2018-06-17)

### Changelog

- Feat: replace sammy.js with own implementation with state save for cards, tabs and views
- Feat: use queue version for song change in http streams

***

## myMPD v2.2.1 (2018-06-10)

This is a small bugfix release.

### Changelog

- Feat: added stop button #14
- Fix: material-icons in chrome #13
- Fix: html markup errors

***

## myMPD v2.2.0 (2018-06-07)

This is my third release of myMPD.

### Changelog

- Feat: reworked browse view
  - Browse database -> Albumartist -> Album
  - playlist view
  - serverside filtering of tables
- Feat: new action "Add all from search"
- Feat: incremental change of tables
- Feat: improved settings
- Feat: improved coverimage display
- Fix: some bug fixes

Many thanks to archphile for heavily testing this release.

***

## myMPD v2.1.0 (2018-05-28)

This is my second release of myMPD.

### Changelog

- Feat: reworked queue View
  - pagination in header
  - search in queue
  - playing song info
- Feat: mpd statistics in About dialog
- Feat: configurable cover image filename
- Fix: some minor bug fixes

***

## myMPD v2.0.0 (2018-05-24)

Initial release for my ympd fork myMPD.

### Changelog

- Feat: new modern ui based on Bootstrap4
- Feat: updated javascript libraries
- Feat: album cover support
- Fix: song title refresh for http streams
- Fix: removed dirble support<|MERGE_RESOLUTION|>--- conflicted
+++ resolved
@@ -4,7 +4,6 @@
 
 ***
 
-<<<<<<< HEAD
 ## myMPD v10.1.0 (not yet released)
 
 This minor release adds support of new MPD 0.24 features. The javascript frontend is now documented with jsDoc and linted with the typescript compiler.
@@ -25,10 +24,7 @@
 
 ***
 
-## myMPD v10.0.3 (not yet released)
-=======
 ## myMPD v10.0.3 (2022-10-13)
->>>>>>> 9d090fcb
 
 This is a small bug fix release.
 
