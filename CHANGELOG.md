--- conflicted
+++ resolved
@@ -4,7 +4,6 @@
 
 ***
 
-<<<<<<< HEAD
 ## myMPD v15.0.0 (not yet released)
 
 This release reworks the table and grid layouts for all views. Each view can now be displayed as table or grid.
@@ -32,7 +31,9 @@
 - Upd: Bootstrap 5.3.3
 - Upd: Support ESLint 9
 - Fix: List and search playlists in filesystem view
-=======
+
+***
+
 ## myMPD 14.1.2 (not yet released)
 
 This is a small bugfix release.
@@ -40,7 +41,6 @@
 ### Changelog
 
 - Fix: Output enabled state is bool type #1254
->>>>>>> 9aa93bd9
 
 ***
 
