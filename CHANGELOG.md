--- conflicted
+++ resolved
@@ -4,14 +4,16 @@
 
 ***
 
-<<<<<<< HEAD
-## myMPD v0.2.0 (not yet released)
-
+## myMPD v10.2.0 (not yet released)
+
+This release adds small enhancements.
 
 ### Changelog
 
 - Feat: add option to ignore hated songs in jukebox mode #882
-=======
+
+***
+
 ## myMPD v10.1.2 (not yet released)
 
 This is a small bugfix release.
@@ -19,7 +21,6 @@
 ### Changelog
 
 - Fix: parsing timer list
->>>>>>> 290a782b
 
 ***
 
