--- conflicted
+++ resolved
@@ -4,7 +4,6 @@
 
 ***
 
-<<<<<<< HEAD
 ## myMPD v11.1.0 (not yet released)
 
 Describe the release here.
@@ -23,14 +22,14 @@
 - Fix: calculate correct position for jukebox list
 - Fix: calculate correct position for playlist content list
 
-=======
+***
+
 ## myMPD v11.0.3 (not yet released)
 
 This is a small bug fix release.
 
 ### Changelog
 
->>>>>>> 906cee70
 ***
 
 ## myMPD v11.0.2 (2023-07-30)
