--- conflicted
+++ resolved
@@ -4,7 +4,6 @@
 
 ***
 
-<<<<<<< HEAD
 ## myMPD v10.3.0 (not yet released)
 
 ### Changelog
@@ -14,13 +13,14 @@
 - Feat: improve queue sort handling #983
 - Feat: use offcanvas instead of popover for contextmenus #974
 - Upd: bootstrap.native 5.0.0-stable
-=======
+
+***
+
 ## myMPD v10.2.5 (not yet released)
 
 This is a small bugfix release.
 
 ### Changelog
->>>>>>> b3fc11bb
 
 ***
 
