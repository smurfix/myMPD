--- conflicted
+++ resolved
@@ -4,7 +4,6 @@
 
 ***
 
-<<<<<<< HEAD
 ## myMPD v13.0.0 (not yet released)
 
 The album cache was reworked substantially. It uses now Album+AlbumArtist+Date tag to group albums as fallback for the MusicBrainz AlbumId, in earlier versions the fallback was Album+AlbumArtist.
@@ -29,9 +28,9 @@
 - Feat: Add option to display seek buttons in the footer #1110
 - Upd: rework timer implementation
 - Upd: Remove default smart playlist generation tag
-- Fix: correct calculation of uri for local playback
-- Fix: check OS IPv6 support before enabling IPv6 listening socket
-=======
+
+***
+
 ## myMPD v12.0.3 (not yet released)
 
 This is a small bug fix release.
@@ -40,7 +39,6 @@
 
 - Fix: check OS IPv6 support before enabling IPv6 listening socket #1118
 - Fix: correct calculation of myMPD uri
->>>>>>> efcd7d6a
 
 ***
 
