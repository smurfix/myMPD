# myMPD Changelog

https://github.com/jcorporation/myMPD/

***

<<<<<<< HEAD
## myMPD v10.0.0

This major release adds concurrent MPD partition support to myMPD. myMPD connects now to all MPD partitions simutanously and maintance separate states and settings for each partition. Each browser instance can now select the MPD partition to control.

The partition feature should be used with MPD >= 0.23.9. There are some anoying partition related bugs in earlier MPD versions.

The syntax of the last_played file has changed. You can convert it with
`sed -i -r 's/^(.*)::(.*)/{"LastPlayed":\1,"partition":"default","uri":"\2"}/g' /var/lib/mympd/state/last_played`

### Per partition features

- Jukebox
- Last played
- MPD options
- Triggers
- Timers

### Changelog

- Feat: concurrent MPD partition support #440
- Feat: partition specific highlight color
- Upd: add internal api documentation
=======
## myMPD v9.5.3 (not yet released)

This is a small bug fix release.

### Changelog

- Fix: rename cn-CHS to zh-CN #820
- Fix: read env variables at first startup #821
- Upd: fr-FR translation
>>>>>>> 4f0ac9af

***

## myMPD v9.5.2 (2022-08-24)

This is a small bug fix release.

### Changelog

- Feat: add battery indicator script, thanks @furtarball #815
- Upd: Chinese translation #813 
- Fix: sorting albums by last-modified #806

***

## myMPD v9.5.1 (2022-08-14)

This is a small bug fix release.

### Changelog

- Feat: add update_home jsonrpc event #814
- Fix: Advanced search is not working #809
- Fix: Fetching locales and ligatures behind reverse proxy #808

***

## myMPD v9.5.0 (2022-08-13)

This release improves and documents the myMPD backend code, but there are also some minor new features added. I further added the doxygen generated internal api documentation to the myMPD documentation site: [Doxygen generated internal API documentation](https://jcorporation.github.io/myMPD/doxygen/html/index.html).

This release removes the compatibility code for MPD versions older than 0.21.

### Changelog

- Feat: support TitleSort tag (mpd 0.24) #797
- Feat: use custom X-myMPD-Session http header for myMPD sessions to allow other authorization methods in reverse proxy setups
- Feat: respect last played in jukebox album mode #792 #794
- Feat: improved translation workflow integrating [POEditor](https://poeditor.com/join/project/Z54inZwdul) #803
- Feat: Album view lists albums without AlbumArtist tags again #791
- Upd: remove compatibility code for MPD 0.20 and lower
- Upd: rename some API methodes for consistency
- Upd: covercache expiry time is now a config setting (removed from GUI)
- Upd: improve many internal functions and there api
- Upd: add doxygen style internal api documentation
- Upd: add more unit tests
- Upd: Bootstrap 5.2
- Upd: use dh_helpers for debian packaging
- Fix: use only sort tags that are configured in MPD
- Fix: add missing default values
- Fix: cache building on reconnect if stickers are disabled
- Fix: hide input in pin enter dialog

***

## myMPD v9.4.1 (2022-07-19)

This is a small bugfix release.

### Changelog

- Fix: read custom navbar_icons #793
- Fix: javascript error in album detail view #795
- Fix: certificate creation #796

***

## myMPD v9.4.0 (2022-07-13)

This is mostly a maintenance release to cleanup code. It adds small improvements, optimizes the codebase and uses now a faster sorting algorithm.

This release removes the implicit fallback from AlbumArtist to Artist tag. Disable the AlbumArtist tag if you do not maintain it.

### Changelog

- Feat: sort option for all db tags #764
- Feat: Add volume controls to local playback #777
- Feat: import lua scripts #765
- Feat: support of http links on the homescreen #785
- Feat: move scripts to musicdb-scripts repository #770
- Upd: improve albumcache
- Upd: improve partition support #440
- Upd: rework handling of missing AlbumArtist tag
- Upd: Bootstrap 5.2 Beta1
- Upd: BSN 4.2
- Upd: mongoose 7.7
- Upd: mjson
- Upd: utf8.h
- Upd: unit testing framework
- Upd: improve proxy code
- Upd: improve linked list code
- Upd: faster sorting (using rax) #764
- Upd: some more code optimizations
- Upd: rework source tree
- Upd: improve documentation
- Upd: add many unit tests
- Fix: show sticker values in playlist details view

***

## myMPD v9.3.4 (2022-06-07)

This is a small bugfix release.

### Changelog

- Feat: add simplified chinese translation, thanks @dream7180
- Fix: use correct filter after fetching webradiodb #768

***

## myMPD v9.3.3 (202-05-23)

This is a small bugfix release.

### Changelog

- Upd: dutch translation, thanks @ItaintYellow #763
- Fix: use-after-free bug listing database tags
- Fix: correct construction of booklet path

***

## myMPD v9.3.2 (2022-05-15)

This is a bugfix release.

### Changelog

- Fix: Quick remove song from queue
- Fix: switch between mobile and desktop view
- Fix: memory leak listing webradio favorites
- Fix: memory leak in stream reverse proxy
- Fix: Open folder/download buttons on song details modal do not work #758
- Fix: save scaleRatio setting

***

## myMPD v9.3.1 (2022-05-09)

This release fixes only a debian dependency error.

### Changelog

- Fix: stick lua dependency to 5.3 #755

***

## myMPD v9.3.0 (2022-05-09)

This release adds many small improvements and starts the integration of MusicBrainz and ListenBrainz.

### Changelog

- Feat: support new features of webradiodb #719
- Feat: add link to containing folder in song details modal #729
- Feat: add Permissions-Policy header #733
- Feat: add autoplay for local playback #734
- Feat: add mympd_feedback trigger #394
- Feat: add feedback script for ListenBrainz #394
- Feat: add setting for ListenBrainz Token #394
- Feat: scrollable navbar #728
- Feat: serve thumbnails for album grid #732
- Feat: support semicolon separated tag values for MUSICBRAINZ_ARTISTID and MUSICBRAINZ_ALBUMARTISTID
- Feat: add shell script to download and manage albumart
- Feat: new quick play and remove action #749
- Upd: mobile ux enhancements #748 #752
- Upd: remove obsolet headers #733
- Upd: responsive design enhancements for covers and playback card
- Fix: compilation with gentoo #731
- Fix: set crossorigin="use-credentials" for webmanifest #739
- Fix: handling of two letter language codes

***

## myMPD v9.2.4 (2022-04-19)

This is a small bugfix release.

### Changelog

- Upd: sync with upstream sds source
- Upd: some documentation improvements
- Upd: improved logging for mpd authentication
- Fix: some compilation issues

***

## myMPD v9.2.3 (2022-04-01)

This is a small bugfix release.

### Changelog

- Upd: Light theme improvements
- Fix: Custom select search bugs
- Fix: Playlist select bugs
- Fix: add AF_NETLINK to RestrictAddressFamilies (systemd unit) #716
- Fix: cover fade-in / fade-out issues #715
- Fix: simple queue search #718

***

## myMPD v9.2.2 (2022-03-25)

This is a small bugfix release.

### Changelog

- Upd: enabled IPv6 by default
- Upd: performance improvements for filesystem and tag views
- Fix: display of coverimages in songdetails modal without direct access to mpd music directory
- Fix: do not count embedded images if music directory is not available
- Fix: do not end albumart / readpicture loop too early #702
- Fix: GCC 12 build errors #706 #707
- Fix: display correct webserver ip-address #712
- Fix: improved virtual cuesheet handling in song details modal #714

***

### myMPD v9.2.1 (2022-03-11)

This is a small bugfix release.

### Changelog

- Upd: korean translation #703
- Upd: improve http connection handling
- Fix: memory issues in albumgrid view #704

***

## myMPD v9.2.0 (2022-03-06)

This release updates components, adds support of multiple embedded images, improves the queue search (MPD 0.24.0) and implements some other minor features.

### Changelog

- Feat: improved queue search (sort and prio filter - MPD 0.24.0) #686
- Feat: support of MOOD tag (MPD 0.24.0)
- Feat: support of multiple embedded images for mp3, flac and ogg files #439
- Feat: case insensitive sorting for database tags #677
- Feat: configurable startup view #684
- Feat: new keyboard shortcuts
- Upd: libmympdclient 1.0.11
- Upd: BSN 4.1 #662
- Upd: more http compliant path for retrieving albumart #656
- Upd: improved search as you type #676
- Upd: support debian bullseye for cross compiling #698
- Upd: remove mpd.conf parsing, improve auto configuration docu #696
- Fix: hash filenames in covercache #697

***

## myMPD v9.1.2 (2922-02-17)

This is a small bugfix release.

### Changelog

- Fix: do not omit first entry of search result in queue #681
- Fix: allow filename as tag #681
- Fix: disable goto playing song button if queue is empty #678
- Fix: some database update glitches
- Fix: database rescan from filesystem view
- Fix: correct http headers for serving embedded albumart
- Fix: serving albumart read by MPD
- Fix: synced lyrics timestamps per words
- Fix: remove windows line ending from unsynced lyrics #683

***

## myMPD v9.1.1 (2022-02-08)

This is a small maintenance release.

### Changelog

- Feat: Use WebradioDB image for homescreen icon #674
- Upd: korean translation #669
- Fix: Searchable selects in mobile browsers #673
- Fix: Case insensitive search for WebradioDB #672
- Fix: Read environment if /var/lib/mympd/config does not exist #675
- Fix: Add all IPs to certificates SAN #675
- Fix: Remove zone identifiers from IPv6 addresses #675
- Fix: Refresh queue popover after queue state change
- Fix: save jukebox mode setting

***

### myMPD v9.1.0 (2022-01-29)

This release adds the webradio feature and some other small enhancements and updates.

You can now manage your own webradio favorites and browse the databases of my WebradioDB project and the popular RadioBrowser.

myMPD now supports also extended m3u playlists and can list the contents of playlists saved in the music directory.

The central folder for images has been replaced by individual folders by image type (backgrounds and thumbs). The streams folder is renamed to thumbs on first startup.

### Changelog

- Feat: webradio favorites #502
- Feat: search radio-browser.info for webradios #502
- Feat: integration of my new webradiodb project #502
- Feat: list playlist contents from filesystem
- Feat: support of extended m3u playlistinfo #650
- Feat: support of mixrampdb
- Feat: add compile time options to enable IPv6
- Upd: improved image selects
- Upd: separate folders by image type in /pics directory
- Upd: improved jukebox code
- Upd: do not unnecessarily update cover images
- Upd: minimize work for counter refresh loop
- Upd: use sds and rax from my forks
- Upd: improved json encoding
- Upd: improved usage of sds functions

***

## myMPD v9.0.4 (2022-01-17)

This is a small bugfix release.

### Changelog

- Fix: removed unused PUID/PGUID from docker documentation
- Fix: chown workdir to mympd user on each startup #659
- Fix: add -Wno-stringop-overflow to sds compile settings #652

***

## myMPD v9.0.3 (2022-01-05)

This is a small bugfix release.

### Changelog

- Fix: parsing of lrc files with windows line endings #651
- Fix: add missing de-DE phrases

***

## myMPD v9.0.2 (2021-12-25)

This is a small bugfix release.

### Changelog

- Fix: Click in queue view for small displays #648
- Fix: click on song tags in playback cards #649

***

## myMPD v9.0.1 (2021-12-21)

This release fixes some packaging issues.

### Changelog

- Fix: debian package dependency #645
- Fix: build script #643
- Fix: Gentoo ebuild #646

***

## myMPD v9.0.0 (2021-12-17)

This release upgrades Bootstrap to the new major release, brings many ui enhancements and adds support for new mpd 0.23 protocol features. With this release the major redesign of the myMPD code was final.

### Changelog

- Feat: reworked main menu
- Feat: reworked popover menu
- Feat: reworked pagination #
- Feat: priority handling for songs in queue
- Feat: harmonize popover menus #534
- Feat: songs, directories, albums and streams can be added to home screen #604
- Feat: add playlist, directory, search after current playing song (requires mpd 0.23.5) #579
- Feat: insert directory, search, album into playlist (requires mpd 0.23.5) #579
- Feat: integrate custom bootstrap and bootstrap.native build
- Feat: improved support for multiple tag values #583
- Feat: improve listviews for small displays #494
- Feat: support albumart for cuesheet virtual folders #578
- Feat: more granular timers #596
- Feat: reworked some form elements #530
- Feat: utf8 aware string handling
- Feat: quick actions for navbar icons
- Feat: replaced browser native local playback controls #634
- Feat: support build on Termux #612
- Upd: pressing pause button stops streams
- Upd: libmpdclient for mpd 0.23.x support
- Upd: improved notifications
- Upd: bootstrap 5.1.3
- Upd: removed default theme - dark is the new default
- Upd: improved json validation for settings
- Upd: improved handling for filenames with special chars #585
- Upd: removed obsolete keyboard navigation for tables and menus
- Upd: consistently use LastModified not Last-Modified
- Upd: improve mpd autodetection
- Upd: more accessible single-oneshot mode
- Upd: improve theme-autodetect
- Upd: improve jukebox mode
- Upd: migrate to pcre2 library #611
- Fix: check for fingerprint command #614
- Fix: use /var/cache/mympd as cachedir #620
- Fix: do not reset generate smartpls to default if empty #619
- Fix: correct API call for smartpls update #627
- Fix: sanitize filenames for generated smartpls files #629
- Fix: timer startplay action #625
- Fix: streamproxy connection handling #634 #618

***

## myMPD v8.1.6 (2021-11-13)

This is a small bugfix release.

### Changelog

- Fix: display correct jukebox unique tag #605
- Fix: keepalive timer for websocket #606

***

## myMPD v8.1.5 (2021-11-07)

This is a small bugfix release.

### Changelog

- Fix: accept Last-Modified as sort tag #601
- Fix: missing TRIGGER_MYMPD_START

***

## myMPD v8.1.4 (2021-11-01)

This is a small bugfix release.

### Changelog

- Fix: allow paths for playlists #588
- Fix: improve path traversal detection #585
- Fix: serviceworker behind reverse proxy (subdir) #586
- Fix: invalid jsonrpc call for mympd_api_raw #592
- Fix: return always complete result for mympd_api and mympd_api_raw
- Fix: web notifications broken #587

***

## myMPD v8.1.3 (2021-10-15)

This is a small bugfix release.

### Changelog

- Feat: add checks for compiler flags
- Upd: set Lua dependency to 5.4 for Alpine build
- Fix: compiler warning #577

***

## myMPD v8.1.2 (2021-10-08)

This is a small bug fix release.

### Changelog

- Upd: documentation for nginx as reverse proxy
- Upd: OpenSSL 3.0 compatibility
- Upd: add sds_urldecode unit test
- Fix: anoying js error in navbar event handler #574
- Fix: parser error in parsing internal timer script actions #575
- Fix: duplicate content in timer script list
- Fix: compile issues with Debian 9
- Fix: format string errors in log handling #576

***

## myMPD v8.1.1 (2021-10-01)

This is a small bugfix release.

### Changelog

- Upd: remove unnecessary utf8 unicode escape handling
- Upd: reject unicode escapes in json data
- Upd: remove recursion in jukebox
- Upd: enable more clang-tidy checks
- Upd: add more tests for validate_name
- Upd: mongoose to latest release
- Fix: repair enter action in advanced search inputs #567
- Fix: allow empty smartplsGenerateTagList #566
- Fix: respect browser locale #568
- Fix: parsing of timer minutes definition #569
- Fix: toggle outputs

***

## myMPD v8.1.0 (2021-09-26)

This release adds pin protection for all settings dialogs and enhances the validation of user input data.

### Changelog

- Feat: Implement readcomments and list comments in song details modal
- Feat: Option to clear current mpd error message
- Feat: Settings can be secured with a pin #469
- Feat: Improve validation of json input #468
- Feat: more security checks for the webserver
- Feat: clang compatibility #553
- Feat: add unit tests
- Upd: change license to GPLv3
- Upd: improve handling of empty smart playlists
- Upd: renamed some api methods
- Upd: rework C include strategie
- Upd: rearrange source tree
- Upd: improve cmake dependency messages
- Fix: respect connection: close header #551
- Fix: do not trust mime type from albumart tags

***

## myMPD v8.0.4 (2021-08-16)

This is a small bug fix release.

### Changelog

- Feat: OpenWrt package support, thanks to @tmn505, #547
- Fix: lyrics display in playback card #546
- Fix: ignore zero bytes albumart #550
- Fix: add null pointer check to converting server ip

***

## myMPD v8.0.3 (2021-08-07)

This is a small bug fix release.

### Changelog

- Feat: add color selection to home icon edit dialog #541
- Fix: light theme issues #540
- Fix: reset scrollpos #539

***

## myMPD v8.0.2 (2021-07-30)

This is a small bugfix release.

### Changelog

- Upd: bgcolor select for transparent home icons #535
- Upd: some code enhancements
- Fix: respect configured loglevel #532
- Fix: missing translation phrases #536
- Fix: html escaping issues
- Fix: set keepalive also for mpd_worker connection
- Fix: replace album grid elements only if changed

***

## myMPD v8.0.1 (2021-07-24)

This is a small bug fix release.

### Changelog

- Feat: add mpd keepalive support
- Upd: korean translation #525
- Fix: parse integer environment variables correctly #529
- Fix: MYMPD_LOGLEVEL environment always overrides configuration option as documented #529
- Fix: correct return code for mympd -c #529
- Fix: hard limit results to 1000 to keep webui responsive #528
- Fix: set interesting tags for mpd worker thread #524
- Fix: set libmpdclient buffer to 8192 bytes #524

***

## myMPD v8.0.0 (2021-07-16)

This major release improves the backend in many ways. The rework streamlines the backend, removes deprecated features, makes the configuration of myMPD easier and harmonizes the API.

### Note

This release changes the startup options of myMPD. Further the mympd.conf is no longer used. myMPD now saves all configuration values in state files. You can set some environment variables for initial startup settings like port, ssl, etc., afterwards you must edit the state files.

Smart playlists now uses search expressions and therefore are only supported for mpd >= 0.21.0.

The complete documentation was revised and is published here: https://jcorporation.github.io/myMPD/

### Removed features

- System commands
- Bookmarks
- Chroot and readonly support
- Option to disable coverimages
- Mixrampdb settings
- Scrobbler integration - would be replaced by a script in a future version
- Smart playlists for MPD < 0.21.0

### Changelog

- Feat: improve startup time
- Feat: improved backend #304
- Feat: rework settings dialog
- Feat: rework connection dialog
- Feat: some performance improvements
- Upd: remove deprecated features
- Upd: mongoose to current master
- Fix: do not use libmpdclient deprecated api functions
- Fix: Bad homescreen link for filesystem browse #512
- Fix: pretty print duration after song has played in queue view #511
- Fix: respect command meta tag for keyboard shortcuts (mac) #507
- Fix: support pathnames with #-character #501
- Fix: reordering of songs in playlists #487
- Fix: mime type detection for png images #521

***

## myMPD v7.0.2 (2021-04-09)

This is a small bug fix release.

### Changelog

- Upd: remove sntp and mqtt support
- Fix: compile with disabled openssl
- Fix: hide popover if table row is dragged #464
- Fix: some small code improvements

***

## myMPD v7.0.1 (2021-04-02)

This is a small bug fix release.

### Changelog

- Upd: set api endpoint to /api/
- Fix: read dns server directly from resolv.conf (support of Alpine Linux) #461
- Fix: some warnings detected by code scanning tools

***

## myMPD v7.0.0 (2021-03-29)

This major release upgrades the integrated webserver to the mongoose 7 series and adds some http related features. The new reverse proxy integration replaces the workaround for local playback in HTTPS mode. Scripts can now make http requests. I used this feature to implement a simple scrobbler for ListenBrainz in only 20 lines of code. This script is called through an myMPD trigger.

### Notes

- This major release removes some deprecated features as announced in #356.
- This major release changes some web server related configuration options.
- myMPD now support only MPD 0.20.0 and above.

### Changelog

- Feat: builtin reverse proxy for mpd http stream
- Feat: new lua api call - mympd_api_http_client #395
- Feat: remember page offset and scroll position for filesystem browsing navigation #454
- Feat: add sample ListenBrainz scrobbling script
- Feat: limit concurrent http connections to 100
- Upd: mongoose 7.3 #388
- Fix: error handler for local playback
- Fix: albumcache is not created at startup #451
- Fix: reading triggers at startup
- Fix: save of one shot timers

### Removed features

- Webdav support - mongoose 7 does not support webdav anymore
- Configurable mpd stream uri - local playback feature now uses the integrated reverse proxy for streaming

***

## myMPD v6.12.1 (2021-03-18)

This is a small maintenance release. myMPD supports now the additional tags introduced in the actual mpd master branch. A lot of work has gone into the improved support for id3v2 SYLT tags. The parser now fully supports utf16le, utf16be, utf8 and latin encodings.

### Changelog

- Feat: support tags "ComposerSort", "Ensemble", "Movement", "MovementNumber", "Location" #445
- Upd: korean translations, thanks to @parkmino #441
- Upd: Add confirmation dialog before deleting a script #442
- Upd: Improve confirmation dialogs
- Upd: Improve display of synced lyrics #448
- Fix: some code cleanups
- Fix: rename config.c and config.h, to avoid collision with libmpdclient #443

***

## myMPD v6.12.0 (2021-03-08)

This release revises the myMPD settings dialog. The queue and jukebox settings are now accessible directly from the playback and queue view and footer (if enabled).

The notifications are also improved and can be configured in the advanced settings dialog. The jukebox album mode got many fixes and small enhancements.

You can now view sticker values in all song lists, not only in the song details dialog. Stickers can be enabled in the column settings.

Also the support of lyrics is enhanced. myMPD now parses SYLT tags in id3v2 tagged files correctly and shows all synced and unsynced of a song.

### Note

Since this version the source does not include prebuild assets. If you do not use the provided build scripts, you must build the assets before with `./build.sh createassets`.

### Changelog

- Feat: revised settings
- Feat: show stickers in song views #413
- Feat: improved notifications #355
- Feat: one shot timer #417
- Feat: static background image #416
- Feat: check for server version vs javascript cached version
- Feat: use albumcache for jukebox album mode #436
- Feat: syslog support #432
- Upd: simplify build script
- Upd: integrate eslint in build.sh script
- Upd: integrate stylelint in build.sh script
- Upd: integrate htmlhint in build.sh script
- Upd: many small javascript enhancements and code deduplication
- Upd: some css enhancements
- Upd: return synced and unsynced lyrics
- Fix: correct parsing of SYLT id3v2 tag #437
- Fix: minimize API calls on startup
- Fix: remove javascript debug statements for release code
- Fix: display jukebox queue list, if jukebox mode is album #436

***

## myMPD v6.11.3 (2021-02-18)

This is a small bug fix release.

### Changelog

- Fix: case insensitive ligature search
- Fix: goto filtered album view
- Fix: edit search expression
- Fix: respect column order for queue update #429

***

## myMPD v6.11.2 (2021-02-12)

This is a small bugfix release.

### Changelog

- Feat: add starts_with to song search
- Feat: add option to select playback controls in settings #426 #382
- Upd: set any as default tag for browse albums view
- Fix: do not show mpd playlists in filesystem root folder
- Fix: build with disabled libid3tag and flac
- Fix: rpm, alpine and gentoo packaging
- Fix: seek backward
- Fix: set fixed width for play counter in footer #424

***

## myMPD v6.11.1 (2021-02-05)

This release fixes some bugs, enhances the build script and packaging and fixes 32bit compile time errors.

### Changelog

- Feat: integrate debian cross compile scripts in build.sh
- Feat: add any to search in album view
- Feat: add man pages #418
- Upd: remove java build dependency
- Upd: latest bootstrap.native
- Fix: packaging dependencies
- Fix: improve failure handling in the build script
- Fix: albumgrid - do not discard album if sort tag is null #419
- Fix: albumgrid - build cache dependencies #420
- Fix: 32bit build for arm - time_t format errors
- Fix: lintian errors and warnings #418
- Fix: null pointer assertion in mpd_client_get_updatedb_state #411
- Fix: disable scripting if lua is not compiled in

***

## myMPD v6.11.0 (2021-01-30)

This is a small release that improves the overall usability of myMPD. The bigest change is the new backend for the albumgrid. It should be faster and displays now also incomplete albums without track#1 or disc#1.

myMPD now supports right click and long touch to open context menus and you can set some default actions in the advanced settings.

### Changelog

- Feat: show incomplete albums in albumgrid #398
- Feat: support right click and long touch for contextmenus #406
- Feat: customizable default actions for views for left click/touch #406
- Feat: add ligature select dropdown #384
- Feat: support binarylimit command #409
- Feat: support getvol command of mpd 0.23.0
- Upd: Bootstrap 4.6.0
- Upd: libmympdclient 1.0.5
- Upd: german and korean translations #412
- Fix: setting pagination to all #405
- Fix: getting album covers from mpd #408
- Fix: theme selection - setting background color #407
- Fix: use full uri for covercache

***

## myMPD v6.10.0 (2021-01-09)

This myMPD version ships many small enhancements and some bugfixes. One of the biggest new feature is the support of synced lyrics.

### Changelog

- Feat: support syncronized lyrics #262, [Documentation](https://github.com/jcorporation/myMPD/wiki/Lyrics)
- Feat: improve pagination #346
- Feat: add italian translation, thanks @roberto
- Feat: show queue and playlists length and total play time in table footer
- Feat: add html5 color picker for color inputs
- Upd: korean translation #401, thanks @parkmino
- Fix: respect supplementary groups for mympd user #399
- Fix: filter out empty albums / artists in database view #379
- Fix: correctly handle special characters for mpd search expressions #400
- Fix: memory leak in filesystem listing

***

## myMPD v6.9.1 (2020-12-26)

This is mostly a maintenance release.

### Changelog

- Feat: set next playing song in queue #391
- Fix: some pagination issues #390
- Fix: getting lyrics from file

***

## myMPD v6.9.0 (2020-12-26)

This minor release fixes many small bugs and adds support for multiple USLT tags.

### Changelog

- Feat: support for multiple USLT tags #258
- Feat: config option to add stop button #382
- Fix: better previous button behavior #382
- Fix: browse filesystem - reset search on directory change #385
- Fix: Album action in search view #381
- Fix: set selected album in grid view #386

***

## myMPD v6.8.3 (2020-12-06)

This release introduces the brand new myMPD logo and adds Last-Modified column to search results.

### Changelog

- Feat: new myMPD logo
- Feat: add Last-Modified to sort result columns
- Fix: sorting of search results
- Fix: transparently fallback from AlbumArtist to Artist tag

***

## myMPD v6.8.2 (2020-11-29)

This point release fixes some bugs and enhances the build script.

### Changelog

- Feat: Limit the range of allowed volume #375
- Feat: improve behavior of queue crop or clear button
- Fix: use combination of AlbumArtist + Album as Album identifier, not the containing folder
- Fix: disable database view if mpd version < 0.21.0 is detected #364, #373, #374
- Fix: template coverimage not found #365
- Fix: layout and picture issues #370, #368, #372
- Fix: do not log initial state of websocket #371
- Fix: add checks for malloc errors

***

## myMPD v6.8.1 (2020-11-23)

This point release fixes some bugs and adds one minor feature.

### Changelog

- Feat: add direct play button to album grid view #359
- Upd: korean translation #361
- Fix: do not ask for script argument if no argument is defined #362
- Fix: missing translations in home icon edit modal #363
- Fix: set correct sort tag if tags are disabled #360
- Fix: home screen icon with search #357

***

## myMPD v6.8.0 (2020-11-19)

This release adds a brand new home screen. You can customize it with shortcuts to special views (e. g. new albums), playlists and scripts.
Further new features are the support for multiple tag values, multidisc albums and better support of pictures and booklets. The old filter letters are gone and replaced with a search bar in all views.

### Changelog

- Feat: Home screen #348
- Feat: Advanced search for album grid #337
- Feat: improve display of multidisc albums (respect disc tag) #220
- Feat: support multiple tag values #220
- Feat: replace filter letters with search in filesystem and playlist views
- Feat: sort filesystem and playlists views
- Feat: show extra pictures and booklet in album view, filesystem and playback view
- Feat: docker images based on Alpine for aarch64 and amd64 platforms, thanks to @niawag #333
- Feat: view jukebox queue
- Feat: customizeable navbar icons #352
- Feat: add fr-FR translation, thanks to @niawag #353
- Upd: KO translation, thanks to @parkmino #341
- Upd: NL translation, thanks to @pinkdotnl #349
- Fix: setting new mpd host if mpd is disconnected
- Fix: uninitialized variables detected by valgrind
- Fix: reset progressbar to zero for streams #340
- Fix: JavaScript linter warnings

***

## myMPD v6.7.0 (2020-10-18)

For this myMPD version the GUI was modernized. The cards and tabs are removed and all views now using the maximal width. The top and the bottom bars are also revised. The navigation bar is located at the left or the top depending on the orientation of the device. At the bottom there is a new playbar with control buttons and playback information.

Furthermore the covergrid and the database tabs are merged together. Now all tags can be viewed as a grid. To use that new feature, create a directory with the tagtype (e.g. Artist) in the /var/lib/mympd/pics directory and add images withe the tag values.

***

## myMPD v6.6.2 (2020-08-13)

This is a small maintenance release.

### Changelog

- Upd: mympd_api and mympd_api_raw returning now 2 values (errorcode and string)
- Upd: add gcc compile option -Wvla
- Upd: improved PWA support
- Fix: sysVinit startup script #325
- Fix: improve build.sh uninstall function #324

***

## myMPD v6.6.1 (2020-08-31)

This is a small maintenance release.

### Changelog

- Feat: remove path and querystring from uris displayed as title
- Upd: Korean translation #306
- Upd: minor layout improvements
- Fix: Overflow of card elements in chrome based browsers #321
- Fix: Syscmd not expandable if mpd not connected #322
- Fix: Handling of uri encoded characters in browse database card

***

## myMPD v6.6.0 (2020-08-28)

This release improves the scripting capabilities of myMPD further. Triggers can now be defined to execute scripts on events, e.g. song change.
I am not so familiar with Lua, but for my new project myMPDos I want write some scripts to enhance myMPD. The system commands feature is now deprectated and will be removed in one of the next versions.

The second new feature is the beginning support for MPD partitions (usable only with MPD 0.22.x). Now you can fully manage this partitions. In the next release the support will be enhanced (#304).

But in this release there are also many small improvements and bugfixes.

### Changelog

- Feat: support mpd partitions (mpd 0.22.x) #216
- Feat: add triggers for scripts #290
- Feat: editable output attributes
- Upd: Improved Alpine packaging
- Upd: Improved logging
- Upd: NL translation #303
- Upd: KO translation #306
- Upd: Bootstrap 4.5.2
- Fix: jukebox maintaining to many songs
- Fix: Lua 5.4 compatibility
- Fix: set content security policy frame-ancestors to * #307
- Fix: loading of lua libraries #310
- Fix: duplication of scripts (renaming) #309
- Fix: better hyphenation behavior #279
- Fix: Urlencoding of foldernames #313
- Fix: Calculate MPD stream url correctly - avoids mixed-content #311
- Fix: Local playback error handling #317
- Fix: Improve certificate handling and lower lifetime of server certificate #319
- Fix: Remove "Local playback" -> Autoplay option -> modern browsers are preventing this to work

***

## myMPD v6.5.2 (2020-07-20)

This is only a small maintenance release.

### Changelog

- Upd: korean translation
- Fix: Debian packaging #301 #300 #299
- Fix: reset offset after queue is cleared #302
- Fix: jukebox adding to many songs if queue length > jukebox minimum queue length

***

## myMPD v6.5.1 (2020-07-11)

This is only a small maintenance release with some minor features.

#### Changelog

- Feat: build and packaging improvements
- Feat: improvements of playback card layout
- Feat: add config option to disable redirect from http to https
- Feat: add menu option and keymap to go in fullscreen mode
- Upd: korean translation
- Fix: segfault after external script execution
- Fix: parsing of mympd_api arguments in lua scripts

***

## myMPD v6.5.0 (2020-07-06)

This minor versions adds a new mpd_worker thread for heavy background tasks to prevent web ui lags. It also improves smart playlist handling and the jukebox mode.

The new scripting feature makes myMPD even more flexible. Scripts can be executed manual, through timers or by the mympd-script cli tool. You can use the full power of Lua combined with direct access to the myMPD API to automate some tasks. For more details goto the scripting page in the myMPD wiki.

### Changelog

- Feat: add scripting feature #261
- Feat: add new mpd_worker thread for heavy background tasks (smart playlist and sticker cache generation) #274
- Feat: update smart playlists only on demand #282
- Feat: prevent jukebox starving condition from uniqueness parameter #273
- Feat: IP ACL support
- Feat: viewport scale setting for mobile browsers
- Feat: IPv6 support
- Upd: update to latest libmpdclient release
- Upd: improve logging and notifications
- Upd: improve sticker handling
- Upd: update bootstrap to 4.5.0 #276
- Upd: update bootstrap.native to 3.0.6 #275

***

## myMPD v6.4.2 (2020-06-08)

This point release fixes some small bugs.

### Changelog

- Fix: Mime-type detection is now case insensitive (extension) #277
- Fix: Repair use after free bug in manual creation of CA and certificates #278
- Fix: Change hyphenation behavior to break-word #279
- Upd: Update frozen to current master
- Upd: Update inih to current master #281

***

## myMPD v6.4.1 (2020-05-31)

This is a small maintenance release that fixes many bugs.

### Changelog

- Fix: support of Last-Modified sort in covergrid
- Fix: improve Gentoo ebuild, thanks to @itspec-ru #266
- Fix: correct RPM spec file changelog
- Fix: update nl-NL translation, thanks to @pinkdotnl #270
- Fix: update mongoose to 6.18 #272
- Fix: repair links in playback card #271
- Fix: limit jukebox add songs attempts to two #269
- Fix: better handling of playlists select boxes #269
- Fix: use correct field values in saved searches #269
- Fix: clear jukebox queue if triggered by timer #269
- Fix: don't set media session position state if position > duration (streams) #268

***

## myMPD v6.4.0 (2020-05-20)

This minor release fixes some bugs, enhances the build.sh check command and adds an option to sort the albumart grid by modification time. This release also adds better support for lyrics and coverimages. The default pseudo random number generator was replaced with TinyMT a Mersene Twister implementation.

### Changelog

- Feat: add Last-Modified sort option to covergrid #220
- Feat: add feature detection for mount and neighbors #246
- Feat: integrate clang-tidy in build.sh check function
- Feat: use *Sort tags for sorting #247
- Feat: use TinyMT to generate random numbers #249
- Feat: support of embedded lyrics in id3 and vorbis comments #251
- Feat: display lyrics in playback card #250
- Fix: improve handling of the pictures tab in the song details modal
- Fix: add missing weekday check for timer activation
- Fix: fix warnings reported by clang-tidy and eslint
- Fix: add all to queue fails #252
- Fix: compilation issue with gcc 10

***

## myMPD v.6.3.1 (2020-04-26)

This release fixes one ugly and security related bug:

### Changelog

- Fix: repair user after free bug in function mpd_client_last_skipped_song_uri

***

## myMPD v6.3.0 (2020-04-12)

This release adds support for the MPD mount and neighbor functions. The error handling for MPD protocol errors was improved. This is the first version that can only compiled with internal libmpdclient (called libmympdclient).

### Changelog

- Feat: support mounts and neighbors #147
- Feat: remove option to compile with external libmpdclient
- Feat: improve notifications
- Fix: improve dutch translation
- Fix: jukebox song selection from whole database #239
- Fix: improve MPD error handling #244

***

### myMPD v6.2.3 (2020-03-06)

This release fixes a ugly bug, that prevents adding new songs to the last played list and increases the song playCount endless.

***

## myMPD v6.2.2 (2020-03-04)

myMPD 6.2.2 fixes some bugs and adds a Dutch translation, thanks to Pinkdotnl for that.

### Changelog

- Feat: add link to browse to main menu #228
- Feat: adding Dutch translations #233
- Fix: reconnect to mpd on error 5 (Broken pipe)
- Fix: fix build on RPi zeros/ARMv6 #235
- Fix: MPD < 0.20.0 don't support jukebox song select from database #231

***

## myMPD v6.2.1 (202-02-26)

This is a small maintenance release.

### Changelog

- Feat: update korean translation #221
- Feat: create default mympd.conf through mympd-config utility #224
- Fix: don't include i18n.js from debug builds in release files
- Fix: some layout and theme polishing

***

## myMPD v6.2.0 (2020-02-14)

myMPD 6.2.0 adds more functionality to smart playlists and playlists generally. The publishing feature of myMPD was completely reworked and supports now webdav to manage pics, mpd music_directory and playlists. This feature is in the default config disabled and mus be enabled in mympd.conf. Also the notification system was reworked and supports now the brand new HTML5 MediaSession API.

Please give the new tool mympd-config a chance. This tool parses your mpd.conf and generates a suitable mympd.conf. For details look at https://github.com/jcorporation/myMPD/wiki/mympd-config.

### Changelog

- Feat: improve (smart) playlists #165
  - smart playlist generation rule
  - sort or shuffle playlists
  - bulk deletion of playlists
- Feat: publish library, playlists and pics through http and webdav #161
- Feat: support booklets, lyrics and more pictures in song details modal #160
- Feat: support MediaSession Web API #201
- Feat: new notification and status area in bottom right corner #200
- Feat: add last_modified tag in playback card and song details modal #220
- Feat: add command line option to dump default config
- Feat: configurable highlight color
- Feat: improve settings dialog
- Feat: support replay gain mode auto
- Feat: improve console logging
- Feat: update mongoose to version 6.17
- Fix: compatibility with mpd 0.20.x
- Fix: layout of quick playback settings #218
- Fix: support of Web Notification API
- Fix: code improvements to remove errors caused by stricter eslint configuration
- Fix: rescan and update database functions respect path parameter
- Fix: repair some timer issues #225
- Fix: Jukebox unpauses randomly MPD #227
- Fix: improve MPD error handling

***

## myMPD v6.1.0 (2020-01-27)

myMPD v6.1.0 adds a new timer function. You can now define multiple timers to play, stop or execute a system command. The new timer function is also internally used for covercache maintenance and building smart playlists.

The jukebox was completely rewritten for better performance. Now the jukebox maintain a separate queue from that are songs added to the MPD queue. This queue is dynamically created and respects user defined constraints as unique tags or song last played older than 24 hours (playback statistics must be enabled).

### Changelog

- Feat: add new timer module #163
- Feat: jukebox enhancements #164
- Feat: add quick playback options in playback card #200
- Feat: support MPD single oneshot mode #209
- Feat: update embedded libmpdclient to latest master
- Fix: respect websocket state "connecting"
- Fix: many small theme and layout enhancements
- Fix: enabling bookmarks don't overwrite bookmark list
- Fix: repair add buttons in search card
- Fix: improve json encoding
- Fix: improve mpd error handling

***

## myMPD v6.0.1 (2019-12-21)

myMPD v6.0.1 fixes some small issues.

### Changelog

- Fix: disable covergrid, if MPD version is older than 0.21.x #208
- Fix: disable song details modal if playing a stream #206
- Fix: update korean translation #205

***

## myMPD v6.0.0 (2019-12-19)

This release improves mainly the support for albumart and embeds an enhanced version of libmpdclient. You can now browse and search the mpd database in a album focused covergrid mode.

The c++ plugin with the dependency to libmediainfo was replaced with the c libraries libid3tag und libflac to extract embedded albumart in mp3, flac and ogg files.

### Changelog

- Feat: covergrid tab in browse card #162
- Feat: theming support; default,dark and light theme
- Feat: support more file extensions for streaming coverimages
- Feat: try covercache before extracting embedded coverimage or asking mpd for the cover
- Feat: support of mpd albumart command (mpd 0.21.x) #145
- Feat: support of mpd readpicture command (mpd 0.22.x) #145
- Feat: embedded libmpdclient (libmympdclient branch in my fork) #145
- Feat: covercache maintenance options
- Feat: replace libmediainfo with libid3tag and libflac #145
- Feat: a list of possible coverimage names can now be defined
- Feat: set cache header for coverimages
- Feat: improved build script and packaging
- Feat: update bootstrap to 4.4.1
- Fix: set correct websocket connection status
- Fix: some memory leaks in error conditions
- Fix: some small layout issues

***

### myMPD v5.7.2 (2019-11-26)

This is a small maintenance release.

### Changelog

- Fix: Update korean translation #192
- Fix: small code improvements for string handling
- Fix: Albumart size is not changing #193

***

## myMPD v5.7.1 (2019-11-18)

This is a small maintenance release.

## Changelog

- Feat: display fileformat, filetype and duration in playback card #180
- Feat: dispay filetype in songdetails dialog #180
- Feat: add configurable step for volume change, defaults to 5%
- Feat: Reload and Clear function in advanced settings
- Fix: close http connection after error response
- Fix: replace references of old coverimage templates
- Fix: increase modal width on medium sized devices

***

## myMPD v5.7.0 (2019-11-12)

myMPD v5.7.0 is a big maintenance release. There are only some new minor features, but many code improvements. The integration of the simple dynamic string library prevents most potential buffer truncation or buffer overflow bugs and makes the code simpler. Thanks to code linting tools (flawfinder, eslint, ...) and memory checkers like libasan and valgrind many bugs could be solved. The API follows now the JSON-RPC 2.0 specification and was tested with a simple testsuite and a fuzzer.

myMPD v5.7.0 should be the most stable and secure release.

### Changelog

- Feat: integrate simple dynamic string library
- Feat: migrate API to JSON-RPC 2.0
- Feat: readonly mode support
- Feat: split javascript in smaller files
- Feat: new config option to enable/disable bookmarks
- Feat: validate saved columns
- Feat: translations phrases are extracted from source at compile time
- Feat: add simple JSON-RPC 2.0 API fuzzer to testsuite (uses https://github.com/minimaxir/big-list-of-naughty-strings)
- Feat: add SPDX-License-Identifier
- Feat: optimize minimize and compression functions in build script
- Feat: IPv6 support for self created myMPD certificate
- Fix: add missing translations
- Fix: javascript code uses now === and !== operators
- Fix: warnings from code linting tools (cppcheck, flawfinder, shellcheck, eslint)
- Fix: don't use deprecated gethostbyname
- Fix: keyboard shortcuts that call the api directly

***

## myMPD v5.6.2 (2019-10-10)

This is a small maintenance release. The complete javascript code is now linted with eslint and deepscan.io.

### Changelog

- Feat: beautify song details modal
- Feat: add flawfinder check to build script
- Feat: add eslint configuration file
- Feat: add .gitignore file
- Fix: update mongoose to current version #173
- Fix: update inih to current version #173
- Fix: some javascript and css bugfixes #170

***

## myMPD 5.6.1 (2019-09-16)

This point release fixes some issues and adds minor enhancements.

### Changelog

- Feat: chroot support
- Feat: build.sh improvements #154
  - optionally sign arch linux package
  - optionally sign debian package
  - add option to use osc (open build service)
  - detect change of assets
- Fix: update ko-kr translation #156
- Fix: better calculation of install directories #155
- Fix: invalid combined javascript file, if java is not found at build time #157

***

## myMPD v5.6.0 (2019-09-14)

WARNING: there are possible breaking changes in this release

- default config file is now /etc/mympd.conf (build.sh moves the old config to the new place)
- system commands are now defined in a section in /etc/mympd.conf
- systemd unit is installed in /lib/systemd/system (build.sh removes the old file)
- directories /usr/lib/mympd and /etc/mympd can be safely removed (build.sh does this in the install step)

### New features

This minor release supports now table and popup menu navigation through the keyboard. Supports the new mpd fingerprint command in the song details modal and displays now the current song title in the header.

### Changelog

- Feat: table navigation mode, see https://github.com/jcorporation/myMPD/wiki/Keyboard-Shortcuts for details
- Feat: support mpd fingerprint command #146
- Feat: display current song title in header bar
- Feat: new "update_lastplayed" event
- Feat: LSB-compliant startup script
- Feat: create needed /var/lib/mympd/ directories on startup
- Feat: create ssl certificates on startup
- Feat: command line options
- Feat: central build script
  - Can now package for Alpine, Arch, Debian, RPM and Docker
- Feat: embedded document root for release build
  - gzip compressed files
- Feat: new splash screen
- Fix: better table formating #143 #148
- Fix: close popup menus if associated row is replaced
- Fix: prettier keyboard shortcuts help
- Fix: more resource friendly last_played implementation
- Fix: cleanup the source tree
- Fix: move default configuration to /etc/mympd.conf
- Fix: define system commands in mympd.conf
- Fix: don't remove mympd user/group and /var/lib/mympd directory on package removal
- Fix: move logic from postinstall scripts to cmake

***

## myMPD v5.5.3 (2019-08-20)

This point release fixes some minor issues and adds small enhancements.

### Changelog

- Feat: Add more secure headers to http responses
- Feat: Enable directory listing for /library #140
- Fix: Purging the debian package #141
- Fix: Small UI enhancements #139
- Fix: sub-menu for system commands #123

***

## myMPD v5.5.2 (2019-07-15)

This point release fixes some minor issues.

### Changelog

- Fix: polish ko-kr translation
- Fix: cards don't truncate popovers anymore
- Fix: sync with latest bootstrap.native master

***

## myMPD v5.5.1 (2019-07-01)

This point release adds a ABUILD file for alpine linux and fixes some minor issues.

### Changelog

- Feat: packaging for alpine
- Fix: polish ko-kr translation
- Fix: determine default /var/lib/ path from compile time settings
- Fix: do not create /usr/share/mympd/lib directory

***

## myMPD v5.5.0 (2019-06-25)

This new release adds a tiny translation framework to myMPD. The translation is implemented only on client side and inspired by polyglot.js. The default language is en-US. For now myMPD ships a german and a korean translation, further translations are very welcome.

### Changelog

- Feat: tiny translation framework #108
  - German translation
  - Korean translation
- Feat: gitlab CI/CD integration #133
- Feat: PKDBUILD follows Arch Linux web application packaging guidelines #131
- Fix: Updated bootstrap.native to current master
- Fix: Updated Mongoose to 6.15
- Fix: Update inih to version 44
- Fix: Update frozen to current master

***

## myMPD v5.4.0 (2019-06-03)

The biggest changes in this release are the new settings and connection dialogue. Now are the most myMPD settings configurable in the web gui. All settings in the configuration file or through environment variables are overwritten with these settings.

The jukebox mode and play statistics are improved and the coverimages now fade-in smoothly.

### Changelog

- Feat: redesigned settings dialogue with many new options
- Feat: mpd connection dialogue
- Feat: new sticker lastSkipped
- Feat: integrate shortcuts help in about dialogue
- Feat: improve song skip detection
- Feat: improve play statistics
- Feat: improve jukebox mode - add new song 10 + crossfade seconds before current song ends
- Feat: manually add random songs or albums to queue
- Feat: add option to update smart playlist in contextmenu
- Feat: locale setting (used only to display datetime fields for now)
- Feat: redesigned local playback feature, added autoplay option
- Feat: smooth transition of coverimage in background and playback card
- Feat: add content-security-policy header
- Feat: use loglevel in javascript code
- Fix: replace template coverimages with a svg version
- Fix: compile coverextract plugin with older c++ standards
- Fix: html cleanups
- Fix: posix compliant shell scripts

***

## myMPD 5.3.1 (2019-04-28)

This point release fixes some bugs.

### Changelog

- Fix: allow same characters in playlistnames as mpd itself #111
- Fix: debian packaging #113
- Fix: docker build

***

## myMPD v5.3.0 (2019-04-25)

This versions optimizes the backend code even more and introduces some minor features.

### Changelog

- Feat: coverimage as background #99
- Feat: support hosting myMDP behind a reverse proxy under a subdir, #93
- Feat: split parsing of settings in myMPD settings and mpd options, #105
- Fix: subscribe only to interesting mpd idle events
- Fix: various code improvements
- Fix: better tmp file handling
- Fix: return only requested tags in lists
- Fix: update docker file for coverextract plugin compilations, #109
- Fix: create certificates under /var/lib/mympd/ssl
- Fix: support install prefix other than /usr #112

***

## myMPD v5.2.1 (2019-04-01)

This point release fixes some bugs.

### Changelog

- Don't run syscmds twice #102
- Support filenames with special characters for embedded albumcovers #62

***

### myMPD v5.2.0 (2019-03-25)

myMPD 5.2.0 supports embedded albumart through a plugin, that uses libmediainfo. It became a plugin because i did not want to introduce any more dependencies. The plugin is build automatically, if libmediainfo is found. The plugin must be enabled in the configuration file.

Another nice feature detects the mpd music_directory automatically, if myMPD connects over a local socket to mpd. If not, you must configure the musicdirectory option in /etc/mympd/mympd.conf. The symlinks within htdocs are no longer needed.

The last feature enables myMPD to send a love song message to a running scrobbling client through the mpd client protocol.

### Changelog

- Feat: get mpd music_directory automatically or through config file
- Feat: support embedded albumart #62
- Feat: love button for external scrobbling clients
- Fix: song change in streams #97
- Fix: update mongoose to 6.14
- Fix: create state files with defaults at runtime, not at install time, fixes #96
- Fix: serve /library and /pics directories directly (replaces symlinks in htdocs)
- Fix: exclude /ws, /library, /pics, /api from service worker fetch
- Fix: simplified conn_id tracking in webserver
- Fix: improved logging

***

## myMPD v5.1.0 (2019-02-23)

This is a small maintenance release.

### Changelog

- Feat: Bookmarks for directories #86
- Fix: Compile against musl #92
- Fix: Update Bootstrap to 4.3.1
- Fix: various code cleanups

***

## myMPD v5.0.0 (2019-02-11)

This new myMPD major version brings only a few new features, but the backend code has been completely rewritten. The web server and the mpd client code have been swapped out into their own threads, which communicate with each other with an asynchronous message queue. This provides the necessary flexibility to enhance existing features and implement new ones.

Many thanks to rollenwiese for his work on the docker support for myMPD.

The release code is now compiled with -fstack-protector -D_FORTIFY_SOURCE=2 -pie for security reasons. myMPD 5 is the first release, that was completely checked with the valingrid memchecker.

WARNING: This release has a new configuration file syntax. You should copy the mympd.conf.dist file over your configuration and customize it.

### Functional changes

- docker support (experimental)
- read environment variables (overwrites configuration options)
- AutoPlay - add song to (empty) queue and mpd starts playing
- new webui startup modal
- better handling of mpd connection errors

### Code improvements

- separate threads for backend and frontend functions
- many security and memory leak fixes
- remove global states
- fix compiler warnings

***

## myMPD v4.7.2 (2018-12-24)

This is a small maintenance release.

### Changelog

- Feat: configurable coverimage size #78
- Fix: remove original port for redirect uri, append ssl port to uri, if not 443

***

## myMPD v4.7.1 (2018-12-06)

This is only a small bugfix release.

### Changelog

- Feat: use tagtypes command to disable unused tags
- Fix: no sort and group tags in advanced search, if tags are disabled
- Fix: seek in progress bar

***

## myMPD v4.7.0 (2018-12-03)

This release supports the new filter expressions introduced in MPD 0.21. Simply press Enter in the search input to add more than one search expression.

The advanced search needs libmpdclient 2.17 and falls back to simple search, if older versions of mpd or libmpdclient are installed.

### Changelog

- SECURITY FIX: sanitize user input in backend
- Feat: Advanced search with sorting
- Feat: add logging configuration option
- Fix: improved smart playlists
- Fix: smart playlist save dialog
- Fix: include patched bootstrap-native-v4.js
- Fix: much more granular progress bar in playback card
- Fix: honour sslport configuration option
- Fix: show warnings for unknown configuration options
- Fix: improved api error handling

***

## myMPD v4.6.0 (2018-11-15)

This release introduce a last played tab in the queue card, improves the overall usability and last but not least fixes some bugs.

### Changelog

- Feat: last played songs view
- Feat: configurable tags in playback card
- Feat: song voting and goto browse action in song details modal
- Feat: more keyboard shortcuts #58
- Fix: song voting
- Fix: song numbering in queue view #74
- Fix: update mongoose to 6.13

***

## myMPD v4.5.1 (2018-11-05)

This point release fixes only one, but ugly bug.

### Changelog

- Fix: myMPD crashes if mpd plays a stream #72

***

## myMPD v4.5.0 (2018-11-04)

WARNING: This release has new and incompatible configuration options. You should copy the mympd.conf.dist file over your configuration and customize it.

This release uses detection of mpd features and many new configuration options to let you customize myMPD to your needs. myMPD now supports all tags you enabled in mpd and works also with no metadata enabled. Other highlights are the ability to add/hide/sort columns of all tables and the possibility to define system commands.

### Changelog

- Feat: add settings for coverimages, localplayer, streamurl, searchtaglist, browsetaglist, syscmds #70
- Feat: disable playlists and browse database feature if not enabled in mpd #68 #69
- Feat: configureable columns in all song views #47
- Feat: reworked view of albums
- Feat: add ability to define and execute system commands, e.g. reboot and shutdown
- Fix: use AlbumArtist tag only if it found in enabled tags #69
- Fix: Link uri in song details only if mpd music_directory is linked
- Fix: hidding of popover menus
- Fix: some memory free errors

***

## myMPD v4.4.0 (2018-10-15)

### Changelog

- Feat: collapse title list in album view
- Feat: display total entities in list headers #47
- Feat: configurable max_elements_per_page #47
- Feat: confirm dialog for delete playlist #47
- Feat: lazy loading of coverimages in album view
- Fix: deleting track from playlist don't deletes playlist anymore
- Fix: use update_stored_playlist notify for updating playlist view

***

## myMPD v4.3.1 (2018-10-10)

### Changelog

- Feat: add more keyboard shortcuts #58
- Feat: performance improvements for jukebox mode
- Feat: performance improvements in smart playlists creation, fixes #64
- Feat: support all mpd tags
- Fix: check existence of needed directories under /var/lib/mympd
- Fix: install default state files under /var/lib/mympd/state

***

## myMPD v4.3.0 (2018-10-01)

This myMPD release improves the jukebox mode and adds the smart playlist feature.
Installing this release resets all myMPD state settings.

### Changelog

- Feat: smart playlists #38
- Feat: improve jukebox mode #57
- Feat: improve state store
- Fix: filename check in save dialogs #61
- Fix: encoding of special characters in popover #60
- Fix: popover eventhandling
- Fix: Calculate correct websocket url if connected by ip

***

## myMPD v4.2.1 (2018-09-24)

This is mainly a bugfix release.

### Changelog

- Feat: add rescan database command
- Fix: don't use serviceworker for http:// uris -> fixes http stream in local player
- Fix: show lastPlayed in song details
- Fix: moved pics directory to /var/lib/mympd
- Fix packaging issues
  - Fix: improve uninstall scripts
  - Fix: don't remove user/group on uninstall
  - Fix: test of /var/lib/mympd ownership

***

## myMPD v4.2.0 (2018-09-20)

myMPD 4.2.0 fixes some bugs and includes the new jukebox mode.

In jukebox mode, myMPD adds random songs from database or selected playlist to the queue, if it's empty. To use jukebox mode enable it in settings and enable Consume.

### Changelog

- Feat: jukebox mode #37
- Feat: configuration option for used tags in ui #52
- Fix: don't add redundant eventhandler on popovers
- Fix: don't hide "connection error"
- Fix: check if document root exists
- Fix: allow websocket connections only to /ws
- Fix: improve packaging
- Fix: filter empty tag values in browse database install and uninstall

***

## myMPD v4.1.2 (2018-09-16)

This release fixes some packaging issues.

### Changelog

- Fix: Archlinux PKGBUILD checksums and install script #45
- Fix: Debian packaging #54

***

## myMPD v4.1.1 (2018-09-13)

This is only a small bugfix release. It also fixes a security issue in mongoose.

### Changelog

- Feat: add PKGBUILD for Archlinux
- Fix: base64 encode JSON.stringify output, if saved in dom - should fix bug #50
- Fix: update mongoose to 6.12
- Fix: add mympd user & group as system user & group #51

***

## myMPD v4.1.0 (2018-09-11)

This minor release supports more tags for search and database browse mode. myMPD now runs under a dedicated user.

### Changelog

- Feat: packaging for Fedora, Suse and Debian #45
- Feat: central backend for search functions #36
- Feat: Album actions in menu in search card #42
- Feat: mpd feature detection #44
- Feat: check supported mpd tag types #44
- Feat: browse and search database by more tags #43 #36
- Feat: link album in playback card
- Feat: run myMPD under myMPD user
- Fix: use mpd taglist in songdetails modal
- Fix: setgroups before setuid

***

## myMPD v4.0.0 (2018-08-27)

The fourth major release of myMPD. Now myMPD don't poll mpd every second anymore. myMPD instead uses the idle protocol to listening for status changes. This should be much more resource friendly.

### Changelog

- Feat: replace status polling with mpd idle protocol #33
- Feat: song voting and play statistics (uses mpd stickers) #32
- Feat: support covers for http streams
- Feat: improved layout of playback card
- Feat: handle database update events #31
- Fix: cleanup api #34
- Fix: cleanup logging
- Fix: cleanup source files
- Fix: improve speed for listing large queues #35
- Fix: link to music_directory
- Fix: redirect to https with request host header #30

***

## myMPD v3.5.0 (2018-08-09)

WARNING: This version breaks all command line options. Use /etc/mympd/mympd.conf for configuration.
myMPD now setuids to user nobody in default configuration.

### Changelog

- Feat: get outputnames and outputstates in single command
- Feat: clear playback card if songpos = -1
- Fix: formating of source code

***

## myMPD v3.4.0 (2018-08-06)

Now are playlists fully supported.

### Changelog

- Feat: option to create playlist in "Add to playlist" dialog
- Feat: "add all to playlist" in search card
- Feat: "add all to playlist" in browse filesystem card
- Feat: add stream to playlist
- Feat: hide pagination if not needed
- Feat: crop queue
- Feat: link to songdetails and albumlist in playback card
- Fix: move 3rd-party sources and buildtools to dist directory
- Fix: delete song from playlist

***

## myMPD v3.3.0 (2018-07-30)

### Changelog

- Feat: Add playlist actions
- Feat: validation feedback for queue save
- Feat: validation feedback for add stream
- Feat: enable queue and playlist sorting with drag & drop
- Fix: mkrelease.sh
- Fix: html markup
- Fix: renamed card "Now playing" to "Playback"
- Fix: service worker cache update

***

## myMPD v3.2.1 (2018-07-19)

This is mainly a bugfix release.

### Changelog

- use javascript in strict mode
- fixed some javascript errors (issue #22)
- error handling code for ajax requests
- better error handling for unknown requests
- enabled ssl by default

***

## myMPD v3.2.0 (2018-07-16)

WARNING: This release has new and incompatible command line options.

### Changelog

- Feat: Enable Progressive Web App and Add2HomeScreen Feature
- Feat: Enable ssl options
- Feat: contrib/crcert.sh script for creating certificates automatically
- Upd: Use /etc/mympd/ directory for options
- Fix: Many cleanups and small bug fixes

***

## myMPD v3.1.1 (2018-07-09)

### Changelog

- Feat: Add songdetails to actions popover
- Feat: Central tag handling in backend
- Fix: alignment of icons
- Fix: columns in database view

***

## myMPD v3.1.0 (2018-07-05)

For this minor release, much of the javascript code is rewritten.

### Changelog

- Feat: add first advanced actions
- Feat: removed jQuery in favour of bootstrap.native
- Feat: removed Bootstrap plugins and replaced with native implementations
- Fix: stability fixes in json parsing (backend)

***

## myMPD v3.0.1 (2018-06-24)

### Changelog

- Fix: javascript error in about dialog

***

## myMPD v3.0.0 (2018-06-24)

This is the first release with a completely rewritten backend and the new jsonrpc api.

### Changelog

- Feat: Upgraded mongoose to latest version
- Feat: Implemented jsonrpc api for request from frontend to backend
- Feat: Realtime notifications over websocket
- Feat: Minified .js and .css files
- Feat: mkrelease.sh and mkdebug.sh scripts for simple compile and install
- Feat: Save myMPD settings in /var/lib/mympd/mympd.state (removed cookie usage)
- Feat: Backend now handles cover images
- Fix: Layout fixes

***

## myMPD v2.3.0 (2018-06-17)

### Changelog

- Feat: Replace sammy.js with own implementation with state save for cards, tabs and views
- Feat: Use queue version for song change in http streams

***

## myMPD v2.2.1 (2018-06-10)

This is a small bugfix release.

### Changelog

- Feat: Added stop button #14
- Fix: Material-icons in chrome #13
- Fix: html markup errors

***

## myMPD v2.2.0 (2018-06-07)

This is my third release of myMPD.

### Changelog

- Feat: Reworked browse view
  - Browse database -> Albumartist -> Album
  - Playlist view
  - Serverside filtering of tables
- Feat: new action "Add all from search"
- Feat: Incremental change of tables
- Feat: Improved settings
- Feat: Improved coverimage display
- Fix: some bug fixes

Many thanks to archphile for heavily testing this release.

***

## myMPD v2.1.0 (2018-05-28)

This is my second release of myMPD.

### Changelog

- Feat: Reworked Queue View
  - Pagination in header
  - Search in queue
  - Playing song info
- Feat: mpd statistics in About dialog
- Feat: configurable cover image filename
- Fix: some minor bug fixes

***

## myMPD v2.0.0 (2018-05-24)

Initial release for my ympd fork myMPD.

### Changelog

- Feat: New modern ui based on Bootstrap4
- Feat: Updated javascript libraries
- Feat: Album cover support
- Fix: Song title refresh for http streams
- Fix: Removed dirble support<|MERGE_RESOLUTION|>--- conflicted
+++ resolved
@@ -4,7 +4,6 @@
 
 ***
 
-<<<<<<< HEAD
 ## myMPD v10.0.0
 
 This major release adds concurrent MPD partition support to myMPD. myMPD connects now to all MPD partitions simutanously and maintance separate states and settings for each partition. Each browser instance can now select the MPD partition to control.
@@ -27,7 +26,9 @@
 - Feat: concurrent MPD partition support #440
 - Feat: partition specific highlight color
 - Upd: add internal api documentation
-=======
+
+***
+
 ## myMPD v9.5.3 (not yet released)
 
 This is a small bug fix release.
@@ -37,7 +38,6 @@
 - Fix: rename cn-CHS to zh-CN #820
 - Fix: read env variables at first startup #821
 - Upd: fr-FR translation
->>>>>>> 4f0ac9af
 
 ***
 
