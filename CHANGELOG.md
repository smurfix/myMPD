--- conflicted
+++ resolved
@@ -4,7 +4,6 @@
 
 ***
 
-<<<<<<< HEAD
 ## myMPD v15.0.0 (not yet released)
 
 ### Changelog
@@ -13,7 +12,9 @@
 - Feat: Add lua library for myGPIOd support #1208
 - Feat: Support range for listplaylist and listplaylistinfo #1214
 - Feat: support playlistlength command #1213
-=======
+
+***
+
 ## myMPD 14.0.3 (2024-02-15)
 
 This is a small bugfix release.
@@ -23,7 +24,6 @@
 - Fix: myMPD does not work with safari on iOS #1212
 - Fix: Volume slider color #1218
 - Fix: Gentoo ebuild install #1219
->>>>>>> c6cfd65e
 
 ***
 
