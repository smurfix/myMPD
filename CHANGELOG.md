# myMPD Changelog

https://github.com/jcorporation/myMPD/

***

<<<<<<< HEAD
## myMPD v10.2.0 (not yet released)

This release reworks the scripting api and improves the scripting documentation. The new presets feature lets you switch mpd and jukebox options with one click.

### Notes

- Existing lua scripts must be adapted to the new simplified API
- Existing play timers must be changed to use presets

### Changelog

- Feat: add option to save and load mpd and jukebox presets #888
- Feat: play timer uses presets #888
- Feat: rework and simplify scripting api
- Feat: add option to ignore hated songs in jukebox mode #882

***

## myMPD v10.1.2 (not yet released)
=======
## myMPD v10.1.2 (2022-11-21)
>>>>>>> f2ee8131

This is a small bugfix release.

### Changelog

- Fix: parsing timer list
- Fix: some small ui issues
- Fix: 'Goto playing song' button #892
- Fix: dedup san names #890

***

## myMPD v10.1.1 (2022-11-13)

This is a small bugfix release.

### Changelog

- Feat: add es-ES translation
- Upd: translations
- Upd: man pages
- Fix: remove song progress indicator in queue view after switching to new song #881
- Fix: arch, gentoo and rpm packaging #886 #887

***

## myMPD v10.1.0 (2022-11-06)

This minor release adds support of new MPD 0.24 features. The javascript frontend is now documented with jsDoc and linted with the typescript compiler.

### Changelog

- Feat: autoconfiguration for playlist_directory (MPD 0.24) #836
- Feat: autoconfiguration for pcre support (MPD 0.24) #843
- Feat: support consume oneshot (MPD 0.24) #837
- Feat: support starts_with filter expression (MPD 0.24) #843
- Feat: support queue save modes (MPD 0.24) #848
- Feat: add elapsed sticker to save recent position from songs #781
- Feat: jsDoc compatible API documentation and linting with typescript compiler
- Feat: add view action to default radio click actions
- Feat: add "Add to" button to filesystem root #860
- Feat: add "Open modal" to home icon actions
- Feat: cache coverimages for webradios
- Feat: create debug packages for Alpine, Arch, Debian and RPM
- Upd: improve cmake and packaging, thanks @dvzrv
- Upd: improve systemd unit, thanks @dvzrv
- Upd: libmympdclient 1.0.15
- Upd: refactor translation framework
- Upd: de-DE, en-US, fr-FR, it-IT, nl-NL translations
- Upd: Bootstrap 5.2.2
- Upd: parse mpd bitrate #855
- Upd: improve integrated http client
- Upd: content-security-policy allows fetching images only from myMPD host
- Fix: language name in japanese #854
- Fix: mime type detection of special jpg images #864
- Fix: improve popover and dropdown positioning and sizing #869, #868
- Fix: force reflow of body before scrolling to pos #868
- Fix: clang 15 compatibility

***

## myMPD v10.0.3 (2022-10-13)

This is a small bug fix release.

### Changelog

- Feat: add japanese translation
- Fix: segmentation fault when clicking on last played list #850
- Fix: scrobble script - artist_mbids MBID format invalid #853
- Fix: do not show streamUri input on showAddToPlaylistCurrentSong 

***

## myMPD v10.0.2 (2022-10-03)

This is a small bug fix release that also updates some translations.

Many thanks to all translators!

### Changelog

- Upd: zh-CN, it-IT translations
- Fix: contextmenu for discs
- Fix: flashing progress bar
- Fix: translate locale select
- Fix: run feature detection only in main thread #845
- Fix: pass script_arguments in feedback trigger #846
- Fix: Gentoo Linux ebuild, thanks @itspec-ru #847
- Fix: add missing translation phrases attributes #849
- Fix: API usage in some example scripts #846

***

## myMPD v10.0.1 (2022-09-25)

This is a small bug fix release.

### Changelog

- Upd: fr-FR, nl-NL translations
- Fix: js error clearing current title
- Fix: translate more elements

***

## myMPD v10.0.0 (2022-09-22)

This major release adds concurrent MPD partition support to myMPD. myMPD connects now to all MPD partitions simultaneously and holds partition specific states and settings. Each browser instance can now select the MPD partition to control.

The partition feature should be used with MPD 0.23.9 or newer. There are some annoying partition related bugs in earlier MPD versions.

The syntax of the last_played file has changed. You can convert it with
`sed -r 's/^(.*)::(.*)/{"LastPlayed":\1,"uri":"\2"}/g' /var/lib/mympd/state/last_played > /var/lib/mympd/state/default/last_played_list`

### Per partition features

- Highlight color
- Jukebox
- Last played
- Local player
- MPD options
- Triggers
- Timers

### Changelog

- Feat: concurrent MPD partition support #440
- Feat: partition specific settings #440 #826
- Feat: custom uri for local playback #826
- Feat: new API method MYMPD_API_PLAYER_VOLUME_CHANGE
- Upd: autoconfiguration improvements
- Upd: add internal api documentation
- Upd: build improvements
- Upd: Mongoose 7.8
- Upd: mjson
- Upd: Bootstrap 5.2.1
- Upd: add animation for update progress of views
- Upd: de-DE, fr-FR, nl-NL translations, thanks @tsunulukai
- Fix: case insensitive sorting of webradioDB
- Fix: popover menu for playlists on home screen
- Fix: set default sort tag for smart playlists save modal
- Fix: localize select options #834
- Fix: sort queue by pos #835

***

## mympd v9.5.4 (2022-09-11)

This is a small bug fix release that also updates some translations.

Many thanks to all translators!

### Changelog

- Upd: fr-FR, nl-NL, zh-CN (#833) translations
- Fix: allow empty smart playlist prefix #830
- Fix: default fallback to en-US #830
- Fix: serving zh-CN locale #830

***

## myMPD v9.5.3 (2022-08-29)

This is a small bug fix release.

### Changelog

- Upd: fr-FR translation
- Fix: rename cn-CHS to zh-CN #820
- Fix: read env variables at first startup #821
- Fix: use correct columns to fetch current queue view #822

***

## myMPD v9.5.2 (2022-08-24)

This is a small bug fix release.

### Changelog

- Feat: add battery indicator script, thanks @furtarball #815
- Upd: chinese translation #813
- Fix: sorting albums by last-modified #806

***

## myMPD v9.5.1 (2022-08-14)

This is a small bug fix release.

### Changelog

- Feat: add update_home jsonrpc event #814
- Fix: advanced search is not working #809
- Fix: fetching locales and ligatures behind reverse proxy #808

***

## myMPD v9.5.0 (2022-08-13)

This release improves and documents the myMPD backend code, but there are also some minor new features added. I further added the doxygen generated internal api documentation to the myMPD documentation site: [Doxygen generated internal API documentation](https://jcorporation.github.io/myMPD/doxygen/html/index.html).

This release removes the compatibility code for MPD versions older than 0.21.

### Changelog

- Feat: support TitleSort tag (mpd 0.24) #797
- Feat: use custom X-myMPD-Session http header for myMPD sessions to allow other authorization methods in reverse proxy setups
- Feat: respect last played in jukebox album mode #792 #794
- Feat: improved translation workflow integrating [POEditor](https://poeditor.com/join/project/Z54inZwdul) #803
- Feat: album view lists albums without AlbumArtist tags again #791
- Feat: fetch ligatures and i18n json only on demand
- Upd: remove compatibility code for MPD 0.20 and lower
- Upd: rename some API methods for consistency
- Upd: covercache expiry time is now a config setting (removed from GUI)
- Upd: improve many internal functions and there api
- Upd: add doxygen style internal api documentation
- Upd: add more unit tests
- Upd: Bootstrap 5.2
- Upd: use dh_helpers for debian packaging
- Fix: use only sort tags that are configured in MPD
- Fix: add missing default values
- Fix: cache building on reconnect if stickers are disabled
- Fix: hide input in pin enter dialog

***

## myMPD v9.4.1 (2022-07-19)

This is a small bugfix release.

### Changelog

- Fix: read custom navbar_icons #793
- Fix: javascript error in album detail view #795
- Fix: certificate creation #796

***

## myMPD v9.4.0 (2022-07-13)

This is mostly a maintenance release to cleanup code. It adds small improvements, optimizes the codebase and uses now a faster sorting algorithm.

This release removes the implicit fallback from AlbumArtist to Artist tag. Disable the AlbumArtist tag if you do not maintain it.

### Changelog

- Feat: sort option for all db tags #764
- Feat: add volume controls to local playback #777
- Feat: import lua scripts #765
- Feat: support of http links on the homescreen #785
- Feat: move scripts to musicdb-scripts repository #770
- Upd: improve albumcache
- Upd: improve partition support #440
- Upd: rework handling of missing AlbumArtist tag
- Upd: Bootstrap 5.2 Beta1
- Upd: BSN 4.2
- Upd: mongoose 7.7
- Upd: mjson
- Upd: utf8.h
- Upd: unit testing framework
- Upd: improve proxy code
- Upd: improve linked list code
- Upd: faster sorting (using rax) #764
- Upd: some more code optimizations
- Upd: rework source tree
- Upd: improve documentation
- Upd: add many unit tests
- Fix: show sticker values in playlist details view

***

## myMPD v9.3.4 (2022-06-07)

This is a small bugfix release.

### Changelog

- Feat: add simplified chinese translation, thanks @dream7180
- Fix: use correct filter after fetching webradiodb #768

***

## myMPD v9.3.3 (202-05-23)

This is a small bugfix release.

### Changelog

- Upd: dutch translation, thanks @ItaintYellow #763
- Fix: use-after-free bug listing database tags
- Fix: correct construction of booklet path

***

## myMPD v9.3.2 (2022-05-15)

This is a bugfix release.

### Changelog

- Fix: quick remove song from queue
- Fix: switch between mobile and desktop view
- Fix: memory leak listing webradio favorites
- Fix: memory leak in stream reverse proxy
- Fix: open folder/download buttons on song details modal do not work #758
- Fix: save scaleRatio setting

***

## myMPD v9.3.1 (2022-05-09)

This release fixes only a debian dependency error.

### Changelog

- Fix: stick lua dependency to 5.3 #755

***

## myMPD v9.3.0 (2022-05-09)

This release adds many small improvements and starts the integration of MusicBrainz and ListenBrainz.

### Changelog

- Feat: support new features of webradiodb #719
- Feat: add link to containing folder in song details modal #729
- Feat: add Permissions-Policy header #733
- Feat: add autoplay for local playback #734
- Feat: add mympd_feedback trigger #394
- Feat: add feedback script for ListenBrainz #394
- Feat: add setting for ListenBrainz Token #394
- Feat: scrollable navbar #728
- Feat: serve thumbnails for album grid #732
- Feat: support semicolon separated tag values for MUSICBRAINZ_ARTISTID and MUSICBRAINZ_ALBUMARTISTID
- Feat: add shell script to download and manage albumart
- Feat: new quick play and remove action #749
- Upd: mobile ux enhancements #748 #752
- Upd: remove obsolete headers #733
- Upd: responsive design enhancements for covers and playback card
- Fix: compilation with gentoo #731
- Fix: set crossorigin="use-credentials" for webmanifest #739
- Fix: handling of two letter language codes

***

## myMPD v9.2.4 (2022-04-19)

This is a small bugfix release.

### Changelog

- Upd: sync with upstream sds source
- Upd: some documentation improvements
- Upd: improved logging for mpd authentication
- Fix: some compilation issues

***

## myMPD v9.2.3 (2022-04-01)

This is a small bugfix release.

### Changelog

- Upd: light theme improvements
- Fix: custom select search bugs
- Fix: playlist select bugs
- Fix: add AF_NETLINK to RestrictAddressFamilies (systemd unit) #716
- Fix: cover fade-in / fade-out issues #715
- Fix: simple queue search #718

***

## myMPD v9.2.2 (2022-03-25)

This is a small bugfix release.

### Changelog

- Upd: enabled IPv6 by default
- Upd: performance improvements for filesystem and tag views
- Fix: display of coverimages in songdetails modal without direct access to mpd music directory
- Fix: do not count embedded images if music directory is not available
- Fix: do not end albumart / readpicture loop too early #702
- Fix: GCC 12 build errors #706 #707
- Fix: display correct webserver ip-address #712
- Fix: improved virtual cuesheet handling in song details modal #714

***

### myMPD v9.2.1 (2022-03-11)

This is a small bugfix release.

### Changelog

- Upd: korean translation #703
- Upd: improve http connection handling
- Fix: memory issues in albumgrid view #704

***

## myMPD v9.2.0 (2022-03-06)

This release updates components, adds support of multiple embedded images, improves the queue search (MPD 0.24.0) and implements some other minor features.

### Changelog

- Feat: improved queue search (sort and prio filter - MPD 0.24.0) #686
- Feat: support of MOOD tag (MPD 0.24.0)
- Feat: support of multiple embedded images for mp3, flac and ogg files #439
- Feat: case insensitive sorting for database tags #677
- Feat: configurable startup view #684
- Feat: new keyboard shortcuts
- Upd: libmympdclient 1.0.11
- Upd: BSN 4.1 #662
- Upd: more http compliant path for retrieving albumart #656
- Upd: improved search as you type #676
- Upd: support debian bullseye for cross compiling #698
- Upd: remove mpd.conf parsing, improve auto configuration docu #696
- Fix: hash filenames in covercache #697

***

## myMPD v9.1.2 (2922-02-17)

This is a small bugfix release.

### Changelog

- Fix: do not omit first entry of search result in queue #681
- Fix: allow filename as tag #681
- Fix: disable goto playing song button if queue is empty #678
- Fix: some database update glitches
- Fix: database rescan from filesystem view
- Fix: correct http headers for serving embedded albumart
- Fix: serving albumart read by MPD
- Fix: synced lyrics timestamps per words
- Fix: remove windows line ending from unsynced lyrics #683

***

## myMPD v9.1.1 (2022-02-08)

This is a small maintenance release.

### Changelog

- Feat: Use WebradioDB image for homescreen icon #674
- Upd: korean translation #669
- Fix: searchable selects in mobile browsers #673
- Fix: case insensitive search for WebradioDB #672
- Fix: read environment if /var/lib/mympd/config does not exist #675
- Fix: add all IPs to certificates SAN #675
- Fix: remove zone identifiers from IPv6 addresses #675
- Fix: refresh queue popover after queue state change
- Fix: save jukebox mode setting

***

### myMPD v9.1.0 (2022-01-29)

This release adds the webradio feature and some other small enhancements and updates.

You can now manage your own webradio favorites and browse the databases of my webradioDB project and the popular RadioBrowser.

myMPD now supports also extended m3u playlists and can list the contents of playlists saved in the music directory.

The central folder for images has been replaced by individual folders by image type (backgrounds and thumbs). The streams folder is renamed to thumbs on first startup.

### Changelog

- Feat: webradio favorites #502
- Feat: search radio-browser.info for webradios #502
- Feat: integration of my new webradioDB project #502
- Feat: list playlist contents from filesystem
- Feat: support of extended m3u playlistinfo #650
- Feat: support of mixrampdb
- Feat: add compile time options to enable IPv6
- Upd: improved image selects
- Upd: separate folders by image type in /pics directory
- Upd: improved jukebox code
- Upd: do not unnecessarily update cover images
- Upd: minimize work for counter refresh loop
- Upd: use sds and rax from my forks
- Upd: improved json encoding
- Upd: improved usage of sds functions

***

## myMPD v9.0.4 (2022-01-17)

This is a small bugfix release.

### Changelog

- Fix: removed unused PUID/PGUID from docker documentation
- Fix: chown workdir to mympd user on each startup #659
- Fix: add -Wno-stringop-overflow to sds compile settings #652

***

## myMPD v9.0.3 (2022-01-05)

This is a small bugfix release.

### Changelog

- Fix: parsing of lrc files with windows line endings #651
- Fix: add missing de-DE phrases

***

## myMPD v9.0.2 (2021-12-25)

This is a small bugfix release.

### Changelog

- Fix: click in queue view for small displays #648
- Fix: click on song tags in playback cards #649

***

## myMPD v9.0.1 (2021-12-21)

This release fixes some packaging issues.

### Changelog

- Fix: debian package dependency #645
- Fix: build script #643
- Fix: Gentoo ebuild #646

***

## myMPD v9.0.0 (2021-12-17)

This release upgrades Bootstrap to the new major release, brings many ui enhancements and adds support for new mpd 0.23 protocol features. With this release the major redesign of the myMPD code was final.

### Changelog

- Feat: reworked main menu
- Feat: reworked popover menu
- Feat: reworked pagination #474
- Feat: priority handling for songs in queue #474
- Feat: harmonize popover menus #534
- Feat: songs, directories, albums and streams can be added to home screen #604
- Feat: add playlist, directory, search after current playing song (requires mpd 0.23.5) #579
- Feat: insert directory, search, album into playlist (requires mpd 0.23.5) #579
- Feat: integrate custom bootstrap and bootstrap.native build
- Feat: improved support for multiple tag values #583
- Feat: improve listviews for small displays #494
- Feat: support albumart for cuesheet virtual folders #578
- Feat: more granular timers #596
- Feat: reworked some form elements #530
- Feat: utf8 aware string handling
- Feat: quick actions for navbar icons
- Feat: replaced browser native local playback controls #634
- Feat: support build on Termux #612
- Upd: pressing pause button stops streams
- Upd: libmpdclient for mpd 0.23.x support
- Upd: improved notifications
- Upd: bootstrap 5.1.3
- Upd: removed default theme - dark is the new default
- Upd: improved json validation for settings
- Upd: improved handling for filenames with special chars #585
- Upd: removed obsolete keyboard navigation for tables and menus
- Upd: consistently use LastModified not Last-Modified
- Upd: improve mpd autodetection
- Upd: more accessible single-oneshot mode
- Upd: improve theme-autodetect
- Upd: improve jukebox mode
- Upd: migrate to pcre2 library #611
- Fix: check for fingerprint command #614
- Fix: use /var/cache/mympd as cachedir #620
- Fix: do not reset generate smartpls to default if empty #619
- Fix: correct API call for smartpls update #627
- Fix: sanitize filenames for generated smartpls files #629
- Fix: timer startplay action #625
- Fix: streamproxy connection handling #634 #618

***

## myMPD v8.1.6 (2021-11-13)

This is a small bugfix release.

### Changelog

- Fix: display correct jukebox unique tag #605
- Fix: keepalive timer for websocket #606

***

## myMPD v8.1.5 (2021-11-07)

This is a small bugfix release.

### Changelog

- Fix: accept Last-Modified as sort tag #601
- Fix: missing TRIGGER_MYMPD_START

***

## myMPD v8.1.4 (2021-11-01)

This is a small bugfix release.

### Changelog

- Fix: allow paths for playlists #588
- Fix: improve path traversal detection #585
- Fix: serviceworker behind reverse proxy (subdir) #586
- Fix: invalid jsonrpc call for mympd_api_raw #592
- Fix: return always complete result for mympd_api and mympd_api_raw
- Fix: web notifications broken #587

***

## myMPD v8.1.3 (2021-10-15)

This is a small bugfix release.

### Changelog

- Feat: add checks for compiler flags
- Upd: set Lua dependency to 5.4 for Alpine build
- Fix: compiler warning #577

***

## myMPD v8.1.2 (2021-10-08)

This is a small bug fix release.

### Changelog

- Upd: documentation for nginx as reverse proxy
- Upd: OpenSSL 3.0 compatibility
- Upd: add sds_urldecode unit test
- Fix: annoying js error in navbar event handler #574
- Fix: parser error in parsing internal timer script actions #575
- Fix: duplicate content in timer script list
- Fix: compile issues with Debian 9
- Fix: format string errors in log handling #576

***

## myMPD v8.1.1 (2021-10-01)

This is a small bugfix release.

### Changelog

- Upd: remove unnecessary utf8 unicode escape handling
- Upd: reject unicode escapes in json data
- Upd: remove recursion in jukebox
- Upd: enable more clang-tidy checks
- Upd: add more tests for validate_name
- Upd: mongoose to latest release
- Fix: repair enter action in advanced search inputs #567
- Fix: allow empty smartplsGenerateTagList #566
- Fix: respect browser locale #568
- Fix: parsing of timer minutes definition #569
- Fix: toggle outputs

***

## myMPD v8.1.0 (2021-09-26)

This release adds pin protection for all settings dialogs and enhances the validation of user input data.

### Changelog

- Feat: implement readcomments and list comments in song details modal
- Feat: option to clear current mpd error message
- Feat: settings can be secured with a pin #469
- Feat: improve validation of json input #468
- Feat: more security checks for the webserver
- Feat: clang compatibility #553
- Feat: add unit tests
- Upd: change license to GPLv3
- Upd: improve handling of empty smart playlists
- Upd: renamed some api methods
- Upd: rework C include strategy
- Upd: rearrange source tree
- Upd: improve cmake dependency messages
- Fix: respect connection: close header #551
- Fix: do not trust mime type from albumart tags

***

## myMPD v8.0.4 (2021-08-16)

This is a small bug fix release.

### Changelog

- Feat: OpenWrt package support, thanks to @tmn505, #547
- Fix: lyrics display in playback card #546
- Fix: ignore zero bytes albumart #550
- Fix: add null pointer check to converting server ip

***

## myMPD v8.0.3 (2021-08-07)

This is a small bug fix release.

### Changelog

- Feat: add color selection to home icon edit dialog #541
- Fix: light theme issues #540
- Fix: reset scrollpos #539

***

## myMPD v8.0.2 (2021-07-30)

This is a small bugfix release.

### Changelog

- Upd: bgcolor select for transparent home icons #535
- Upd: some code enhancements
- Fix: respect configured loglevel #532
- Fix: missing translation phrases #536
- Fix: html escaping issues
- Fix: set keepalive also for mpd_worker connection
- Fix: replace album grid elements only if changed

***

## myMPD v8.0.1 (2021-07-24)

This is a small bug fix release.

### Changelog

- Feat: add mpd keepalive support
- Upd: korean translation #525
- Fix: parse integer environment variables correctly #529
- Fix: MYMPD_LOGLEVEL environment always overrides configuration option as documented #529
- Fix: correct return code for mympd -c #529
- Fix: hard limit results to 1000 to keep webui responsive #528
- Fix: set interesting tags for mpd worker thread #524
- Fix: set libmpdclient buffer to 8192 bytes #524

***

## myMPD v8.0.0 (2021-07-16)

This major release improves the backend in many ways. The rework streamlines the backend, removes deprecated features, makes the configuration of myMPD easier and harmonizes the API.

### Notes

This release changes the startup options of myMPD. Further the mympd.conf is no longer used. myMPD now saves all configuration values in state files. You can set some environment variables for initial startup settings like port, ssl, etc., afterwards you must edit the state files.

Smart playlists now uses search expressions and therefore are only supported for mpd >= 0.21.0.

The complete documentation was revised and is published here: https://jcorporation.github.io/myMPD/

### Removed features

- System commands
- Bookmarks
- Chroot and readonly support
- Option to disable coverimages
- Mixrampdb settings
- Scrobbler integration - would be replaced by a script in a future version
- Smart playlists for MPD < 0.21.0

### Changelog

- Feat: improve startup time
- Feat: improved backend #304
- Feat: rework settings dialog
- Feat: rework connection dialog
- Feat: some performance improvements
- Upd: remove deprecated features
- Upd: mongoose to current master
- Fix: do not use libmpdclient deprecated api functions
- Fix: bad homescreen link for filesystem browse #512
- Fix: pretty print duration after song has played in queue view #511
- Fix: respect command meta tag for keyboard shortcuts (mac) #507
- Fix: support pathnames with #-character #501
- Fix: reordering of songs in playlists #487
- Fix: mime type detection for png images #521

***

## myMPD v7.0.2 (2021-04-09)

This is a small bug fix release.

### Changelog

- Upd: remove sntp and mqtt support
- Fix: compile with disabled openssl
- Fix: hide popover if table row is dragged #464
- Fix: some small code improvements

***

## myMPD v7.0.1 (2021-04-02)

This is a small bug fix release.

### Changelog

- Upd: set api endpoint to /api/
- Fix: read dns server directly from resolv.conf (support of Alpine Linux) #461
- Fix: some warnings detected by code scanning tools

***

## myMPD v7.0.0 (2021-03-29)

This major release upgrades the integrated webserver to the mongoose 7 series and adds some http related features. The new reverse proxy integration replaces the workaround for local playback in HTTPS mode. Scripts can now make http requests. I used this feature to implement a simple scrobbler for ListenBrainz in only 20 lines of code. This script is called through an myMPD trigger.

### Notes

- This major release removes some deprecated features as announced in #356.
- This major release changes some web server related configuration options.
- myMPD now support only MPD 0.20.0 and above.

### Changelog

- Feat: builtin reverse proxy for mpd http stream
- Feat: new lua api call - mympd_api_http_client #395
- Feat: remember page offset and scroll position for filesystem browsing navigation #454
- Feat: add sample ListenBrainz scrobbling script
- Feat: limit concurrent http connections to 100
- Upd: mongoose 7.3 #388
- Fix: error handler for local playback
- Fix: albumcache is not created at startup #451
- Fix: reading triggers at startup
- Fix: save of one shot timers

### Removed features

- Webdav support - mongoose 7 does not support webdav anymore
- Configurable mpd stream uri - local playback feature now uses the integrated reverse proxy for streaming

***

## myMPD v6.12.1 (2021-03-18)

This is a small maintenance release. myMPD supports now the additional tags introduced in the actual mpd master branch. A lot of work has gone into the improved support for id3v2 SYLT tags. The parser now fully supports utf16le, utf16be, utf8 and latin encodings.

### Changelog

- Feat: support tags "ComposerSort", "Ensemble", "Movement", "MovementNumber", "Location" #445
- Upd: korean translations, thanks to @parkmino #441
- Upd: add confirmation dialog before deleting a script #442
- Upd: improve confirmation dialogs
- Upd: improve display of synced lyrics #448
- Fix: some code cleanups
- Fix: rename config.c and config.h, to avoid collision with libmpdclient #443

***

## myMPD v6.12.0 (2021-03-08)

This release revises the myMPD settings dialog. The queue and jukebox settings are now accessible directly from the playback and queue view and footer (if enabled).

The notifications are also improved and can be configured in the advanced settings dialog. The jukebox album mode got many fixes and small enhancements.

You can now view sticker values in all song lists, not only in the song details dialog. Stickers can be enabled in the column settings.

Also the support of lyrics is enhanced. myMPD now parses SYLT tags in id3v2 tagged files correctly and shows all synced and unsynced of a song.

### Notes

Since this version the source does not include prebuild assets. If you do not use the provided build scripts, you must build the assets before with `./build.sh createassets`.

### Changelog

- Feat: revised settings
- Feat: show stickers in song views #413
- Feat: improved notifications #355
- Feat: one shot timer #417
- Feat: static background image #416
- Feat: check for server version vs javascript cached version
- Feat: use albumcache for jukebox album mode #436
- Feat: syslog support #432
- Upd: simplify build script
- Upd: integrate eslint in build.sh script
- Upd: integrate stylelint in build.sh script
- Upd: integrate htmlhint in build.sh script
- Upd: many small javascript enhancements and code deduplication
- Upd: some css enhancements
- Upd: return synced and unsynced lyrics
- Fix: correct parsing of SYLT id3v2 tag #437
- Fix: minimize API calls on startup
- Fix: remove javascript debug statements for release code
- Fix: display jukebox queue list, if jukebox mode is album #436

***

## myMPD v6.11.3 (2021-02-18)

This is a small bug fix release.

### Changelog

- Fix: case insensitive ligature search
- Fix: goto filtered album view
- Fix: edit search expression
- Fix: respect column order for queue update #429

***

## myMPD v6.11.2 (2021-02-12)

This is a small bugfix release.

### Changelog

- Feat: add starts_with to song search
- Feat: add option to select playback controls in settings #426 #382
- Upd: set any as default tag for browse albums view
- Fix: do not show mpd playlists in filesystem root folder
- Fix: build with disabled libid3tag and flac
- Fix: rpm, alpine and gentoo packaging
- Fix: seek backward
- Fix: set fixed width for play counter in footer #424

***

## myMPD v6.11.1 (2021-02-05)

This release fixes some bugs, enhances the build script and packaging and fixes 32bit compile time errors.

### Changelog

- Feat: integrate debian cross compile scripts in build.sh
- Feat: add any to search in album view
- Feat: add man pages #418
- Upd: remove java build dependency
- Upd: latest bootstrap.native
- Fix: packaging dependencies
- Fix: improve failure handling in the build script
- Fix: albumgrid - do not discard album if sort tag is null #419
- Fix: albumgrid - build cache dependencies #420
- Fix: 32bit build for arm - time_t format errors
- Fix: lintian errors and warnings #418
- Fix: null pointer assertion in mpd_client_get_updatedb_state #411
- Fix: disable scripting if lua is not compiled in

***

## myMPD v6.11.0 (2021-01-30)

This is a small release that improves the overall usability of myMPD. The biggest change is the new backend for the albumgrid. It should be faster and displays now also incomplete albums without track#1 or disc#1.

myMPD now supports right click and long touch to open context menus and you can set some default actions in the advanced settings.

### Changelog

- Feat: show incomplete albums in albumgrid #398
- Feat: support right click and long touch for contextmenus #406
- Feat: customizable default actions for views for left click/touch #406
- Feat: add ligature select dropdown #384
- Feat: support binarylimit command #409
- Feat: support getvol command of mpd 0.23.0
- Upd: Bootstrap 4.6.0
- Upd: libmympdclient 1.0.5
- Upd: german and korean translations #412
- Fix: setting pagination to all #405
- Fix: getting album covers from mpd #408
- Fix: theme selection - setting background color #407
- Fix: use full uri for covercache

***

## myMPD v6.10.0 (2021-01-09)

This myMPD version ships many small enhancements and some bugfixes. One of the biggest new feature is the support of synced lyrics.

### Changelog

- Feat: support synchronized lyrics #262, [Documentation](https://github.com/jcorporation/myMPD/wiki/Lyrics)
- Feat: improve pagination #346
- Feat: add italian translation, thanks @roberto
- Feat: show queue and playlists length and total play time in table footer
- Feat: add html5 color picker for color inputs
- Upd: korean translation #401, thanks @parkmino
- Fix: respect supplementary groups for mympd user #399
- Fix: filter out empty albums / artists in database view #379
- Fix: correctly handle special characters for mpd search expressions #400
- Fix: memory leak in filesystem listing

***

## myMPD v6.9.1 (2020-12-26)

This is mostly a maintenance release.

### Changelog

- Feat: set next playing song in queue #391
- Fix: some pagination issues #390
- Fix: getting lyrics from file

***

## myMPD v6.9.0 (2020-12-26)

This minor release fixes many small bugs and adds support for multiple USLT tags.

### Changelog

- Feat: support for multiple USLT tags #258
- Feat: config option to add stop button #382
- Fix: better previous button behavior #382
- Fix: browse filesystem - reset search on directory change #385
- Fix: album action in search view #381
- Fix: set selected album in grid view #386

***

## myMPD v6.8.3 (2020-12-06)

This release introduces the brand new myMPD logo and adds Last-Modified column to search results.

### Changelog

- Feat: new myMPD logo
- Feat: add Last-Modified to sort result columns
- Fix: sorting of search results
- Fix: transparently fallback from AlbumArtist to Artist tag

***

## myMPD v6.8.2 (2020-11-29)

This point release fixes some bugs and enhances the build script.

### Changelog

- Feat: limit the range of allowed volume #375
- Feat: improve behavior of queue crop or clear button
- Fix: use combination of AlbumArtist + Album as Album identifier, not the containing folder
- Fix: disable database view if mpd version < 0.21.0 is detected #364, #373, #374
- Fix: template coverimage not found #365
- Fix: layout and picture issues #370, #368, #372
- Fix: do not log initial state of websocket #371
- Fix: add checks for malloc errors

***

## myMPD v6.8.1 (2020-11-23)

This point release fixes some bugs and adds one minor feature.

### Changelog

- Feat: add direct play button to album grid view #359
- Upd: korean translation #361
- Fix: do not ask for script argument if no argument is defined #362
- Fix: missing translations in home icon edit modal #363
- Fix: set correct sort tag if tags are disabled #360
- Fix: home screen icon with search #357

***

## myMPD v6.8.0 (2020-11-19)

This release adds a brand new home screen. You can customize it with shortcuts to special views (e. g. new albums), playlists and scripts.
Further new features are the support for multiple tag values, multidisc albums and better support of pictures and booklets. The old filter letters are gone and replaced with a search bar in all views.

### Changelog

- Feat: home screen #348
- Feat: advanced search for album grid #337
- Feat: improve display of multidisc albums (respect disc tag) #220
- Feat: support multiple tag values #220
- Feat: replace filter letters with search in filesystem and playlist views
- Feat: sort filesystem and playlists views
- Feat: show extra pictures and booklet in album view, filesystem and playback view
- Feat: docker images based on Alpine for aarch64 and amd64 platforms, thanks to @niawag #333
- Feat: view jukebox queue
- Feat: customizable navbar icons #352
- Feat: add fr-FR translation, thanks to @niawag #353
- Upd: KO translation, thanks to @parkmino #341
- Upd: NL translation, thanks to @pinkdotnl #349
- Fix: setting new mpd host if mpd is disconnected
- Fix: uninitialized variables detected by valgrind
- Fix: reset progressbar to zero for streams #340
- Fix: JavaScript linter warnings

***

## myMPD v6.7.0 (2020-10-18)

For this myMPD version the GUI was modernized. The cards and tabs are removed and all views now using the maximal width. The top and the bottom bars are also revised. The navigation bar is located at the left or the top depending on the orientation of the device. At the bottom there is a new playbar with control buttons and playback information.

Furthermore the covergrid and the database tabs are merged together. Now all tags can be viewed as a grid. To use that new feature, create a directory with the tagtype (e.g. Artist) in the /var/lib/mympd/pics directory and add images withe the tag values.

***

## myMPD v6.6.2 (2020-08-13)

This is a small maintenance release.

### Changelog

- Upd: mympd_api and mympd_api_raw returning now 2 values (errorcode and string)
- Upd: add gcc compile option -Wvla
- Upd: improved PWA support
- Fix: sysVinit startup script #325
- Fix: improve build.sh uninstall function #324

***

## myMPD v6.6.1 (2020-08-31)

This is a small maintenance release.

### Changelog

- Feat: remove path and querystring from uris displayed as title
- Upd: korean translation #306
- Upd: minor layout improvements
- Fix: overflow of card elements in chrome based browsers #321
- Fix: syscmd not expandable if mpd not connected #322
- Fix: handling of uri encoded characters in browse database card

***

## myMPD v6.6.0 (2020-08-28)

This release improves the scripting capabilities of myMPD further. Triggers can now be defined to execute scripts on events, e.g. song change.
I am not so familiar with Lua, but for my new project myMPDos I want write some scripts to enhance myMPD. The system commands feature is now deprecated and will be removed in one of the next versions.

The second new feature is the beginning support for MPD partitions (usable only with MPD 0.22.x). Now you can fully manage this partitions. In the next release the support will be enhanced (#304).

But in this release there are also many small improvements and bugfixes.

### Changelog

- Feat: support mpd partitions (mpd 0.22.x) #216
- Feat: add triggers for scripts #290
- Feat: editable output attributes
- Upd: improved Alpine packaging
- Upd: improved logging
- Upd: NL translation #303
- Upd: KO translation #306
- Upd: Bootstrap 4.5.2
- Fix: jukebox maintaining to many songs
- Fix: Lua 5.4 compatibility
- Fix: set content security policy frame-ancestors to * #307
- Fix: loading of lua libraries #310
- Fix: duplication of scripts (renaming) #309
- Fix: better hyphenation behavior #279
- Fix: urlencoding of foldernames #313
- Fix: calculate MPD stream url correctly - avoids mixed-content #311
- Fix: local playback error handling #317
- Fix: improve certificate handling and lower lifetime of server certificate #319
- Fix: remove "Local playback" -> Autoplay option -> modern browsers are preventing this to work

***

## myMPD v6.5.2 (2020-07-20)

This is only a small maintenance release.

### Changelog

- Upd: korean translation
- Fix: Debian packaging #301 #300 #299
- Fix: reset offset after queue is cleared #302
- Fix: jukebox adding to many songs if queue length > jukebox minimum queue length

***

## myMPD v6.5.1 (2020-07-11)

This is only a small maintenance release with some minor features.

#### Changelog

- Feat: build and packaging improvements
- Feat: improvements of playback card layout
- Feat: add config option to disable redirect from http to https
- Feat: add menu option and keymap to go in fullscreen mode
- Upd: korean translation
- Fix: segfault after external script execution
- Fix: parsing of mympd_api arguments in lua scripts

***

## myMPD v6.5.0 (2020-07-06)

This minor versions adds a new mpd_worker thread for heavy background tasks to prevent web ui lags. It also improves smart playlist handling and the jukebox mode.

The new scripting feature makes myMPD even more flexible. Scripts can be executed manual, through timers or by the mympd-script cli tool. You can use the full power of Lua combined with direct access to the myMPD API to automate some tasks. For more details goto the scripting page in the myMPD wiki.

### Changelog

- Feat: add scripting feature #261
- Feat: add new mpd_worker thread for heavy background tasks (smart playlist and sticker cache generation) #274
- Feat: update smart playlists only on demand #282
- Feat: prevent jukebox starving condition from uniqueness parameter #273
- Feat: IP ACL support
- Feat: viewport scale setting for mobile browsers
- Feat: IPv6 support
- Upd: update to latest libmpdclient release
- Upd: improve logging and notifications
- Upd: improve sticker handling
- Upd: update bootstrap to 4.5.0 #276
- Upd: update bootstrap.native to 3.0.6 #275

***

## myMPD v6.4.2 (2020-06-08)

This point release fixes some small bugs.

### Changelog

- Fix: mime-type detection is now case insensitive (extension) #277
- Fix: repair use after free bug in manual creation of CA and certificates #278
- Fix: change hyphenation behavior to break-word #279
- Upd: update frozen to current master
- Upd: update inih to current master #281

***

## myMPD v6.4.1 (2020-05-31)

This is a small maintenance release that fixes many bugs.

### Changelog

- Fix: support of Last-Modified sort in covergrid
- Fix: improve Gentoo ebuild, thanks to @itspec-ru #266
- Fix: correct RPM spec file changelog
- Fix: update nl-NL translation, thanks to @pinkdotnl #270
- Fix: update mongoose to 6.18 #272
- Fix: repair links in playback card #271
- Fix: limit jukebox add songs attempts to two #269
- Fix: better handling of playlists select boxes #269
- Fix: use correct field values in saved searches #269
- Fix: clear jukebox queue if triggered by timer #269
- Fix: don't set media session position state if position > duration (streams) #268

***

## myMPD v6.4.0 (2020-05-20)

This minor release fixes some bugs, enhances the build.sh check command and adds an option to sort the albumart grid by modification time. This release also adds better support for lyrics and coverimages. The default pseudo random number generator was replaced with TinyMT a Mersene Twister implementation.

### Changelog

- Feat: add Last-Modified sort option to covergrid #220
- Feat: add feature detection for mount and neighbors #246
- Feat: integrate clang-tidy in build.sh check function
- Feat: use *Sort tags for sorting #247
- Feat: use TinyMT to generate random numbers #249
- Feat: support of embedded lyrics in id3 and vorbis comments #251
- Feat: display lyrics in playback card #250
- Fix: improve handling of the pictures tab in the song details modal
- Fix: add missing weekday check for timer activation
- Fix: fix warnings reported by clang-tidy and eslint
- Fix: add all to queue fails #252
- Fix: compilation issue with gcc 10

***

## myMPD v.6.3.1 (2020-04-26)

This release fixes one ugly and security related bug:

### Changelog

- Fix: repair use after free bug in function mpd_client_last_skipped_song_uri

***

## myMPD v6.3.0 (2020-04-12)

This release adds support for the MPD mount and neighbor functions. The error handling for MPD protocol errors was improved. This is the first version that can only compiled with internal libmpdclient (called libmympdclient).

### Changelog

- Feat: support mounts and neighbors #147
- Feat: remove option to compile with external libmpdclient
- Feat: improve notifications
- Fix: improve dutch translation
- Fix: jukebox song selection from whole database #239
- Fix: improve MPD error handling #244

***

### myMPD v6.2.3 (2020-03-06)

This release fixes a ugly bug, that prevents adding new songs to the last played list and increases the song playCount endless.

***

## myMPD v6.2.2 (2020-03-04)

myMPD 6.2.2 fixes some bugs and adds a Dutch translation, thanks to Pinkdotnl for that.

### Changelog

- Feat: add link to browse to main menu #228
- Feat: adding Dutch translations #233
- Fix: reconnect to mpd on error 5 (Broken pipe)
- Fix: fix build on RPi zeros/ARMv6 #235
- Fix: MPD < 0.20.0 don't support jukebox song select from database #231

***

## myMPD v6.2.1 (202-02-26)

This is a small maintenance release.

### Changelog

- Feat: update korean translation #221
- Feat: create default mympd.conf through mympd-config utility #224
- Fix: don't include i18n.js from debug builds in release files
- Fix: some layout and theme polishing

***

## myMPD v6.2.0 (2020-02-14)

myMPD 6.2.0 adds more functionality to smart playlists and playlists generally. The publishing feature of myMPD was completely reworked and supports now webdav to manage pics, mpd music_directory and playlists. This feature is in the default config disabled and must be enabled in mympd.conf. Also the notification system was reworked and supports now the brand new HTML5 MediaSession API.

Please give the new tool mympd-config a chance. This tool parses your mpd.conf and generates a suitable mympd.conf. For details look at https://github.com/jcorporation/myMPD/wiki/mympd-config.

### Changelog

- Feat: improve (smart) playlists #165
  - smart playlist generation rule
  - sort or shuffle playlists
  - bulk deletion of playlists
- Feat: publish library, playlists and pics through http and webdav #161
- Feat: support booklets, lyrics and more pictures in song details modal #160
- Feat: support MediaSession Web API #201
- Feat: new notification and status area in bottom right corner #200
- Feat: add last_modified tag in playback card and song details modal #220
- Feat: add command line option to dump default config
- Feat: configurable highlight color
- Feat: improve settings dialog
- Feat: support replay gain mode auto
- Feat: improve console logging
- Feat: update mongoose to version 6.17
- Fix: compatibility with mpd 0.20.x
- Fix: layout of quick playback settings #218
- Fix: support of Web Notification API
- Fix: code improvements to remove errors caused by stricter eslint configuration
- Fix: rescan and update database functions respect path parameter
- Fix: repair some timer issues #225
- Fix: jukebox unpauses randomly MPD #227
- Fix: improve MPD error handling

***

## myMPD v6.1.0 (2020-01-27)

myMPD v6.1.0 adds a new timer function. You can now define multiple timers to play, stop or execute a system command. The new timer function is also internally used for covercache maintenance and building smart playlists.

The jukebox was completely rewritten for better performance. Now the jukebox maintain a separate queue from that are songs added to the MPD queue. This queue is dynamically created and respects user defined constraints as unique tags or song last played older than 24 hours (playback statistics must be enabled).

### Changelog

- Feat: add new timer module #163
- Feat: jukebox enhancements #164
- Feat: add quick playback options in playback card #200
- Feat: support MPD single oneshot mode #209
- Feat: update embedded libmpdclient to latest master
- Fix: respect websocket state "connecting"
- Fix: many small theme and layout enhancements
- Fix: enabling bookmarks don't overwrite bookmark list
- Fix: repair add buttons in search card
- Fix: improve json encoding
- Fix: improve mpd error handling

***

## myMPD v6.0.1 (2019-12-21)

myMPD v6.0.1 fixes some small issues.

### Changelog

- Fix: disable covergrid, if MPD version is older than 0.21.x #208
- Fix: disable song details modal if playing a stream #206
- Fix: update korean translation #205

***

## myMPD v6.0.0 (2019-12-19)

This release improves mainly the support for albumart and embeds an enhanced version of libmpdclient. You can now browse and search the mpd database in a album focused covergrid mode.

The c++ plugin with the dependency to libmediainfo was replaced with the c libraries libid3tag und libflac to extract embedded albumart in mp3, flac and ogg files.

### Changelog

- Feat: covergrid tab in browse card #162
- Feat: theming support; default,dark and light theme
- Feat: support more file extensions for streaming coverimages
- Feat: try covercache before extracting embedded coverimage or asking mpd for the cover
- Feat: support of mpd albumart command (mpd 0.21.x) #145
- Feat: support of mpd readpicture command (mpd 0.22.x) #145
- Feat: embedded libmpdclient (libmympdclient branch in my fork) #145
- Feat: covercache maintenance options
- Feat: replace libmediainfo with libid3tag and libflac #145
- Feat: a list of possible coverimage names can now be defined
- Feat: set cache header for coverimages
- Feat: improved build script and packaging
- Feat: update bootstrap to 4.4.1
- Fix: set correct websocket connection status
- Fix: some memory leaks in error conditions
- Fix: some small layout issues

***

### myMPD v5.7.2 (2019-11-26)

This is a small maintenance release.

### Changelog

- Fix: update korean translation #192
- Fix: small code improvements for string handling
- Fix: albumart size is not changing #193

***

## myMPD v5.7.1 (2019-11-18)

This is a small maintenance release.

## Changelog

- Feat: display fileformat, filetype and duration in playback card #180
- Feat: display filetype in songdetails dialog #180
- Feat: add configurable step for volume change, defaults to 5%
- Feat: reload and Clear function in advanced settings
- Fix: close http connection after error response
- Fix: replace references of old coverimage templates
- Fix: increase modal width on medium sized devices

***

## myMPD v5.7.0 (2019-11-12)

myMPD v5.7.0 is a big maintenance release. There are only some new minor features, but many code improvements. The integration of the simple dynamic string library prevents most potential buffer truncation or buffer overflow bugs and makes the code simpler. Thanks to code linting tools (flawfinder, eslint, ...) and memory checkers like libasan and valgrind many bugs could be solved. The API follows now the JSON-RPC 2.0 specification and was tested with a simple testsuite and a fuzzer.

myMPD v5.7.0 should be the most stable and secure release.

### Changelog

- Feat: integrate simple dynamic string library
- Feat: migrate API to JSON-RPC 2.0
- Feat: readonly mode support
- Feat: split javascript in smaller files
- Feat: new config option to enable/disable bookmarks
- Feat: validate saved columns
- Feat: translations phrases are extracted from source at compile time
- Feat: add simple JSON-RPC 2.0 API fuzzer to testsuite (uses https://github.com/minimaxir/big-list-of-naughty-strings)
- Feat: add SPDX-License-Identifier
- Feat: optimize minimize and compression functions in build script
- Feat: IPv6 support for self created myMPD certificate
- Fix: add missing translations
- Fix: javascript code uses now === and !== operators
- Fix: warnings from code linting tools (cppcheck, flawfinder, shellcheck, eslint)
- Fix: don't use deprecated gethostbyname
- Fix: keyboard shortcuts that call the api directly

***

## myMPD v5.6.2 (2019-10-10)

This is a small maintenance release. The complete javascript code is now linted with eslint and deepscan.io.

### Changelog

- Feat: beautify song details modal
- Feat: add flawfinder check to build script
- Feat: add eslint configuration file
- Feat: add .gitignore file
- Fix: update mongoose to current version #173
- Fix: update inih to current version #173
- Fix: some javascript and css bugfixes #170

***

## myMPD 5.6.1 (2019-09-16)

This point release fixes some issues and adds minor enhancements.

### Changelog

- Feat: chroot support
- Feat: build.sh improvements #154
  - optionally sign arch linux package
  - optionally sign debian package
  - add option to use osc (open build service)
  - detect change of assets
- Fix: update ko-kr translation #156
- Fix: better calculation of install directories #155
- Fix: invalid combined javascript file, if java is not found at build time #157

***

## myMPD v5.6.0 (2019-09-14)

WARNING: there are possible breaking changes in this release

- default config file is now /etc/mympd.conf (build.sh moves the old config to the new place)
- system commands are now defined in a section in /etc/mympd.conf
- systemd unit is installed in /lib/systemd/system (build.sh removes the old file)
- directories /usr/lib/mympd and /etc/mympd can be safely removed (build.sh does this in the install step)

### New features

This minor release supports now table and popup menu navigation through the keyboard. Supports the new mpd fingerprint command in the song details modal and displays now the current song title in the header.

### Changelog

- Feat: table navigation mode, see https://github.com/jcorporation/myMPD/wiki/Keyboard-Shortcuts for details
- Feat: support mpd fingerprint command #146
- Feat: display current song title in header bar
- Feat: new "update_lastplayed" event
- Feat: LSB-compliant startup script
- Feat: create needed /var/lib/mympd/ directories on startup
- Feat: create ssl certificates on startup
- Feat: command line options
- Feat: central build script
  - can now package for Alpine, Arch, Debian, RPM and Docker
- Feat: embedded document root for release build
  - gzip compressed files
- Feat: new splash screen
- Fix: better table formatting #143 #148
- Fix: close popup menus if associated row is replaced
- Fix: prettier keyboard shortcuts help
- Fix: more resource friendly last_played implementation
- Fix: cleanup the source tree
- Fix: move default configuration to /etc/mympd.conf
- Fix: define system commands in mympd.conf
- Fix: don't remove mympd user/group and /var/lib/mympd directory on package removal
- Fix: move logic from postinstall scripts to cmake

***

## myMPD v5.5.3 (2019-08-20)

This point release fixes some minor issues and adds small enhancements.

### Changelog

- Feat: add more secure headers to http responses
- Feat: enable directory listing for /library #140
- Fix: purging the debian package #141
- Fix: small UI enhancements #139
- Fix: sub-menu for system commands #123

***

## myMPD v5.5.2 (2019-07-15)

This point release fixes some minor issues.

### Changelog

- Fix: polish ko-kr translation
- Fix: cards don't truncate popovers anymore
- Fix: sync with latest bootstrap.native master

***

## myMPD v5.5.1 (2019-07-01)

This point release adds a ABUILD file for alpine linux and fixes some minor issues.

### Changelog

- Feat: packaging for alpine
- Fix: polish ko-kr translation
- Fix: determine default /var/lib/ path from compile time settings
- Fix: do not create /usr/share/mympd/lib directory

***

## myMPD v5.5.0 (2019-06-25)

This new release adds a tiny translation framework to myMPD. The translation is implemented only on client side and inspired by polyglot.js. The default language is en-US. For now myMPD ships a german and a korean translation, further translations are very welcome.

### Changelog

- Feat: tiny translation framework #108
  - German translation
  - Korean translation
- Feat: gitlab CI/CD integration #133
- Feat: PKDBUILD follows Arch Linux web application packaging guidelines #131
- Fix: updated bootstrap.native to current master
- Fix: updated Mongoose to 6.15
- Fix: update inih to version 44
- Fix: update frozen to current master

***

## myMPD v5.4.0 (2019-06-03)

The biggest changes in this release are the new settings and connection dialogue. Now are the most myMPD settings configurable in the web gui. All settings in the configuration file or through environment variables are overwritten with these settings.

The jukebox mode and play statistics are improved and the coverimages now fade-in smoothly.

### Changelog

- Feat: redesigned settings dialogue with many new options
- Feat: mpd connection dialogue
- Feat: new sticker lastSkipped
- Feat: integrate shortcuts help in about dialogue
- Feat: improve song skip detection
- Feat: improve play statistics
- Feat: improve jukebox mode - add new song 10 + crossfade seconds before current song ends
- Feat: manually add random songs or albums to queue
- Feat: add option to update smart playlist in contextmenu
- Feat: locale setting (used only to display datetime fields for now)
- Feat: redesigned local playback feature, added autoplay option
- Feat: smooth transition of coverimage in background and playback card
- Feat: add content-security-policy header
- Feat: use loglevel in javascript code
- Fix: replace template coverimages with a svg version
- Fix: compile coverextract plugin with older c++ standards
- Fix: html cleanups
- Fix: posix compliant shell scripts

***

## myMPD 5.3.1 (2019-04-28)

This point release fixes some bugs.

### Changelog

- Fix: allow same characters in playlistnames as mpd itself #111
- Fix: debian packaging #113
- Fix: docker build

***

## myMPD v5.3.0 (2019-04-25)

This versions optimizes the backend code even more and introduces some minor features.

### Changelog

- Feat: coverimage as background #99
- Feat: support hosting myMDP behind a reverse proxy under a subdir, #93
- Feat: split parsing of settings in myMPD settings and mpd options, #105
- Fix: subscribe only to interesting mpd idle events
- Fix: various code improvements
- Fix: better tmp file handling
- Fix: return only requested tags in lists
- Fix: update docker file for coverextract plugin compilations, #109
- Fix: create certificates under /var/lib/mympd/ssl
- Fix: support install prefix other than /usr #112

***

## myMPD v5.2.1 (2019-04-01)

This point release fixes some bugs.

### Changelog

- Don't run syscmds twice #102
- Support filenames with special characters for embedded albumcovers #62

***

## myMPD v5.2.0 (2019-03-25)

myMPD 5.2.0 supports embedded albumart through a plugin, that uses libmediainfo. It became a plugin because I did not want to introduce any more dependencies. The plugin is build automatically, if libmediainfo is found. The plugin must be enabled in the configuration file.

Another nice feature detects the mpd music_directory automatically, if myMPD connects over a local socket to mpd. If not, you must configure the musicdirectory option in /etc/mympd/mympd.conf. The symlinks within htdocs are no longer needed.

The last feature enables myMPD to send a love song message to a running scrobbling client through the mpd client protocol.

### Changelog

- Feat: get mpd music_directory automatically or through config file
- Feat: support embedded albumart #62
- Feat: love button for external scrobbling clients
- Fix: song change in streams #97
- Fix: update mongoose to 6.14
- Fix: create state files with defaults at runtime, not at install time, fixes #96
- Fix: serve /library and /pics directories directly (replaces symlinks in htdocs)
- Fix: exclude /ws, /library, /pics, /api from service worker fetch
- Fix: simplified conn_id tracking in webserver
- Fix: improved logging

***

## myMPD v5.1.0 (2019-02-23)

This is a small maintenance release.

### Changelog

- Feat: bookmarks for directories #86
- Fix: compile against musl #92
- Fix: update Bootstrap to 4.3.1
- Fix: various code cleanups

***

## myMPD v5.0.0 (2019-02-11)

This new myMPD major version brings only a few new features, but the backend code has been completely rewritten. The web server and the mpd client code have been swapped out into their own threads, which communicate with each other with an asynchronous message queue. This provides the necessary flexibility to enhance existing features and implement new ones.

Many thanks to rollenwiese for his work on the docker support for myMPD.

The release code is now compiled with -fstack-protector -D_FORTIFY_SOURCE=2 -pie for security reasons. myMPD 5 is the first release, that was completely checked with the valingrid memchecker.

WARNING: This release has a new configuration file syntax. You should copy the mympd.conf.dist file over your configuration and customize it.

### Changelog

- Feat: docker support (experimental)
- Feat: read environment variables (overwrites configuration options)
- Feat: AutoPlay - add song to (empty) queue and mpd starts playing
- Feat: new webui startup modal
- Feat: separate threads for backend and frontend functions
- Upd: better handling of mpd connection errors
- Fix: many security and memory leak fixes
- Fix: remove global states
- Fix: compiler warnings

***

## myMPD v4.7.2 (2018-12-24)

This is a small maintenance release.

### Changelog

- Feat: configurable coverimage size #78
- Fix: remove original port for redirect uri, append ssl port to uri, if not 443

***

## myMPD v4.7.1 (2018-12-06)

This is only a small bugfix release.

### Changelog

- Feat: use tagtypes command to disable unused tags
- Fix: no sort and group tags in advanced search, if tags are disabled
- Fix: seek in progress bar

***

## myMPD v4.7.0 (2018-12-03)

This release supports the new filter expressions introduced in MPD 0.21. Simply press Enter in the search input to add more than one search expression.

The advanced search needs libmpdclient 2.17 and falls back to simple search, if older versions of mpd or libmpdclient are installed.

### Changelog

- Feat: sanitize user input in backend
- Feat: advanced search with sorting
- Feat: add logging configuration option
- Fix: improved smart playlists
- Fix: smart playlist save dialog
- Fix: include patched bootstrap-native-v4.js
- Fix: much more granular progress bar in playback card
- Fix: honour sslport configuration option
- Fix: show warnings for unknown configuration options
- Fix: improved api error handling

***

## myMPD v4.6.0 (2018-11-15)

This release introduce a last played tab in the queue card, improves the overall usability and last but not least fixes some bugs.

### Changelog

- Feat: last played songs view
- Feat: configurable tags in playback card
- Feat: song voting and goto browse action in song details modal
- Feat: more keyboard shortcuts #58
- Fix: song voting
- Fix: song numbering in queue view #74
- Fix: update mongoose to 6.13

***

## myMPD v4.5.1 (2018-11-05)

This point release fixes only one, but ugly bug.

### Changelog

- Fix: myMPD crashes if mpd plays a stream #72

***

## myMPD v4.5.0 (2018-11-04)

WARNING: This release has new and incompatible configuration options. You should copy the mympd.conf.dist file over your configuration and customize it.

This release uses detection of mpd features and many new configuration options to let you customize myMPD to your needs. myMPD now supports all tags you enabled in mpd and works also with no metadata enabled. Other highlights are the ability to add/hide/sort columns of all tables and the possibility to define system commands.

### Changelog

- Feat: add settings for coverimages, localplayer, streamurl, searchtaglist, browsetaglist, syscmds #70
- Feat: disable playlists and browse database feature if not enabled in mpd #68 #69
- Feat: configurable columns in all song views #47
- Feat: reworked view of albums
- Feat: add ability to define and execute system commands, e.g. reboot and shutdown
- Fix: use AlbumArtist tag only if it found in enabled tags #69
- Fix: link uri in song details only if mpd music_directory is linked
- Fix: hiding of popover menus
- Fix: some memory free errors

***

## myMPD v4.4.0 (2018-10-15)

### Changelog

- Feat: collapse title list in album view
- Feat: display total entities in list headers #47
- Feat: configurable max_elements_per_page #47
- Feat: confirm dialog for delete playlist #47
- Feat: lazy loading of coverimages in album view
- Fix: deleting track from playlist don't deletes playlist anymore
- Fix: use update_stored_playlist notify for updating playlist view

***

## myMPD v4.3.1 (2018-10-10)

### Changelog

- Feat: add more keyboard shortcuts #58
- Feat: performance improvements for jukebox mode
- Feat: performance improvements in smart playlists creation, fixes #64
- Feat: support all mpd tags
- Fix: check existence of needed directories under /var/lib/mympd
- Fix: install default state files under /var/lib/mympd/state

***

## myMPD v4.3.0 (2018-10-01)

This myMPD release improves the jukebox mode and adds the smart playlist feature.
Installing this release resets all myMPD state settings.

### Changelog

- Feat: smart playlists #38
- Feat: improve jukebox mode #57
- Feat: improve state store
- Fix: filename check in save dialogs #61
- Fix: encoding of special characters in popover #60
- Fix: popover event handling
- Fix: calculate correct websocket url if connected by ip

***

## myMPD v4.2.1 (2018-09-24)

This is mainly a bugfix release.

### Changelog

- Feat: add rescan database command
- Fix: don't use serviceworker for http:// uris -> fixes http stream in local player
- Fix: show lastPlayed in song details
- Fix: moved pics directory to /var/lib/mympd
- Fix packaging issues
  - Fix: improve uninstall scripts
  - Fix: don't remove user/group on uninstall
  - Fix: test of /var/lib/mympd ownership

***

## myMPD v4.2.0 (2018-09-20)

myMPD 4.2.0 fixes some bugs and includes the new jukebox mode.

In jukebox mode, myMPD adds random songs from database or selected playlist to the queue, if it's empty. To use jukebox mode enable it in settings and enable Consume.

### Changelog

- Feat: jukebox mode #37
- Feat: configuration option for used tags in ui #52
- Fix: don't add redundant event handler on popovers
- Fix: don't hide "connection error"
- Fix: check if document root exists
- Fix: allow websocket connections only to /ws
- Fix: improve packaging
- Fix: filter empty tag values in browse database install and uninstall

***

## myMPD v4.1.2 (2018-09-16)

This release fixes some packaging issues.

### Changelog

- Fix: Archlinux PKGBUILD checksums and install script #45
- Fix: Debian packaging #54

***

## myMPD v4.1.1 (2018-09-13)

This is only a small bugfix release. It also fixes a security issue in mongoose.

### Changelog

- Feat: add PKGBUILD for Archlinux
- Fix: base64 encode JSON.stringify output, if saved in dom - should fix bug #50
- Fix: update mongoose to 6.12
- Fix: add mympd user & group as system user & group #51

***

## myMPD v4.1.0 (2018-09-11)

This minor release supports more tags for search and database browse mode. myMPD now runs under a dedicated user.

### Changelog

- Feat: packaging for Fedora, Suse and Debian #45
- Feat: central backend for search functions #36
- Feat: album actions in menu in search card #42
- Feat: mpd feature detection #44
- Feat: check supported mpd tag types #44
- Feat: browse and search database by more tags #43 #36
- Feat: link album in playback card
- Feat: run myMPD under myMPD user
- Fix: use mpd taglist in songdetails modal
- Fix: setgroups before setuid

***

## myMPD v4.0.0 (2018-08-27)

The fourth major release of myMPD. Now myMPD don't poll mpd every second anymore. myMPD instead uses the idle protocol to listening for status changes. This should be much more resource friendly.

### Changelog

- Feat: replace status polling with mpd idle protocol #33
- Feat: song voting and play statistics (uses mpd stickers) #32
- Feat: support covers for http streams
- Feat: improved layout of playback card
- Feat: handle database update events #31
- Fix: cleanup api #34
- Fix: cleanup logging
- Fix: cleanup source files
- Fix: improve speed for listing large queues #35
- Fix: link to music_directory
- Fix: redirect to https with request host header #30

***

## myMPD v3.5.0 (2018-08-09)

WARNING: This version breaks all command line options. Use /etc/mympd/mympd.conf for configuration.
myMPD now setuids to user nobody in default configuration.

### Changelog

- Feat: get outputnames and outputstates in single command
- Feat: clear playback card if songpos = -1
- Fix: formating of source code

***

## myMPD v3.4.0 (2018-08-06)

Now are playlists fully supported.

### Changelog

- Feat: option to create playlist in "Add to playlist" dialog
- Feat: "add all to playlist" in search card
- Feat: "add all to playlist" in browse filesystem card
- Feat: add stream to playlist
- Feat: hide pagination if not needed
- Feat: crop queue
- Feat: link to songdetails and albumlist in playback card
- Fix: move 3rd-party sources and buildtools to dist directory
- Fix: delete song from playlist

***

## myMPD v3.3.0 (2018-07-30)

### Changelog

- Feat: add playlist actions
- Feat: validation feedback for queue save
- Feat: validation feedback for add stream
- Feat: enable queue and playlist sorting with drag & drop
- Fix: mkrelease.sh
- Fix: html markup
- Fix: renamed card "Now playing" to "Playback"
- Fix: service worker cache update

***

## myMPD v3.2.1 (2018-07-19)

This is mainly a bugfix release.

### Changelog

- Feat: use javascript in strict mode
- Upd: error handling code for ajax requests
- Upd: better error handling for unknown requests
- Upd: enabled ssl by default
- Fix: fixed some javascript errors (issue #22)

***

## myMPD v3.2.0 (2018-07-16)

WARNING: This release has new and incompatible command line options.

### Changelog

- Feat: enable Progressive Web App and Add2HomeScreen Feature
- Feat: enable ssl options
- Feat: contrib/crcert.sh script for creating certificates automatically
- Upd: use /etc/mympd/ directory for options
- Fix: many cleanups and small bug fixes

***

## myMPD v3.1.1 (2018-07-09)

### Changelog

- Feat: add songdetails to actions popover
- Feat: central tag handling in backend
- Fix: alignment of icons
- Fix: columns in database view

***

## myMPD v3.1.0 (2018-07-05)

For this minor release, much of the javascript code is rewritten.

### Changelog

- Feat: add first advanced actions
- Feat: removed jQuery in favour of bootstrap.native
- Feat: removed Bootstrap plugins and replaced with native implementations
- Fix: stability fixes in json parsing (backend)

***

## myMPD v3.0.1 (2018-06-24)

### Changelog

- Fix: javascript error in about dialog

***

## myMPD v3.0.0 (2018-06-24)

This is the first release with a completely rewritten backend and the new jsonrpc api.

### Changelog

- Feat: upgraded mongoose to latest version
- Feat: implemented jsonrpc api for request from frontend to backend
- Feat: realtime notifications over websocket
- Feat: minified .js and .css files
- Feat: mkrelease.sh and mkdebug.sh scripts for simple compile and install
- Feat: save myMPD settings in /var/lib/mympd/mympd.state (removed cookie usage)
- Feat: backend now handles cover images
- Fix: layout fixes

***

## myMPD v2.3.0 (2018-06-17)

### Changelog

- Feat: replace sammy.js with own implementation with state save for cards, tabs and views
- Feat: use queue version for song change in http streams

***

## myMPD v2.2.1 (2018-06-10)

This is a small bugfix release.

### Changelog

- Feat: added stop button #14
- Fix: material-icons in chrome #13
- Fix: html markup errors

***

## myMPD v2.2.0 (2018-06-07)

This is my third release of myMPD.

### Changelog

- Feat: reworked browse view
  - Browse database -> Albumartist -> Album
  - playlist view
  - serverside filtering of tables
- Feat: new action "Add all from search"
- Feat: incremental change of tables
- Feat: improved settings
- Feat: improved coverimage display
- Fix: some bug fixes

Many thanks to archphile for heavily testing this release.

***

## myMPD v2.1.0 (2018-05-28)

This is my second release of myMPD.

### Changelog

- Feat: reworked queue View
  - pagination in header
  - search in queue
  - playing song info
- Feat: mpd statistics in About dialog
- Feat: configurable cover image filename
- Fix: some minor bug fixes

***

## myMPD v2.0.0 (2018-05-24)

Initial release for my ympd fork myMPD.

### Changelog

- Feat: new modern ui based on Bootstrap4
- Feat: updated javascript libraries
- Feat: album cover support
- Fix: song title refresh for http streams
- Fix: removed dirble support<|MERGE_RESOLUTION|>--- conflicted
+++ resolved
@@ -4,7 +4,6 @@
 
 ***
 
-<<<<<<< HEAD
 ## myMPD v10.2.0 (not yet released)
 
 This release reworks the scripting api and improves the scripting documentation. The new presets feature lets you switch mpd and jukebox options with one click.
@@ -23,10 +22,7 @@
 
 ***
 
-## myMPD v10.1.2 (not yet released)
-=======
 ## myMPD v10.1.2 (2022-11-21)
->>>>>>> f2ee8131
 
 This is a small bugfix release.
 
