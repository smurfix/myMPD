--- conflicted
+++ resolved
@@ -4,7 +4,6 @@
 
 ***
 
-<<<<<<< HEAD
 ## myMPD v13.0.0 (not yet released)
 
 The album cache was reworked substantially. It uses now Album+AlbumArtist+Date tag to group albums as fallback for the MusicBrainz AlbumId, in earlier versions the fallback was Album+AlbumArtist.
@@ -35,10 +34,7 @@
 
 ***
 
-## myMPD v12.1.0 (not yet released)
-=======
 ## myMPD v12.1.0 (2023-10-14)
->>>>>>> beaf5469
 
 This version ships a few improvements and bug fixes.
 
