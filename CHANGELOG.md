--- conflicted
+++ resolved
@@ -4,7 +4,6 @@
 
 ***
 
-<<<<<<< HEAD
 ## myMPV v14.0.0 (not yet released)
 
 This version ships a many improvements for stickers, smart playlists and the jukebox mode.
@@ -37,7 +36,9 @@
 - Feat: Support new "State" field of webradiodb #1165
 - Feat: Cleanup covercache in worker thread #1166
 - Upd: libmympdclient 1.0.25
-=======
+
+***
+
 ## myMPD v13.0.5 (not yet released)
 
 This is a small bugfix release.
@@ -46,7 +47,6 @@
 
 - Fix: switch grid mode by Strg+Click #1169
 - Fix: remove "parent dir" entry in filesystem view #1168
->>>>>>> 3bfda15e
 
 ***
 
