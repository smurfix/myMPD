--- conflicted
+++ resolved
@@ -4,7 +4,6 @@
 
 ***
 
-<<<<<<< HEAD
 ## myMPD v13.0.0 (not yet released)
 
 Describe the release here.
@@ -17,10 +16,7 @@
 
 ***
 
-## myMPD v12.0.2 (not yet released)
-=======
 ## myMPD v12.0.2 (2023-09-22)
->>>>>>> 9671a241
 
 This is a small bug fix release.
 
