# myMPD Changelog

https://github.com/jcorporation/myMPD/

***

<<<<<<< HEAD
## myMPD v13.0.0 (not yet released)

The album cache was reworked substantially. It uses now Album+AlbumArtist+Date tag to group albums as fallback for the MusicBrainz AlbumId, in earlier versions the fallback was Album+AlbumArtist.

There is now also a simple album cache that can be created much faster than the traditional album cache. Enable the simple album mode is only reasonable, if you have a very big music collection. The simple album cache contains only the AlbumArtist, Album and Date tags.

The sticker database was removed in this release. myMPD fetches now all stickers on demand from MPD. myMPD creates a separate MPD connection for the stickers. You can set this connection to another MPD instance to maintain central song statistics.

## Changelog

- Feat: Add config option to disable sticker support
- Feat: Replace sticker cache with central sticker database #1111
- Feat: Use the MessagePack format to store caches on disc #1104
- Feat: Improve album cache creation #1113
- Feat: Add a simple album cache (fewer features, but much better performance) #113
- Feat: Refresh status, if webui progress timer is greater than song length #1115
- Feat: Add actions to the database tag view
- Feat: Add option to display seek buttons in the footer #1110
- Feat: Add advanced playback controls popover to footer #1110
- Feat: Add exclude and include filter expression for jukebox mode #1098
- Feat: Add min. duration option for jukebox mode #1098
- Feat: Respect search order for searches added to queue or playlist #1078
- Feat: Add support for descending sort for smart playlists and playlists
- Feat: Improve jukebox album mode
- Upd: Use more standard cmake build types #1119
- Upd: rework timer implementation
- Upd: some websocket connection improvements
- Upd: Mongoose 7.12 #1132

***

## myMPD v12.1.1 (not yet released)
=======
## myMPD v12.1.1 (2023-10-19)
>>>>>>> 5cc82528

This is a small bug fix release.

### Changelog

- Fix: Smart playlist option disappears after it is turned off in settings #1133
- Fix: Fill jukebox queue respects function should respect current length
- Fix: sanitize only / and special escape values for tagart #1136

***

## myMPD v12.1.0 (2023-10-14)

This version ships a few improvements and bug fixes.

### Changelog

- Feat: Add all from filesystem respects path and search, fixes #1123
- Feat: Song search support for special tag 'base'
- Feat: Disable click count submition to radiobrowser.info #1124
- Fix: Restore maximum binary size to 5 MB #1125
- Upd: remove default smart playlist generation tag #1131
- Fix: Zoom coverimages
- Fix: double free if trigger was not found
- Fix: Increase LINE_LENGTH_MAX to 8192 #1129
- Fix: Do not update album cache every time if stickers are disabled
- Fix: handle tag values with special characters for tagart #1130

***

## myMPD v12.0.4 (2023-10-05)

This is a small bug fix release.

### Changelog

- Fix: SEGV detecting IPv6 support #1121

***

## myMPD v12.0.3 (2023-10-04)

This is a small bug fix release.

## Changelog

- Fix: check OS IPv6 support before enabling IPv6 listening socket #1118
- Fix: correct calculation of myMPD uri
- Fix: always replace cards of albumlist

***

## myMPD v12.0.2 (2023-09-22)

This is a small bug fix release.

## Changelog

- Upd: Bootstrap 5.3.2
- Fix: listing of outputs to move to current partition #1106

***

## myMPD v12.0.1 (2023-09-15)

This release fixes only a small packaging bug for alpine linux.

## Changelog

- Fix: Use perl to create defines.js

## myMPD v12.0.0 (2023-09-15)

This release improves hopefully the user experience by providing descriptive help texts, error messages and improved dialogs. Further the advanced search feature is now available for all reasonable views.

As in most recent releases, the source code has been cleaned up further. The most changes are made in the frontend code.

### Notes

- Some of the UI related settings are reset to default
- Old home icon links to some views are invalid

### API changes

This release changes some API methods.

- merge MYMPD_API_QUEUE_SEARCH_ADV and MYMPD_API_QUEUE_LIST into MYMPD_API_QUEUE_SEARCH
- rename MYMPD_API_PRESET_LOAD to MYMPD_API_PRESET_APPLY
- MYMPD_API_PLAYLIST_RM_ALL: parameters changed
- MYMPD_API_PLAYER_OUTPUT_GET: new
- MYMPD_API_PLAYER_OUTPUT_LIST: respond with fewer details

### Changelog

- Feat: move song fingerprint calculation in worker thread #1046
- Feat: display album tags in jukebox album list #1069
- Feat: add option for compact grids #1074
- Feat: add advanced search to more views #1048
- Feat: add more inline help text's #1072
- Feat: improve validation of form fields #1083
- Feat: add spinners to buttons
- Feat: display the number of channels #1085
- Feat: show source objects in action modals
- Feat: add enforce disc tag option #1086
- Feat: add bulgarian translation
- Upd: support multiple languages for webradioDB #1097
- Upd: some code enhancements #1045
- Upd: Bootstrap 5.3.1
- Upd: rework settings
- Upd: split JavaScript in separate files for views and modals
- Upd: dependencies sds, utest, utf8
- Fix: calculate correct position for jukebox list
- Fix: calculate correct position for playlist content list
- Fix: enable connection settings if myMPD can not connect to MPD #1102

***

## myMPD v11.0.5 (2023-08-31)

This is a small bug fix release.

### Changelog

- Fix: use highlight color for radio buttons #1095
- Fix: do not overflow modal #1095
- Fix: select default sort order in 'Add smart playlist' modal #1088
- Fix: populate disc tag for album cache #1086
- Fix: stream not filled in "add to playlist" pop up #1095
- Fix: click on current song toggles playmode #1096

***

## myMPD v11.0.4 (2023-08-19)

This is a small bug fix release.

### Changelog

- Fix: add playlist to queue from playlist view #1087
- Fix: unselect all selected rows
- Fix: set song priority
- Fix: SEGFAULT on partition deletion

***

## myMPD v11.0.3 (2023-08-15)

This is a small bug fix release.

### Changelog

- Upd: enable more tags by default
- Upd: es-AR translation
- Fix: set initial disc count to 1 #1086

***

## myMPD v11.0.2 (2023-07-30)

This is a small bug fix release.

### Changelog

- Upd: translations
- Fix: set translated title for navbar icons
- Fix: jukebox list context menu actions
- Fix: calculate correct myMPDuri for IPv6 [::]
- Fix: display all values in playback card #1076

***

## myMPD v11.0.1 (2023-07-23)

This is a small bug fix release.

### Changelog

- Upd: translations
- Fix: memory leak after script execution
- Fix: always enable connection save button
- Fix: add missing jukebox list remove action
- Fix: IPv4-mapped address broken #1066

***

## myMPD v11.0.0 (2023-07-18)

This release improves the queue and playlist management in many ways. You can now select multiple songs or playlists and take actions on this selection. There are new methods to copy, merge, validate and deduplicate playlists. Further the mpd error handling and the mpd communication was improved by using command lists.

### Notes

- This is the first release that enforces the OpenSSL dependency.
- Some home icons are invalid, you must re-add the icons, sorry for that.

### API changes

This release changes definitions of many API methods.

- MYMPD_API_JUKEBOX_RM: parameters changed
- MYMPD_API_QUEUE_RM_SONG -> MYMPD_API_QUEUE_RM_IDS: parameters changed
- MYMPD_API_QUEUE_MOVE_SONG -> MYMPD_API_QUEUE_MOVE_POSITION: parameters changed
- MYMPD_API_QUEUE_MOVE_RELATIVE: new
- MYMPD_API_QUEUE_APPEND_URI -> MYMPD_API_QUEUE_APPEND_URIS: parameters changed
- MYMPD_API_QUEUE_INSERT_URI -> MYMPD_API_QUEUE_INSERT_URIS: parameters changed
- MYMPD_API_QUEUE_REPLACE_URI -> MYMPD_API_QUEUE_REPLACE_URIS: parameters changed
- MYMPD_API_QUEUE_APPEND_PLAYLIST -> MYMPD_API_QUEUE_APPEND_PLAYLISTS: parameters changed
- MYMPD_API_QUEUE_INSERT_PLAYLIST -> MYMPD_API_QUEUE_INSERT_PLAYLISTS: parameters changed
- MYMPD_API_QUEUE_REPLACE_PLAYLIST -> MYMPD_API_QUEUE_REPLACE_PLAYLISTS: parameters changed
- MYMPD_API_QUEUE_PRIO_SET: parameters changed
- MYMPD_API_QUEUE_PRIO_SET_HIGHEST: parameters changed
- MYMPD_API_QUEUE_APPEND_ALBUMS: new
- MYMPD_API_QUEUE_INSERT_ALBUMS: new
- MYMPD_API_QUEUE_REPLACE_ALBUMS: new
- MYMPD_API_QUEUE_APPEND_ALBUM_DISC: new
- MYMPD_API_QUEUE_INSERT_ALBUM_DISC: new
- MYMPD_API_QUEUE_REPLACE_ALBUM_DISC: new
- MYMPD_API_PLAYLIST_CONTENT_RM_SONG -> MYMPD_API_PLAYLIST_CONTENT_RM_POSITIONS: parameters changed
- MYMPD_API_PLAYLIST_CONTENT_MOVE_SONG -> MYMPD_API_PLAYLIST_CONTENT_MOVE_POSITION: parameters changed
- MYMPD_API_PLAYLIST_CONTENT_APPEND_URI -> MYMPD_API_PLAYLIST_CONTENT_APPEND_URIS: parameters changed
- MYMPD_API_PLAYLIST_CONTENT_INSERT_URI -> MYMPD_API_PLAYLIST_CONTENT_INSERT_URIS: parameters changed
- MYMPD_API_PLAYLIST_CONTENT_REPLACE_URI -> MYMPD_API_PLAYLIST_CONTENT_REPLACE_URIS: parameters changed
- MYMPD_API_PLAYLIST_CONTENT_MOVE_TO_PLAYLIST: new
- MYMPD_API_PLAYLIST_RM: parameters changed
- MYMPD_API_PLAYLIST_COPY: new
- MYMPD_API_PLAYLIST_CONTENT_VALIDATE: new
- MYMPD_API_PLAYLIST_CONTENT_DEDUP: new
- MYMPD_API_PLAYLIST_CONTENT_VALIDATE_DEDUP: new
- MYMPD_API_PLAYLIST_CONTENT_VALIDATE_ALL: new
- MYMPD_API_PLAYLIST_CONTENT_DEDUP_ALL: new
- MYMPD_API_PLAYLIST_CONTENT_VALIDATE_DEDUP_ALL: new
- MYMPD_API_PLAYLIST_CONTENT_APPEND_ALBUMS: new
- MYMPD_API_PLAYLIST_CONTENT_INSERT_ALBUMS: new
- MYMPD_API_PLAYLIST_CONTENT_REPLACE_ALBUMS: new
- MYMPD_API_PLAYLIST_CONTENT_APPEND_ALBUM_DISC: new
- MYMPD_API_PLAYLIST_CONTENT_INSERT_ALBUM_DISC: new
- MYMPD_API_PLAYLIST_CONTENT_REPLACE_ALBUM_DISC: new
- MYMPD_API_WEBRADIO_FAVORITE_RM: parameters changed
- MYMPD_API_SCRIPT_VALIDATE: new

### Changelog

- Feat: add multiple selections and actions #1001
- Feat: improve queue and playlist management #1001
- Feat: copy, merge, validate and deduplicate playlists #1038
- Feat: migrate to JavaScript fetch() API #1006
- Feat: add test target to cmake #1023
- Feat: improve mpd error handling #1028
- Feat: improve mpd communication
- Feat: add quick remove and quick play buttons to more views
- Feat: support MUSICBRAINZ_RELEASEGROUPID tag (MPD 0.24)
- Feat: handle preflighted requests in CORS
- Feat: add consume one shot to queue context menu
- Upd: Mongoose 7.11 #1060
- Upd: Bootstrap 5.3.0 final
- Upd: libmympdclient 1.0.21
- Upd: OpenSSL is now required #1033
- Upd: Replace tinymt with OpenSSL prng #1034
- Upd: use OpenSSL hash functions
- Upd: documentation improvements
- Upd: improve error handling in build system
- Upd: show stream name in title tag
- Fix: various small css and javascript fixes
- Fix: improve Mongoose logging #1032
- Fix: set correct song start time sticker #1044
- Fix: Fall back from AlbumArtist to Artist tag for MusicBrainz tags #1056
- Fix: correct position in last played list #1063

***

## myMPD v10.3.3 (2023-06-02)

This is a small bugfix release.

### Changelog

- Upd: wrap footer text in cards #1030
- Fix: improve javascript error logging
- Fix: drag&drop on same element #1026
- Fix: js error on disabled MUSICBRAINZ_ALBUMID tag #1025
- Fix: Add Pos column to playlist detail view #1027

***

## myMPD v10.3.2 (2023-05-08)

This is a small bugfix release.

### Changelog

- Upd: ko-KR, es-AR translation
- Upd: use update_jukebox events
- Fix: Jukebox actions

***

## myMPD v10.3.1 (2023-04-24)

This is a small bugfix release. It fixes a memory corruption error, if myMPD was compiled with NDEBUG defined.

### Changelog

- Upd: zh-Hans translation
- Fix: handling of NDEBUG #1018
- Fix: remove obsolete data attributes #1019

***

## myMPD v10.3.0 (2023-04-17)

This release reworks the context menus. myMPD now uses the offcanvas component for context menus. This is better accessible on mobile devices with small screens and removes some workarounds for the popovers.

### Note

The sort order for the Last-Modified tag is reversed. Newer songs are now displayed first.

### Changelog

- Feat: custom placeholder images #980
- Feat: fail gracefully if API request fails or is redirected #984
- Feat: improve queue sort handling #983
- Feat: use offcanvas instead of popover for context menus #974
- Feat: better compression of webfont #991
- Feat: add option to change song position in queue/playlist without drag and drop support
- Feat: configurable highlight contrast color
- Feat: reverse order for last-modified #1008
- Upd: bootstrap.native 5.0.6
- Upd: Bootstrap 5.3.0-alpha3
- Upd: libmympdclient 1.0.18
- Upd: sds
- Upd: long-press-event 2.4.6 #1009
- Upd: use asserts in release build
- Upd: translation enhancements
- Upd: jsdoc improvements
- Fix: add btn-secondary class in ligature select modal #1007
- Fix: Volume dropup is not displayed if clicked on button text #1017

***

## myMPD v10.2.6 (2023-03-20)

This is a small bugfix release.

### Changelog

- Fix: preselect database in "Add to queue modal"
- Fix: refresh of current displayed playlist
- Fix: do not refresh settings, if a settings modal is shown #1002

***

## myMPD v10.2.5 (2023-03-10)

This is a small bugfix release.

### Changelog

- Feat: add ru-RU translation
- Upd: es-AR, fr-FR translation
- Fix: update of cards/tables #992
- Fix: clear button in search inputs #993
- Fix: webradio category filter #994
- Fix: check sort tag against enabled myMPD tags #995

***

## myMPD v10.2.4 (2023-02-26)

This is a small bugfix release.

### Changelog

- Feat: add pl-PL translation
- Upd: remove zh-Hant translation
- Upd: IT, zh-Hans translation
- Fix: JS error when clearing the search box #982
- Fix: update clear button for inputs on breadcrumb select
- Fix: finishing IME composition with Enter key also clears the search box, thanks @soya-daizu #977
- Fix: album view does not work with disabled AlbumArtist tag #988

***

## myMPD v10.2.3 (2023-02-17)

This is a small bugfix release.

### Changelog

- Fix: remove progressbar transition causing high cpu usage #975
- Fix: position hover for progressbar
- Fix: add missing translation phrase
- Fix: preset selection in footer does not work #976

***

## myMPD v10.2.2 (2023-02-10)

This is a small bugfix release.

### Changelog

- Feat: add es-AR translation
- Feat: add documentation for multiroom audio, thanks @tsunulukai
- Upd: FR, NL, IT and JP translations, thanks @ all translators
- Upd: remove bootstrap.native patches, use new updated events
- Upd: improved docker image creation and documentation #968
- Fix: correct location for the systemd unit #964
- Fix: popover event in album list
- Fix: ignore special keys for input key handlers #969

***

## myMPD v10.2.1 (2023-01-31)

This is a small bugfix release.

### Changelog

- Feat: show myMPD uri in About dialog #953
- Feat: map locale strings #961
- Upd: traditional chinese translation #957
- Upd: Mongoose 7.9 #952
- Upd: add config key to disable http listener #914
- Fix: some packaging issues #955 #958
- Fix: script execution from main menu
- Fix: logging of IPv6 addresses

***

## myMPD v10.2.0 (2023-01-19)

This release reworks the scripting api and improves the scripting documentation. The new presets feature lets you switch mpd and jukebox options with one click.

### Notes

- Existing lua scripts must be adapted to the new simplified API
- Existing play timers must be changed to use presets
- Some views are renamed
- Use systemd-run, if you use a distribution with systemd

### Changelog

- Feat: add option to save and load mpd and jukebox presets #888
- Feat: play timer uses presets #888
- Feat: rework and simplify scripting api
- Feat: add option to ignore hated songs in jukebox mode #882
- Feat: configurable tags for album views #901
- Feat: ability to disable listening on plain HTTP #914
- Feat: save album and sticker cache between restarts #913
- Feat: manual refresh of album and sticker cache
- Feat: rework main menu
- Feat: add shortcuts for more modals
- Feat: add `mympd_uri` config option #950
- Upd: libmympdclient 1.0.17
- Upd: some UI cleanups and improvements #909
- Upd: Bootstrap 5.3.0-alpha1
- Upd: bootstrap.native 5.0.0-alpha2
- Upd: documentation improvements
- Upd: some backend improvements
- Upd: do not create files with root permissions
- Upd: start mpd autoconfiguration if `state/mpd_host` does not exist

***

## myMPD v10.1.7 (2022-12-22)

This is a small bugfix release.

### Changelog

- Upd: FR and NL translations
- Fix: relax validation of webradio codecs #933
- Fix: javascript error on login

***

## myMPD v10.1.6 (2022-12-10)

This is a small bugfix release.

### Changelog

- Fix: pthread join bug #918
- Fix: workdir/cachedir for install to /usr/local #926 #927

***

## myMPD v10.1.5 (2022-12-06)

This is a small bugfix release.

### Changelog

- Fix: Debian postinst script #917
- Fix: `build.sh purge` - do not fail if not all install_manifest files can be removed

***

## myMPD v10.1.4 (2022-12-04)

This is a small bugfix release.

### Changelog

- Fix: improve styleTip positioning for scrolling window #907
- Fix: carousel indicator border override #909
- Fix: myMPD preconfiguration with systemd #912
- Fix: `build.sh purge` removes the group and systemd private directories
- Upd: improve album cache creation performance #913

***

## myMPD v10.1.3 (2022-11-26)

This is a small bugfix release.

### Changelog

- Fix: remove "-" from musicbrainz_artistid and musicbrainz_albumartistid #903
- Fix: scrobble repeated songs #904
- Fix: When switching through consume mode skip oneshot for mpd < 0.24 #905
- Fix: unescape mpd filter expression value #906
- Upd: improve mpd filter expression parsing

***

## myMPD v10.1.2 (2022-11-21)

This is a small bugfix release.

### Changelog

- Fix: parsing timer list
- Fix: some small ui issues
- Fix: 'Goto playing song' button #892
- Fix: dedup san names #890

***

## myMPD v10.1.1 (2022-11-13)

This is a small bugfix release.

### Changelog

- Feat: add es-ES translation
- Upd: translations
- Upd: man pages
- Fix: remove song progress indicator in queue view after switching to new song #881
- Fix: arch, gentoo and rpm packaging #886 #887

***

## myMPD v10.1.0 (2022-11-06)

This minor release adds support of new MPD 0.24 features. The javascript frontend is now documented with jsDoc and linted with the typescript compiler.

### Changelog

- Feat: autoconfiguration for playlist_directory (MPD 0.24) #836
- Feat: autoconfiguration for pcre support (MPD 0.24) #843
- Feat: support consume oneshot (MPD 0.24) #837
- Feat: support starts_with filter expression (MPD 0.24) #843
- Feat: support queue save modes (MPD 0.24) #848
- Feat: add elapsed sticker to save recent position from songs #781
- Feat: jsDoc compatible API documentation and linting with typescript compiler
- Feat: add view action to default radio click actions
- Feat: add "Add to" button to filesystem root #860
- Feat: add "Open modal" to home icon actions
- Feat: cache coverimages for webradios
- Feat: create debug packages for Alpine, Arch, Debian and RPM
- Upd: improve cmake and packaging, thanks @dvzrv
- Upd: improve systemd unit, thanks @dvzrv
- Upd: libmympdclient 1.0.15
- Upd: refactor translation framework
- Upd: de-DE, en-US, fr-FR, it-IT, nl-NL translations
- Upd: Bootstrap 5.2.2
- Upd: parse mpd bitrate #855
- Upd: improve integrated http client
- Upd: content-security-policy allows fetching images only from myMPD host
- Fix: language name in japanese #854
- Fix: mime type detection of special jpg images #864
- Fix: improve popover and dropdown positioning and sizing #869, #868
- Fix: force reflow of body before scrolling to pos #868
- Fix: clang 15 compatibility

***

## myMPD v10.0.3 (2022-10-13)

This is a small bug fix release.

### Changelog

- Feat: add japanese translation
- Fix: segmentation fault when clicking on last played list #850
- Fix: scrobble script - artist_mbids MBID format invalid #853
- Fix: do not show streamUri input on showAddToPlaylistCurrentSong

***

## myMPD v10.0.2 (2022-10-03)

This is a small bug fix release that also updates some translations.

Many thanks to all translators!

### Changelog

- Upd: zh-CN, it-IT translations
- Fix: contextmenu for discs
- Fix: flashing progress bar
- Fix: translate locale select
- Fix: run feature detection only in main thread #845
- Fix: pass script_arguments in feedback trigger #846
- Fix: Gentoo Linux ebuild, thanks @itspec-ru #847
- Fix: add missing translation phrases attributes #849
- Fix: API usage in some example scripts #846

***

## myMPD v10.0.1 (2022-09-25)

This is a small bug fix release.

### Changelog

- Upd: fr-FR, nl-NL translations
- Fix: js error clearing current title
- Fix: translate more elements

***

## myMPD v10.0.0 (2022-09-22)

This major release adds concurrent MPD partition support to myMPD. myMPD connects now to all MPD partitions simultaneously and holds partition specific states and settings. Each browser instance can now select the MPD partition to control.

The partition feature should be used with MPD 0.23.9 or newer. There are some annoying partition related bugs in earlier MPD versions.

The syntax of the last_played file has changed. You can convert it with
`sed -r 's/^(.*)::(.*)/{"LastPlayed":\1,"uri":"\2"}/g' /var/lib/mympd/state/last_played > /var/lib/mympd/state/default/last_played_list`

### Per partition features

- Highlight color
- Jukebox
- Last played
- Local player
- MPD options
- Triggers
- Timers

### Changelog

- Feat: concurrent MPD partition support #440
- Feat: partition specific settings #440 #826
- Feat: custom uri for local playback #826
- Feat: new API method MYMPD_API_PLAYER_VOLUME_CHANGE
- Upd: autoconfiguration improvements
- Upd: add internal api documentation
- Upd: build improvements
- Upd: Mongoose 7.8
- Upd: mjson
- Upd: Bootstrap 5.2.1
- Upd: add animation for update progress of views
- Upd: de-DE, fr-FR, nl-NL translations, thanks @tsunulukai
- Fix: case insensitive sorting of webradioDB
- Fix: popover menu for playlists on home screen
- Fix: set default sort tag for smart playlists save modal
- Fix: localize select options #834
- Fix: sort queue by pos #835

***

## mympd v9.5.4 (2022-09-11)

This is a small bug fix release that also updates some translations.

Many thanks to all translators!

### Changelog

- Upd: fr-FR, nl-NL, zh-CN (#833) translations
- Fix: allow empty smart playlist prefix #830
- Fix: default fallback to en-US #830
- Fix: serving zh-CN locale #830

***

## myMPD v9.5.3 (2022-08-29)

This is a small bug fix release.

### Changelog

- Upd: fr-FR translation
- Fix: rename cn-CHS to zh-CN #820
- Fix: read env variables at first startup #821
- Fix: use correct columns to fetch current queue view #822

***

## myMPD v9.5.2 (2022-08-24)

This is a small bug fix release.

### Changelog

- Feat: add battery indicator script, thanks @furtarball #815
- Upd: chinese translation #813
- Fix: sorting albums by last-modified #806

***

## myMPD v9.5.1 (2022-08-14)

This is a small bug fix release.

### Changelog

- Feat: add update_home jsonrpc event #814
- Fix: advanced search is not working #809
- Fix: fetching locales and ligatures behind reverse proxy #808

***

## myMPD v9.5.0 (2022-08-13)

This release improves and documents the myMPD backend code, but there are also some minor new features added. I further added the doxygen generated internal api documentation to the myMPD documentation site: [Doxygen generated internal API documentation](https://jcorporation.github.io/myMPD/doxygen/html/index.html).

This release removes the compatibility code for MPD versions older than 0.21.

### Changelog

- Feat: support TitleSort tag (mpd 0.24) #797
- Feat: use custom X-myMPD-Session http header for myMPD sessions to allow other authorization methods in reverse proxy setups
- Feat: respect last played in jukebox album mode #792 #794
- Feat: improved translation workflow integrating [POEditor](https://poeditor.com/join/project/Z54inZwdul) #803
- Feat: album view lists albums without AlbumArtist tags again #791
- Feat: fetch ligatures and i18n json only on demand
- Upd: remove compatibility code for MPD 0.20 and lower
- Upd: rename some API methods for consistency
- Upd: covercache expiry time is now a config setting (removed from GUI)
- Upd: improve many internal functions and there api
- Upd: add doxygen style internal api documentation
- Upd: add more unit tests
- Upd: Bootstrap 5.2
- Upd: use dh_helpers for debian packaging
- Fix: use only sort tags that are configured in MPD
- Fix: add missing default values
- Fix: cache building on reconnect if stickers are disabled
- Fix: hide input in pin enter dialog

***

## myMPD v9.4.1 (2022-07-19)

This is a small bugfix release.

### Changelog

- Fix: read custom navbar_icons #793
- Fix: javascript error in album detail view #795
- Fix: certificate creation #796

***

## myMPD v9.4.0 (2022-07-13)

This is mostly a maintenance release to cleanup code. It adds small improvements, optimizes the codebase and uses now a faster sorting algorithm.

This release removes the implicit fallback from AlbumArtist to Artist tag. Disable the AlbumArtist tag if you do not maintain it.

### Changelog

- Feat: sort option for all db tags #764
- Feat: add volume controls to local playback #777
- Feat: import lua scripts #765
- Feat: support of http links on the homescreen #785
- Feat: move scripts to musicdb-scripts repository #770
- Upd: improve albumcache
- Upd: improve partition support #440
- Upd: rework handling of missing AlbumArtist tag
- Upd: Bootstrap 5.2 Beta1
- Upd: BSN 4.2
- Upd: mongoose 7.7
- Upd: mjson
- Upd: utf8.h
- Upd: unit testing framework
- Upd: improve proxy code
- Upd: improve linked list code
- Upd: faster sorting (using rax) #764
- Upd: some more code optimizations
- Upd: rework source tree
- Upd: improve documentation
- Upd: add many unit tests
- Fix: show sticker values in playlist details view

***

## myMPD v9.3.4 (2022-06-07)

This is a small bugfix release.

### Changelog

- Feat: add simplified chinese translation, thanks @dream7180
- Fix: use correct filter after fetching webradiodb #768

***

## myMPD v9.3.3 (202-05-23)

This is a small bugfix release.

### Changelog

- Upd: dutch translation, thanks @ItaintYellow #763
- Fix: use-after-free bug listing database tags
- Fix: correct construction of booklet path

***

## myMPD v9.3.2 (2022-05-15)

This is a bugfix release.

### Changelog

- Fix: quick remove song from queue
- Fix: switch between mobile and desktop view
- Fix: memory leak listing webradio favorites
- Fix: memory leak in stream reverse proxy
- Fix: open folder/download buttons on song details modal do not work #758
- Fix: save scaleRatio setting

***

## myMPD v9.3.1 (2022-05-09)

This release fixes only a debian dependency error.

### Changelog

- Fix: stick lua dependency to 5.3 #755

***

## myMPD v9.3.0 (2022-05-09)

This release adds many small improvements and starts the integration of MusicBrainz and ListenBrainz.

### Changelog

- Feat: support new features of webradiodb #719
- Feat: add link to containing folder in song details modal #729
- Feat: add Permissions-Policy header #733
- Feat: add autoplay for local playback #734
- Feat: add mympd_feedback trigger #394
- Feat: add feedback script for ListenBrainz #394
- Feat: add setting for ListenBrainz Token #394
- Feat: scrollable navbar #728
- Feat: serve thumbnails for album grid #732
- Feat: support semicolon separated tag values for MUSICBRAINZ_ARTISTID and MUSICBRAINZ_ALBUMARTISTID
- Feat: add shell script to download and manage albumart
- Feat: new quick play and remove action #749
- Upd: mobile ux enhancements #748 #752
- Upd: remove obsolete headers #733
- Upd: responsive design enhancements for covers and playback card
- Fix: compilation with gentoo #731
- Fix: set crossorigin="use-credentials" for webmanifest #739
- Fix: handling of two letter language codes

***

## myMPD v9.2.4 (2022-04-19)

This is a small bugfix release.

### Changelog

- Upd: sync with upstream sds source
- Upd: some documentation improvements
- Upd: improved logging for mpd authentication
- Fix: some compilation issues

***

## myMPD v9.2.3 (2022-04-01)

This is a small bugfix release.

### Changelog

- Upd: light theme improvements
- Fix: custom select search bugs
- Fix: playlist select bugs
- Fix: add AF_NETLINK to RestrictAddressFamilies (systemd unit) #716
- Fix: cover fade-in / fade-out issues #715
- Fix: simple queue search #718

***

## myMPD v9.2.2 (2022-03-25)

This is a small bugfix release.

### Changelog

- Upd: enabled IPv6 by default
- Upd: performance improvements for filesystem and tag views
- Fix: display of coverimages in songdetails modal without direct access to mpd music directory
- Fix: do not count embedded images if music directory is not available
- Fix: do not end albumart / readpicture loop too early #702
- Fix: GCC 12 build errors #706 #707
- Fix: display correct webserver ip-address #712
- Fix: improved virtual cuesheet handling in song details modal #714

***

### myMPD v9.2.1 (2022-03-11)

This is a small bugfix release.

### Changelog

- Upd: korean translation #703
- Upd: improve http connection handling
- Fix: memory issues in albumgrid view #704

***

## myMPD v9.2.0 (2022-03-06)

This release updates components, adds support of multiple embedded images, improves the queue search (MPD 0.24.0) and implements some other minor features.

### Changelog

- Feat: improved queue search (sort and prio filter - MPD 0.24.0) #686
- Feat: support of MOOD tag (MPD 0.24.0)
- Feat: support of multiple embedded images for mp3, flac and ogg files #439
- Feat: case insensitive sorting for database tags #677
- Feat: configurable startup view #684
- Feat: new keyboard shortcuts
- Upd: libmympdclient 1.0.11
- Upd: BSN 4.1 #662
- Upd: more http compliant path for retrieving albumart #656
- Upd: improved search as you type #676
- Upd: support debian bullseye for cross compiling #698
- Upd: remove mpd.conf parsing, improve auto configuration docu #696
- Fix: hash filenames in covercache #697

***

## myMPD v9.1.2 (2922-02-17)

This is a small bugfix release.

### Changelog

- Fix: do not omit first entry of search result in queue #681
- Fix: allow filename as tag #681
- Fix: disable goto playing song button if queue is empty #678
- Fix: some database update glitches
- Fix: database rescan from filesystem view
- Fix: correct http headers for serving embedded albumart
- Fix: serving albumart read by MPD
- Fix: synced lyrics timestamps per words
- Fix: remove windows line ending from unsynced lyrics #683

***

## myMPD v9.1.1 (2022-02-08)

This is a small maintenance release.

### Changelog

- Feat: Use WebradioDB image for homescreen icon #674
- Upd: korean translation #669
- Fix: searchable selects in mobile browsers #673
- Fix: case insensitive search for WebradioDB #672
- Fix: read environment if /var/lib/mympd/config does not exist #675
- Fix: add all IPs to certificates SAN #675
- Fix: remove zone identifiers from IPv6 addresses #675
- Fix: refresh queue popover after queue state change
- Fix: save jukebox mode setting

***

### myMPD v9.1.0 (2022-01-29)

This release adds the webradio feature and some other small enhancements and updates.

You can now manage your own webradio favorites and browse the databases of my webradioDB project and the popular RadioBrowser.

myMPD now supports also extended m3u playlists and can list the contents of playlists saved in the music directory.

The central folder for images has been replaced by individual folders by image type (backgrounds and thumbs). The streams folder is renamed to thumbs on first startup.

### Changelog

- Feat: webradio favorites #502
- Feat: search radio-browser.info for webradios #502
- Feat: integration of my new webradioDB project #502
- Feat: list playlist contents from filesystem
- Feat: support of extended m3u playlistinfo #650
- Feat: support of mixrampdb
- Feat: add compile time options to enable IPv6
- Upd: improved image selects
- Upd: separate folders by image type in /pics directory
- Upd: improved jukebox code
- Upd: do not unnecessarily update cover images
- Upd: minimize work for counter refresh loop
- Upd: use sds and rax from my forks
- Upd: improved json encoding
- Upd: improved usage of sds functions

***

## myMPD v9.0.4 (2022-01-17)

This is a small bugfix release.

### Changelog

- Fix: removed unused PUID/PGUID from docker documentation
- Fix: chown workdir to mympd user on each startup #659
- Fix: add -Wno-stringop-overflow to sds compile settings #652

***

## myMPD v9.0.3 (2022-01-05)

This is a small bugfix release.

### Changelog

- Fix: parsing of lrc files with windows line endings #651
- Fix: add missing de-DE phrases

***

## myMPD v9.0.2 (2021-12-25)

This is a small bugfix release.

### Changelog

- Fix: click in queue view for small displays #648
- Fix: click on song tags in playback cards #649

***

## myMPD v9.0.1 (2021-12-21)

This release fixes some packaging issues.

### Changelog

- Fix: debian package dependency #645
- Fix: build script #643
- Fix: Gentoo ebuild #646

***

## myMPD v9.0.0 (2021-12-17)

This release upgrades Bootstrap to the new major release, brings many ui enhancements and adds support for new mpd 0.23 protocol features. With this release the major redesign of the myMPD code was final.

### Changelog

- Feat: reworked main menu
- Feat: reworked popover menu
- Feat: reworked pagination #474
- Feat: priority handling for songs in queue #474
- Feat: harmonize popover menus #534
- Feat: songs, directories, albums and streams can be added to home screen #604
- Feat: add playlist, directory, search after current playing song (requires mpd 0.23.5) #579
- Feat: insert directory, search, album into playlist (requires mpd 0.23.5) #579
- Feat: integrate custom bootstrap and bootstrap.native build
- Feat: improved support for multiple tag values #583
- Feat: improve listviews for small displays #494
- Feat: support albumart for cuesheet virtual folders #578
- Feat: more granular timers #596
- Feat: reworked some form elements #530
- Feat: utf8 aware string handling
- Feat: quick actions for navbar icons
- Feat: replaced browser native local playback controls #634
- Feat: support build on Termux #612
- Upd: pressing pause button stops streams
- Upd: libmpdclient for mpd 0.23.x support
- Upd: improved notifications
- Upd: bootstrap 5.1.3
- Upd: removed default theme - dark is the new default
- Upd: improved json validation for settings
- Upd: improved handling for filenames with special chars #585
- Upd: removed obsolete keyboard navigation for tables and menus
- Upd: consistently use LastModified not Last-Modified
- Upd: improve mpd autodetection
- Upd: more accessible single-oneshot mode
- Upd: improve theme-autodetect
- Upd: improve jukebox mode
- Upd: migrate to pcre2 library #611
- Fix: check for fingerprint command #614
- Fix: use /var/cache/mympd as cachedir #620
- Fix: do not reset generate smartpls to default if empty #619
- Fix: correct API call for smartpls update #627
- Fix: sanitize filenames for generated smartpls files #629
- Fix: timer startplay action #625
- Fix: streamproxy connection handling #634 #618

***

## myMPD v8.1.6 (2021-11-13)

This is a small bugfix release.

### Changelog

- Fix: display correct jukebox unique tag #605
- Fix: keepalive timer for websocket #606

***

## myMPD v8.1.5 (2021-11-07)

This is a small bugfix release.

### Changelog

- Fix: accept Last-Modified as sort tag #601
- Fix: missing TRIGGER_MYMPD_START

***

## myMPD v8.1.4 (2021-11-01)

This is a small bugfix release.

### Changelog

- Fix: allow paths for playlists #588
- Fix: improve path traversal detection #585
- Fix: serviceworker behind reverse proxy (subdir) #586
- Fix: invalid jsonrpc call for mympd_api_raw #592
- Fix: return always complete result for mympd_api and mympd_api_raw
- Fix: web notifications broken #587

***

## myMPD v8.1.3 (2021-10-15)

This is a small bugfix release.

### Changelog

- Feat: add checks for compiler flags
- Upd: set Lua dependency to 5.4 for Alpine build
- Fix: compiler warning #577

***

## myMPD v8.1.2 (2021-10-08)

This is a small bug fix release.

### Changelog

- Upd: documentation for nginx as reverse proxy
- Upd: OpenSSL 3.0 compatibility
- Upd: add sds_urldecode unit test
- Fix: annoying js error in navbar event handler #574
- Fix: parser error in parsing internal timer script actions #575
- Fix: duplicate content in timer script list
- Fix: compile issues with Debian 9
- Fix: format string errors in log handling #576

***

## myMPD v8.1.1 (2021-10-01)

This is a small bugfix release.

### Changelog

- Upd: remove unnecessary utf8 unicode escape handling
- Upd: reject unicode escapes in json data
- Upd: remove recursion in jukebox
- Upd: enable more clang-tidy checks
- Upd: add more tests for validate_name
- Upd: mongoose to latest release
- Fix: repair enter action in advanced search inputs #567
- Fix: allow empty smartplsGenerateTagList #566
- Fix: respect browser locale #568
- Fix: parsing of timer minutes definition #569
- Fix: toggle outputs

***

## myMPD v8.1.0 (2021-09-26)

This release adds pin protection for all settings dialogs and enhances the validation of user input data.

### Changelog

- Feat: implement readcomments and list comments in song details modal
- Feat: option to clear current mpd error message
- Feat: settings can be secured with a pin #469
- Feat: improve validation of json input #468
- Feat: more security checks for the webserver
- Feat: clang compatibility #553
- Feat: add unit tests
- Upd: change license to GPLv3
- Upd: improve handling of empty smart playlists
- Upd: renamed some api methods
- Upd: rework C include strategy
- Upd: rearrange source tree
- Upd: improve cmake dependency messages
- Fix: respect connection: close header #551
- Fix: do not trust mime type from albumart tags

***

## myMPD v8.0.4 (2021-08-16)

This is a small bug fix release.

### Changelog

- Feat: OpenWrt package support, thanks to @tmn505, #547
- Fix: lyrics display in playback card #546
- Fix: ignore zero bytes albumart #550
- Fix: add null pointer check to converting server ip

***

## myMPD v8.0.3 (2021-08-07)

This is a small bug fix release.

### Changelog

- Feat: add color selection to home icon edit dialog #541
- Fix: light theme issues #540
- Fix: reset scrollpos #539

***

## myMPD v8.0.2 (2021-07-30)

This is a small bugfix release.

### Changelog

- Upd: bgcolor select for transparent home icons #535
- Upd: some code enhancements
- Fix: respect configured loglevel #532
- Fix: missing translation phrases #536
- Fix: html escaping issues
- Fix: set keepalive also for mpd_worker connection
- Fix: replace album grid elements only if changed

***

## myMPD v8.0.1 (2021-07-24)

This is a small bug fix release.

### Changelog

- Feat: add mpd keepalive support
- Upd: korean translation #525
- Fix: parse integer environment variables correctly #529
- Fix: MYMPD_LOGLEVEL environment always overrides configuration option as documented #529
- Fix: correct return code for mympd -c #529
- Fix: hard limit results to 1000 to keep webui responsive #528
- Fix: set interesting tags for mpd worker thread #524
- Fix: set libmpdclient buffer to 8192 bytes #524

***

## myMPD v8.0.0 (2021-07-16)

This major release improves the backend in many ways. The rework streamlines the backend, removes deprecated features, makes the configuration of myMPD easier and harmonizes the API.

### Notes

This release changes the startup options of myMPD. Further the mympd.conf is no longer used. myMPD now saves all configuration values in state files. You can set some environment variables for initial startup settings like port, ssl, etc., afterwards you must edit the state files.

Smart playlists now uses search expressions and therefore are only supported for mpd >= 0.21.0.

The complete documentation was revised and is published here: https://jcorporation.github.io/myMPD/

### Removed features

- System commands
- Bookmarks
- Chroot and readonly support
- Option to disable coverimages
- Mixrampdb settings
- Scrobbler integration - would be replaced by a script in a future version
- Smart playlists for MPD < 0.21.0

### Changelog

- Feat: improve startup time
- Feat: improved backend #304
- Feat: rework settings dialog
- Feat: rework connection dialog
- Feat: some performance improvements
- Upd: remove deprecated features
- Upd: mongoose to current master
- Fix: do not use libmpdclient deprecated api functions
- Fix: bad homescreen link for filesystem browse #512
- Fix: pretty print duration after song has played in queue view #511
- Fix: respect command meta tag for keyboard shortcuts (mac) #507
- Fix: support pathnames with #-character #501
- Fix: reordering of songs in playlists #487
- Fix: mime type detection for png images #521

***

## myMPD v7.0.2 (2021-04-09)

This is a small bug fix release.

### Changelog

- Upd: remove sntp and mqtt support
- Fix: compile with disabled openssl
- Fix: hide popover if table row is dragged #464
- Fix: some small code improvements

***

## myMPD v7.0.1 (2021-04-02)

This is a small bug fix release.

### Changelog

- Upd: set api endpoint to /api/
- Fix: read dns server directly from resolv.conf (support of Alpine Linux) #461
- Fix: some warnings detected by code scanning tools

***

## myMPD v7.0.0 (2021-03-29)

This major release upgrades the integrated webserver to the mongoose 7 series and adds some http related features. The new reverse proxy integration replaces the workaround for local playback in HTTPS mode. Scripts can now make http requests. I used this feature to implement a simple scrobbler for ListenBrainz in only 20 lines of code. This script is called through an myMPD trigger.

### Notes

- This major release removes some deprecated features as announced in #356.
- This major release changes some web server related configuration options.
- myMPD now support only MPD 0.20.0 and above.

### Changelog

- Feat: builtin reverse proxy for mpd http stream
- Feat: new lua api call - mympd_api_http_client #395
- Feat: remember page offset and scroll position for filesystem browsing navigation #454
- Feat: add sample ListenBrainz scrobbling script
- Feat: limit concurrent http connections to 100
- Upd: mongoose 7.3 #388
- Fix: error handler for local playback
- Fix: albumcache is not created at startup #451
- Fix: reading triggers at startup
- Fix: save of one shot timers

### Removed features

- Webdav support - mongoose 7 does not support webdav anymore
- Configurable mpd stream uri - local playback feature now uses the integrated reverse proxy for streaming

***

## myMPD v6.12.1 (2021-03-18)

This is a small maintenance release. myMPD supports now the additional tags introduced in the actual mpd master branch. A lot of work has gone into the improved support for id3v2 SYLT tags. The parser now fully supports utf16le, utf16be, utf8 and latin encodings.

### Changelog

- Feat: support tags "ComposerSort", "Ensemble", "Movement", "MovementNumber", "Location" #445
- Upd: korean translations, thanks to @parkmino #441
- Upd: add confirmation dialog before deleting a script #442
- Upd: improve confirmation dialogs
- Upd: improve display of synced lyrics #448
- Fix: some code cleanups
- Fix: rename config.c and config.h, to avoid collision with libmpdclient #443

***

## myMPD v6.12.0 (2021-03-08)

This release revises the myMPD settings dialog. The queue and jukebox settings are now accessible directly from the playback and queue view and footer (if enabled).

The notifications are also improved and can be configured in the advanced settings dialog. The jukebox album mode got many fixes and small enhancements.

You can now view sticker values in all song lists, not only in the song details dialog. Stickers can be enabled in the column settings.

Also the support of lyrics is enhanced. myMPD now parses SYLT tags in id3v2 tagged files correctly and shows all synced and unsynced of a song.

### Notes

Since this version the source does not include prebuild assets. If you do not use the provided build scripts, you must build the assets before with `./build.sh createassets`.

### Changelog

- Feat: revised settings
- Feat: show stickers in song views #413
- Feat: improved notifications #355
- Feat: one shot timer #417
- Feat: static background image #416
- Feat: check for server version vs javascript cached version
- Feat: use albumcache for jukebox album mode #436
- Feat: syslog support #432
- Upd: simplify build script
- Upd: integrate eslint in build.sh script
- Upd: integrate stylelint in build.sh script
- Upd: integrate htmlhint in build.sh script
- Upd: many small javascript enhancements and code deduplication
- Upd: some css enhancements
- Upd: return synced and unsynced lyrics
- Fix: correct parsing of SYLT id3v2 tag #437
- Fix: minimize API calls on startup
- Fix: remove javascript debug statements for release code
- Fix: display jukebox queue list, if jukebox mode is album #436

***

## myMPD v6.11.3 (2021-02-18)

This is a small bug fix release.

### Changelog

- Fix: case insensitive ligature search
- Fix: goto filtered album view
- Fix: edit search expression
- Fix: respect column order for queue update #429

***

## myMPD v6.11.2 (2021-02-12)

This is a small bugfix release.

### Changelog

- Feat: add starts_with to song search
- Feat: add option to select playback controls in settings #426 #382
- Upd: set any as default tag for browse albums view
- Fix: do not show mpd playlists in filesystem root folder
- Fix: build with disabled libid3tag and flac
- Fix: rpm, alpine and gentoo packaging
- Fix: seek backward
- Fix: set fixed width for play counter in footer #424

***

## myMPD v6.11.1 (2021-02-05)

This release fixes some bugs, enhances the build script and packaging and fixes 32bit compile time errors.

### Changelog

- Feat: integrate debian cross compile scripts in build.sh
- Feat: add any to search in album view
- Feat: add man pages #418
- Upd: remove java build dependency
- Upd: latest bootstrap.native
- Fix: packaging dependencies
- Fix: improve failure handling in the build script
- Fix: albumgrid - do not discard album if sort tag is null #419
- Fix: albumgrid - build cache dependencies #420
- Fix: 32bit build for arm - time_t format errors
- Fix: lintian errors and warnings #418
- Fix: null pointer assertion in mpd_client_get_updatedb_state #411
- Fix: disable scripting if lua is not compiled in

***

## myMPD v6.11.0 (2021-01-30)

This is a small release that improves the overall usability of myMPD. The biggest change is the new backend for the albumgrid. It should be faster and displays now also incomplete albums without track#1 or disc#1.

myMPD now supports right click and long touch to open context menus and you can set some default actions in the advanced settings.

### Changelog

- Feat: show incomplete albums in albumgrid #398
- Feat: support right click and long touch for contextmenus #406
- Feat: customizable default actions for views for left click/touch #406
- Feat: add ligature select dropdown #384
- Feat: support binarylimit command #409
- Feat: support getvol command of mpd 0.23.0
- Upd: Bootstrap 4.6.0
- Upd: libmympdclient 1.0.5
- Upd: german and korean translations #412
- Fix: setting pagination to all #405
- Fix: getting album covers from mpd #408
- Fix: theme selection - setting background color #407
- Fix: use full uri for covercache

***

## myMPD v6.10.0 (2021-01-09)

This myMPD version ships many small enhancements and some bugfixes. One of the biggest new feature is the support of synced lyrics.

### Changelog

- Feat: support synchronized lyrics #262, [Documentation](https://github.com/jcorporation/myMPD/wiki/Lyrics)
- Feat: improve pagination #346
- Feat: add italian translation, thanks @roberto
- Feat: show queue and playlists length and total play time in table footer
- Feat: add html5 color picker for color inputs
- Upd: korean translation #401, thanks @parkmino
- Fix: respect supplementary groups for mympd user #399
- Fix: filter out empty albums / artists in database view #379
- Fix: correctly handle special characters for mpd search expressions #400
- Fix: memory leak in filesystem listing

***

## myMPD v6.9.1 (2020-12-26)

This is mostly a maintenance release.

### Changelog

- Feat: set next playing song in queue #391
- Fix: some pagination issues #390
- Fix: getting lyrics from file

***

## myMPD v6.9.0 (2020-12-26)

This minor release fixes many small bugs and adds support for multiple USLT tags.

### Changelog

- Feat: support for multiple USLT tags #258
- Feat: config option to add stop button #382
- Fix: better previous button behavior #382
- Fix: browse filesystem - reset search on directory change #385
- Fix: album action in search view #381
- Fix: set selected album in grid view #386

***

## myMPD v6.8.3 (2020-12-06)

This release introduces the brand new myMPD logo and adds Last-Modified column to search results.

### Changelog

- Feat: new myMPD logo
- Feat: add Last-Modified to sort result columns
- Fix: sorting of search results
- Fix: transparently fallback from AlbumArtist to Artist tag

***

## myMPD v6.8.2 (2020-11-29)

This point release fixes some bugs and enhances the build script.

### Changelog

- Feat: limit the range of allowed volume #375
- Feat: improve behavior of queue crop or clear button
- Fix: use combination of AlbumArtist + Album as Album identifier, not the containing folder
- Fix: disable database view if mpd version < 0.21.0 is detected #364, #373, #374
- Fix: template coverimage not found #365
- Fix: layout and picture issues #370, #368, #372
- Fix: do not log initial state of websocket #371
- Fix: add checks for malloc errors

***

## myMPD v6.8.1 (2020-11-23)

This point release fixes some bugs and adds one minor feature.

### Changelog

- Feat: add direct play button to album grid view #359
- Upd: korean translation #361
- Fix: do not ask for script argument if no argument is defined #362
- Fix: missing translations in home icon edit modal #363
- Fix: set correct sort tag if tags are disabled #360
- Fix: home screen icon with search #357

***

## myMPD v6.8.0 (2020-11-19)

This release adds a brand new home screen. You can customize it with shortcuts to special views (e. g. new albums), playlists and scripts.
Further new features are the support for multiple tag values, multidisc albums and better support of pictures and booklets. The old filter letters are gone and replaced with a search bar in all views.

### Changelog

- Feat: home screen #348
- Feat: advanced search for album grid #337
- Feat: improve display of multidisc albums (respect disc tag) #220
- Feat: support multiple tag values #220
- Feat: replace filter letters with search in filesystem and playlist views
- Feat: sort filesystem and playlists views
- Feat: show extra pictures and booklet in album view, filesystem and playback view
- Feat: docker images based on Alpine for aarch64 and amd64 platforms, thanks to @niawag #333
- Feat: view jukebox queue
- Feat: customizable navbar icons #352
- Feat: add fr-FR translation, thanks to @niawag #353
- Upd: KO translation, thanks to @parkmino #341
- Upd: NL translation, thanks to @pinkdotnl #349
- Fix: setting new mpd host if mpd is disconnected
- Fix: uninitialized variables detected by valgrind
- Fix: reset progressbar to zero for streams #340
- Fix: JavaScript linter warnings

***

## myMPD v6.7.0 (2020-10-18)

For this myMPD version the GUI was modernized. The cards and tabs are removed and all views now using the maximal width. The top and the bottom bars are also revised. The navigation bar is located at the left or the top depending on the orientation of the device. At the bottom there is a new playbar with control buttons and playback information.

Furthermore the covergrid and the database tabs are merged together. Now all tags can be viewed as a grid. To use that new feature, create a directory with the tagtype (e.g. Artist) in the /var/lib/mympd/pics directory and add images withe the tag values.

***

## myMPD v6.6.2 (2020-08-13)

This is a small maintenance release.

### Changelog

- Upd: mympd_api and mympd_api_raw returning now 2 values (errorcode and string)
- Upd: add gcc compile option -Wvla
- Upd: improved PWA support
- Fix: sysVinit startup script #325
- Fix: improve build.sh uninstall function #324

***

## myMPD v6.6.1 (2020-08-31)

This is a small maintenance release.

### Changelog

- Feat: remove path and querystring from uris displayed as title
- Upd: korean translation #306
- Upd: minor layout improvements
- Fix: overflow of card elements in chrome based browsers #321
- Fix: syscmd not expandable if mpd not connected #322
- Fix: handling of uri encoded characters in browse database card

***

## myMPD v6.6.0 (2020-08-28)

This release improves the scripting capabilities of myMPD further. Triggers can now be defined to execute scripts on events, e.g. song change.
I am not so familiar with Lua, but for my new project myMPDos I want write some scripts to enhance myMPD. The system commands feature is now deprecated and will be removed in one of the next versions.

The second new feature is the beginning support for MPD partitions (usable only with MPD 0.22.x). Now you can fully manage this partitions. In the next release the support will be enhanced (#304).

But in this release there are also many small improvements and bugfixes.

### Changelog

- Feat: support mpd partitions (mpd 0.22.x) #216
- Feat: add triggers for scripts #290
- Feat: editable output attributes
- Upd: improved Alpine packaging
- Upd: improved logging
- Upd: NL translation #303
- Upd: KO translation #306
- Upd: Bootstrap 4.5.2
- Fix: jukebox maintaining to many songs
- Fix: Lua 5.4 compatibility
- Fix: set content security policy frame-ancestors to * #307
- Fix: loading of lua libraries #310
- Fix: duplication of scripts (renaming) #309
- Fix: better hyphenation behavior #279
- Fix: urlencoding of foldernames #313
- Fix: calculate MPD stream url correctly - avoids mixed-content #311
- Fix: local playback error handling #317
- Fix: improve certificate handling and lower lifetime of server certificate #319
- Fix: remove "Local playback" -> Autoplay option -> modern browsers are preventing this to work

***

## myMPD v6.5.2 (2020-07-20)

This is only a small maintenance release.

### Changelog

- Upd: korean translation
- Fix: Debian packaging #301 #300 #299
- Fix: reset offset after queue is cleared #302
- Fix: jukebox adding to many songs if queue length > jukebox minimum queue length

***

## myMPD v6.5.1 (2020-07-11)

This is only a small maintenance release with some minor features.

### Changelog

- Feat: build and packaging improvements
- Feat: improvements of playback card layout
- Feat: add config option to disable redirect from http to https
- Feat: add menu option and keymap to go in fullscreen mode
- Upd: korean translation
- Fix: segfault after external script execution
- Fix: parsing of mympd_api arguments in lua scripts

***

## myMPD v6.5.0 (2020-07-06)

This minor versions adds a new mpd_worker thread for heavy background tasks to prevent web ui lags. It also improves smart playlist handling and the jukebox mode.

The new scripting feature makes myMPD even more flexible. Scripts can be executed manual, through timers or by the mympd-script cli tool. You can use the full power of Lua combined with direct access to the myMPD API to automate some tasks. For more details goto the scripting page in the myMPD wiki.

### Changelog

- Feat: add scripting feature #261
- Feat: add new mpd_worker thread for heavy background tasks (smart playlist and sticker cache generation) #274
- Feat: update smart playlists only on demand #282
- Feat: prevent jukebox starving condition from uniqueness parameter #273
- Feat: IP ACL support
- Feat: viewport scale setting for mobile browsers
- Feat: IPv6 support
- Upd: update to latest libmpdclient release
- Upd: improve logging and notifications
- Upd: improve sticker handling
- Upd: update bootstrap to 4.5.0 #276
- Upd: update bootstrap.native to 3.0.6 #275

***

## myMPD v6.4.2 (2020-06-08)

This point release fixes some small bugs.

### Changelog

- Fix: mime-type detection is now case insensitive (extension) #277
- Fix: repair use after free bug in manual creation of CA and certificates #278
- Fix: change hyphenation behavior to break-word #279
- Upd: update frozen to current master
- Upd: update inih to current master #281

***

## myMPD v6.4.1 (2020-05-31)

This is a small maintenance release that fixes many bugs.

### Changelog

- Fix: support of Last-Modified sort in covergrid
- Fix: improve Gentoo ebuild, thanks to @itspec-ru #266
- Fix: correct RPM spec file changelog
- Fix: update nl-NL translation, thanks to @pinkdotnl #270
- Fix: update mongoose to 6.18 #272
- Fix: repair links in playback card #271
- Fix: limit jukebox add songs attempts to two #269
- Fix: better handling of playlists select boxes #269
- Fix: use correct field values in saved searches #269
- Fix: clear jukebox queue if triggered by timer #269
- Fix: don't set media session position state if position > duration (streams) #268

***

## myMPD v6.4.0 (2020-05-20)

This minor release fixes some bugs, enhances the build.sh check command and adds an option to sort the albumart grid by modification time. This release also adds better support for lyrics and coverimages. The default pseudo random number generator was replaced with TinyMT a Mersene Twister implementation.

### Changelog

- Feat: add Last-Modified sort option to covergrid #220
- Feat: add feature detection for mount and neighbors #246
- Feat: integrate clang-tidy in build.sh check function
- Feat: use *Sort tags for sorting #247
- Feat: use TinyMT to generate random numbers #249
- Feat: support of embedded lyrics in id3 and vorbis comments #251
- Feat: display lyrics in playback card #250
- Fix: improve handling of the pictures tab in the song details modal
- Fix: add missing weekday check for timer activation
- Fix: fix warnings reported by clang-tidy and eslint
- Fix: add all to queue fails #252
- Fix: compilation issue with gcc 10

***

## myMPD v.6.3.1 (2020-04-26)

This release fixes one ugly and security related bug:

### Changelog

- Fix: repair use after free bug in function mpd_client_last_skipped_song_uri

***

## myMPD v6.3.0 (2020-04-12)

This release adds support for the MPD mount and neighbor functions. The error handling for MPD protocol errors was improved. This is the first version that can only compiled with internal libmpdclient (called libmympdclient).

### Changelog

- Feat: support mounts and neighbors #147
- Feat: remove option to compile with external libmpdclient
- Feat: improve notifications
- Fix: improve dutch translation
- Fix: jukebox song selection from whole database #239
- Fix: improve MPD error handling #244

***

### myMPD v6.2.3 (2020-03-06)

This release fixes a ugly bug, that prevents adding new songs to the last played list and increases the song playCount endless.

***

## myMPD v6.2.2 (2020-03-04)

myMPD 6.2.2 fixes some bugs and adds a Dutch translation, thanks to Pinkdotnl for that.

### Changelog

- Feat: add link to browse to main menu #228
- Feat: adding Dutch translations #233
- Fix: reconnect to mpd on error 5 (Broken pipe)
- Fix: fix build on RPi zeros/ARMv6 #235
- Fix: MPD < 0.20.0 don't support jukebox song select from database #231

***

## myMPD v6.2.1 (202-02-26)

This is a small maintenance release.

### Changelog

- Feat: update korean translation #221
- Feat: create default mympd.conf through mympd-config utility #224
- Fix: don't include i18n.js from debug builds in release files
- Fix: some layout and theme polishing

***

## myMPD v6.2.0 (2020-02-14)

myMPD 6.2.0 adds more functionality to smart playlists and playlists generally. The publishing feature of myMPD was completely reworked and supports now webdav to manage pics, mpd music_directory and playlists. This feature is in the default config disabled and must be enabled in mympd.conf. Also the notification system was reworked and supports now the brand new HTML5 MediaSession API.

Please give the new tool mympd-config a chance. This tool parses your mpd.conf and generates a suitable mympd.conf.

### Changelog

- Feat: improve (smart) playlists #165
  - smart playlist generation rule
  - sort or shuffle playlists
  - bulk deletion of playlists
- Feat: publish library, playlists and pics through http and webdav #161
- Feat: support booklets, lyrics and more pictures in song details modal #160
- Feat: support MediaSession Web API #201
- Feat: new notification and status area in bottom right corner #200
- Feat: add last_modified tag in playback card and song details modal #220
- Feat: add command line option to dump default config
- Feat: configurable highlight color
- Feat: improve settings dialog
- Feat: support replay gain mode auto
- Feat: improve console logging
- Feat: update mongoose to version 6.17
- Fix: compatibility with mpd 0.20.x
- Fix: layout of quick playback settings #218
- Fix: support of Web Notification API
- Fix: code improvements to remove errors caused by stricter eslint configuration
- Fix: rescan and update database functions respect path parameter
- Fix: repair some timer issues #225
- Fix: jukebox unpauses randomly MPD #227
- Fix: improve MPD error handling

***

## myMPD v6.1.0 (2020-01-27)

myMPD v6.1.0 adds a new timer function. You can now define multiple timers to play, stop or execute a system command. The new timer function is also internally used for covercache maintenance and building smart playlists.

The jukebox was completely rewritten for better performance. Now the jukebox maintain a separate queue from that are songs added to the MPD queue. This queue is dynamically created and respects user defined constraints as unique tags or song last played older than 24 hours (playback statistics must be enabled).

### Changelog

- Feat: add new timer module #163
- Feat: jukebox enhancements #164
- Feat: add quick playback options in playback card #200
- Feat: support MPD single oneshot mode #209
- Feat: update embedded libmpdclient to latest master
- Fix: respect websocket state "connecting"
- Fix: many small theme and layout enhancements
- Fix: enabling bookmarks don't overwrite bookmark list
- Fix: repair add buttons in search card
- Fix: improve json encoding
- Fix: improve mpd error handling

***

## myMPD v6.0.1 (2019-12-21)

myMPD v6.0.1 fixes some small issues.

### Changelog

- Fix: disable covergrid, if MPD version is older than 0.21.x #208
- Fix: disable song details modal if playing a stream #206
- Fix: update korean translation #205

***

## myMPD v6.0.0 (2019-12-19)

This release improves mainly the support for albumart and embeds an enhanced version of libmpdclient. You can now browse and search the mpd database in a album focused covergrid mode.

The c++ plugin with the dependency to libmediainfo was replaced with the c libraries libid3tag und libflac to extract embedded albumart in mp3, flac and ogg files.

### Changelog

- Feat: covergrid tab in browse card #162
- Feat: theming support; default,dark and light theme
- Feat: support more file extensions for streaming coverimages
- Feat: try covercache before extracting embedded coverimage or asking mpd for the cover
- Feat: support of mpd albumart command (mpd 0.21.x) #145
- Feat: support of mpd readpicture command (mpd 0.22.x) #145
- Feat: embedded libmpdclient (libmympdclient branch in my fork) #145
- Feat: covercache maintenance options
- Feat: replace libmediainfo with libid3tag and libflac #145
- Feat: a list of possible coverimage names can now be defined
- Feat: set cache header for coverimages
- Feat: improved build script and packaging
- Feat: update bootstrap to 4.4.1
- Fix: set correct websocket connection status
- Fix: some memory leaks in error conditions
- Fix: some small layout issues

***

### myMPD v5.7.2 (2019-11-26)

This is a small maintenance release.

### Changelog

- Fix: update korean translation #192
- Fix: small code improvements for string handling
- Fix: albumart size is not changing #193

***

## myMPD v5.7.1 (2019-11-18)

This is a small maintenance release.

## Changelog

- Feat: display fileformat, filetype and duration in playback card #180
- Feat: display filetype in songdetails dialog #180
- Feat: add configurable step for volume change, defaults to 5%
- Feat: reload and Clear function in advanced settings
- Fix: close http connection after error response
- Fix: replace references of old coverimage templates
- Fix: increase modal width on medium sized devices

***

## myMPD v5.7.0 (2019-11-12)

myMPD v5.7.0 is a big maintenance release. There are only some new minor features, but many code improvements. The integration of the simple dynamic string library prevents most potential buffer truncation or buffer overflow bugs and makes the code simpler. Thanks to code linting tools (flawfinder, eslint, ...) and memory checkers like libasan and valgrind many bugs could be solved. The API follows now the JSON-RPC 2.0 specification and was tested with a simple testsuite and a fuzzer.

myMPD v5.7.0 should be the most stable and secure release.

### Changelog

- Feat: integrate simple dynamic string library
- Feat: migrate API to JSON-RPC 2.0
- Feat: readonly mode support
- Feat: split javascript in smaller files
- Feat: new config option to enable/disable bookmarks
- Feat: validate saved columns
- Feat: translations phrases are extracted from source at compile time
- Feat: add simple JSON-RPC 2.0 API fuzzer to testsuite (uses https://github.com/minimaxir/big-list-of-naughty-strings)
- Feat: add SPDX-License-Identifier
- Feat: optimize minimize and compression functions in build script
- Feat: IPv6 support for self created myMPD certificate
- Fix: add missing translations
- Fix: javascript code uses now === and !== operators
- Fix: warnings from code linting tools (cppcheck, flawfinder, shellcheck, eslint)
- Fix: don't use deprecated gethostbyname
- Fix: keyboard shortcuts that call the api directly

***

## myMPD v5.6.2 (2019-10-10)

This is a small maintenance release. The complete javascript code is now linted with eslint and deepscan.io.

### Changelog

- Feat: beautify song details modal
- Feat: add flawfinder check to build script
- Feat: add eslint configuration file
- Feat: add .gitignore file
- Fix: update mongoose to current version #173
- Fix: update inih to current version #173
- Fix: some javascript and css bugfixes #170

***

## myMPD 5.6.1 (2019-09-16)

This point release fixes some issues and adds minor enhancements.

### Changelog

- Feat: chroot support
- Feat: build.sh improvements #154
  - optionally sign arch linux package
  - optionally sign debian package
  - add option to use osc (open build service)
  - detect change of assets
- Fix: update ko-kr translation #156
- Fix: better calculation of install directories #155
- Fix: invalid combined javascript file, if java is not found at build time #157

***

## myMPD v5.6.0 (2019-09-14)

WARNING: there are possible breaking changes in this release

- default config file is now /etc/mympd.conf (build.sh moves the old config to the new place)
- system commands are now defined in a section in /etc/mympd.conf
- systemd unit is installed in /lib/systemd/system (build.sh removes the old file)
- directories /usr/lib/mympd and /etc/mympd can be safely removed (build.sh does this in the install step)

### New features

This minor release supports now table and popup menu navigation through the keyboard. Supports the new mpd fingerprint command in the song details modal and displays now the current song title in the header.

### Changelog

- Feat: table navigation mode
- Feat: support mpd fingerprint command #146
- Feat: display current song title in header bar
- Feat: new "update_lastplayed" event
- Feat: LSB-compliant startup script
- Feat: create needed /var/lib/mympd/ directories on startup
- Feat: create ssl certificates on startup
- Feat: command line options
- Feat: central build script
  - can now package for Alpine, Arch, Debian, RPM and Docker
- Feat: embedded document root for release build
  - gzip compressed files
- Feat: new splash screen
- Fix: better table formatting #143 #148
- Fix: close popup menus if associated row is replaced
- Fix: prettier keyboard shortcuts help
- Fix: more resource friendly last_played implementation
- Fix: cleanup the source tree
- Fix: move default configuration to /etc/mympd.conf
- Fix: define system commands in mympd.conf
- Fix: don't remove mympd user/group and /var/lib/mympd directory on package removal
- Fix: move logic from postinstall scripts to cmake

***

## myMPD v5.5.3 (2019-08-20)

This point release fixes some minor issues and adds small enhancements.

### Changelog

- Feat: add more secure headers to http responses
- Feat: enable directory listing for /library #140
- Fix: purging the debian package #141
- Fix: small UI enhancements #139
- Fix: sub-menu for system commands #123

***

## myMPD v5.5.2 (2019-07-15)

This point release fixes some minor issues.

### Changelog

- Fix: polish ko-kr translation
- Fix: cards don't truncate popovers anymore
- Fix: sync with latest bootstrap.native master

***

## myMPD v5.5.1 (2019-07-01)

This point release adds a ABUILD file for alpine linux and fixes some minor issues.

### Changelog

- Feat: packaging for alpine
- Fix: polish ko-kr translation
- Fix: determine default /var/lib/ path from compile time settings
- Fix: do not create /usr/share/mympd/lib directory

***

## myMPD v5.5.0 (2019-06-25)

This new release adds a tiny translation framework to myMPD. The translation is implemented only on client side and inspired by polyglot.js. The default language is en-US. For now myMPD ships a german and a korean translation, further translations are very welcome.

### Changelog

- Feat: tiny translation framework #108
  - German translation
  - Korean translation
- Feat: gitlab CI/CD integration #133
- Feat: PKDBUILD follows Arch Linux web application packaging guidelines #131
- Fix: updated bootstrap.native to current master
- Fix: updated Mongoose to 6.15
- Fix: update inih to version 44
- Fix: update frozen to current master

***

## myMPD v5.4.0 (2019-06-03)

The biggest changes in this release are the new settings and connection dialogue. Now are the most myMPD settings configurable in the web gui. All settings in the configuration file or through environment variables are overwritten with these settings.

The jukebox mode and play statistics are improved and the coverimages now fade-in smoothly.

### Changelog

- Feat: redesigned settings dialogue with many new options
- Feat: mpd connection dialogue
- Feat: new sticker lastSkipped
- Feat: integrate shortcuts help in about dialogue
- Feat: improve song skip detection
- Feat: improve play statistics
- Feat: improve jukebox mode - add new song 10 + crossfade seconds before current song ends
- Feat: manually add random songs or albums to queue
- Feat: add option to update smart playlist in contextmenu
- Feat: locale setting (used only to display datetime fields for now)
- Feat: redesigned local playback feature, added autoplay option
- Feat: smooth transition of coverimage in background and playback card
- Feat: add content-security-policy header
- Feat: use loglevel in javascript code
- Fix: replace template coverimages with a svg version
- Fix: compile coverextract plugin with older c++ standards
- Fix: html cleanups
- Fix: posix compliant shell scripts

***

## myMPD 5.3.1 (2019-04-28)

This point release fixes some bugs.

### Changelog

- Fix: allow same characters in playlistnames as mpd itself #111
- Fix: debian packaging #113
- Fix: docker build

***

## myMPD v5.3.0 (2019-04-25)

This versions optimizes the backend code even more and introduces some minor features.

### Changelog

- Feat: coverimage as background #99
- Feat: support hosting myMDP behind a reverse proxy under a subdir, #93
- Feat: split parsing of settings in myMPD settings and mpd options, #105
- Fix: subscribe only to interesting mpd idle events
- Fix: various code improvements
- Fix: better tmp file handling
- Fix: return only requested tags in lists
- Fix: update docker file for coverextract plugin compilations, #109
- Fix: create certificates under /var/lib/mympd/ssl
- Fix: support install prefix other than /usr #112

***

## myMPD v5.2.1 (2019-04-01)

This point release fixes some bugs.

### Changelog

- Don't run syscmds twice #102
- Support filenames with special characters for embedded albumcovers #62

***

## myMPD v5.2.0 (2019-03-25)

myMPD 5.2.0 supports embedded albumart through a plugin, that uses libmediainfo. It became a plugin because I did not want to introduce any more dependencies. The plugin is build automatically, if libmediainfo is found. The plugin must be enabled in the configuration file.

Another nice feature detects the mpd music_directory automatically, if myMPD connects over a local socket to mpd. If not, you must configure the musicdirectory option in /etc/mympd/mympd.conf. The symlinks within htdocs are no longer needed.

The last feature enables myMPD to send a love song message to a running scrobbling client through the mpd client protocol.

### Changelog

- Feat: get mpd music_directory automatically or through config file
- Feat: support embedded albumart #62
- Feat: love button for external scrobbling clients
- Fix: song change in streams #97
- Fix: update mongoose to 6.14
- Fix: create state files with defaults at runtime, not at install time, fixes #96
- Fix: serve /library and /pics directories directly (replaces symlinks in htdocs)
- Fix: exclude /ws, /library, /pics, /api from service worker fetch
- Fix: simplified conn_id tracking in webserver
- Fix: improved logging

***

## myMPD v5.1.0 (2019-02-23)

This is a small maintenance release.

### Changelog

- Feat: bookmarks for directories #86
- Fix: compile against musl #92
- Fix: update Bootstrap to 4.3.1
- Fix: various code cleanups

***

## myMPD v5.0.0 (2019-02-11)

This new myMPD major version brings only a few new features, but the backend code has been completely rewritten. The web server and the mpd client code have been swapped out into their own threads, which communicate with each other with an asynchronous message queue. This provides the necessary flexibility to enhance existing features and implement new ones.

Many thanks to rollenwiese for his work on the docker support for myMPD.

The release code is now compiled with -fstack-protector -D_FORTIFY_SOURCE=2 -pie for security reasons. myMPD 5 is the first release, that was completely checked with the valingrid memchecker.

WARNING: This release has a new configuration file syntax. You should copy the mympd.conf.dist file over your configuration and customize it.

### Changelog

- Feat: docker support (experimental)
- Feat: read environment variables (overwrites configuration options)
- Feat: AutoPlay - add song to (empty) queue and mpd starts playing
- Feat: new webui startup modal
- Feat: separate threads for backend and frontend functions
- Upd: better handling of mpd connection errors
- Fix: many security and memory leak fixes
- Fix: remove global states
- Fix: compiler warnings

***

## myMPD v4.7.2 (2018-12-24)

This is a small maintenance release.

### Changelog

- Feat: configurable coverimage size #78
- Fix: remove original port for redirect uri, append ssl port to uri, if not 443

***

## myMPD v4.7.1 (2018-12-06)

This is only a small bugfix release.

### Changelog

- Feat: use tagtypes command to disable unused tags
- Fix: no sort and group tags in advanced search, if tags are disabled
- Fix: seek in progress bar

***

## myMPD v4.7.0 (2018-12-03)

This release supports the new filter expressions introduced in MPD 0.21. Simply press Enter in the search input to add more than one search expression.

The advanced search needs libmpdclient 2.17 and falls back to simple search, if older versions of mpd or libmpdclient are installed.

### Changelog

- Feat: sanitize user input in backend
- Feat: advanced search with sorting
- Feat: add logging configuration option
- Fix: improved smart playlists
- Fix: smart playlist save dialog
- Fix: include patched bootstrap-native-v4.js
- Fix: much more granular progress bar in playback card
- Fix: honour sslport configuration option
- Fix: show warnings for unknown configuration options
- Fix: improved api error handling

***

## myMPD v4.6.0 (2018-11-15)

This release introduce a last played tab in the queue card, improves the overall usability and last but not least fixes some bugs.

### Changelog

- Feat: last played songs view
- Feat: configurable tags in playback card
- Feat: song voting and goto browse action in song details modal
- Feat: more keyboard shortcuts #58
- Fix: song voting
- Fix: song numbering in queue view #74
- Fix: update mongoose to 6.13

***

## myMPD v4.5.1 (2018-11-05)

This point release fixes only one, but ugly bug.

### Changelog

- Fix: myMPD crashes if mpd plays a stream #72

***

## myMPD v4.5.0 (2018-11-04)

WARNING: This release has new and incompatible configuration options. You should copy the mympd.conf.dist file over your configuration and customize it.

This release uses detection of mpd features and many new configuration options to let you customize myMPD to your needs. myMPD now supports all tags you enabled in mpd and works also with no metadata enabled. Other highlights are the ability to add/hide/sort columns of all tables and the possibility to define system commands.

### Changelog

- Feat: add settings for coverimages, localplayer, streamurl, searchtaglist, browsetaglist, syscmds #70
- Feat: disable playlists and browse database feature if not enabled in mpd #68 #69
- Feat: configurable columns in all song views #47
- Feat: reworked view of albums
- Feat: add ability to define and execute system commands, e.g. reboot and shutdown
- Fix: use AlbumArtist tag only if it found in enabled tags #69
- Fix: link uri in song details only if mpd music_directory is linked
- Fix: hiding of popover menus
- Fix: some memory free errors

***

## myMPD v4.4.0 (2018-10-15)

### Changelog

- Feat: collapse title list in album view
- Feat: display total entities in list headers #47
- Feat: configurable max_elements_per_page #47
- Feat: confirm dialog for delete playlist #47
- Feat: lazy loading of coverimages in album view
- Fix: deleting track from playlist don't deletes playlist anymore
- Fix: use update_stored_playlist notify for updating playlist view

***

## myMPD v4.3.1 (2018-10-10)

### Changelog

- Feat: add more keyboard shortcuts #58
- Feat: performance improvements for jukebox mode
- Feat: performance improvements in smart playlists creation, fixes #64
- Feat: support all mpd tags
- Fix: check existence of needed directories under /var/lib/mympd
- Fix: install default state files under /var/lib/mympd/state

***

## myMPD v4.3.0 (2018-10-01)

This myMPD release improves the jukebox mode and adds the smart playlist feature.
Installing this release resets all myMPD state settings.

### Changelog

- Feat: smart playlists #38
- Feat: improve jukebox mode #57
- Feat: improve state store
- Fix: filename check in save dialogs #61
- Fix: encoding of special characters in popover #60
- Fix: popover event handling
- Fix: calculate correct websocket url if connected by ip

***

## myMPD v4.2.1 (2018-09-24)

This is mainly a bugfix release.

### Changelog

- Feat: add rescan database command
- Fix: don't use serviceworker for `http://` uris -> fixes http stream in local player
- Fix: show lastPlayed in song details
- Fix: moved pics directory to /var/lib/mympd
- Fix packaging issues
  - Fix: improve uninstall scripts
  - Fix: don't remove user/group on uninstall
  - Fix: test of /var/lib/mympd ownership

***

## myMPD v4.2.0 (2018-09-20)

myMPD 4.2.0 fixes some bugs and includes the new jukebox mode.

In jukebox mode, myMPD adds random songs from database or selected playlist to the queue, if it's empty. To use jukebox mode enable it in settings and enable Consume.

### Changelog

- Feat: jukebox mode #37
- Feat: configuration option for used tags in ui #52
- Fix: don't add redundant event handler on popovers
- Fix: don't hide "connection error"
- Fix: check if document root exists
- Fix: allow websocket connections only to /ws
- Fix: improve packaging
- Fix: filter empty tag values in browse database install and uninstall

***

## myMPD v4.1.2 (2018-09-16)

This release fixes some packaging issues.

### Changelog

- Fix: Archlinux PKGBUILD checksums and install script #45
- Fix: Debian packaging #54

***

## myMPD v4.1.1 (2018-09-13)

This is only a small bugfix release. It also fixes a security issue in mongoose.

### Changelog

- Feat: add PKGBUILD for Archlinux
- Fix: base64 encode JSON.stringify output, if saved in dom - should fix bug #50
- Fix: update mongoose to 6.12
- Fix: add mympd user & group as system user & group #51

***

## myMPD v4.1.0 (2018-09-11)

This minor release supports more tags for search and database browse mode. myMPD now runs under a dedicated user.

### Changelog

- Feat: packaging for Fedora, Suse and Debian #45
- Feat: central backend for search functions #36
- Feat: album actions in menu in search card #42
- Feat: mpd feature detection #44
- Feat: check supported mpd tag types #44
- Feat: browse and search database by more tags #43 #36
- Feat: link album in playback card
- Feat: run myMPD under myMPD user
- Fix: use mpd taglist in songdetails modal
- Fix: setgroups before setuid

***

## myMPD v4.0.0 (2018-08-27)

The fourth major release of myMPD. Now myMPD don't poll mpd every second anymore. myMPD instead uses the idle protocol to listening for status changes. This should be much more resource friendly.

### Changelog

- Feat: replace status polling with mpd idle protocol #33
- Feat: song voting and play statistics (uses mpd stickers) #32
- Feat: support covers for http streams
- Feat: improved layout of playback card
- Feat: handle database update events #31
- Fix: cleanup api #34
- Fix: cleanup logging
- Fix: cleanup source files
- Fix: improve speed for listing large queues #35
- Fix: link to music_directory
- Fix: redirect to https with request host header #30

***

## myMPD v3.5.0 (2018-08-09)

WARNING: This version breaks all command line options. Use /etc/mympd/mympd.conf for configuration.
myMPD now setuids to user nobody in default configuration.

### Changelog

- Feat: get outputnames and outputstates in single command
- Feat: clear playback card if songpos = -1
- Fix: formating of source code

***

## myMPD v3.4.0 (2018-08-06)

Now are playlists fully supported.

### Changelog

- Feat: option to create playlist in "Add to playlist" dialog
- Feat: "add all to playlist" in search card
- Feat: "add all to playlist" in browse filesystem card
- Feat: add stream to playlist
- Feat: hide pagination if not needed
- Feat: crop queue
- Feat: link to songdetails and albumlist in playback card
- Fix: move 3rd-party sources and buildtools to dist directory
- Fix: delete song from playlist

***

## myMPD v3.3.0 (2018-07-30)

### Changelog

- Feat: add playlist actions
- Feat: validation feedback for queue save
- Feat: validation feedback for add stream
- Feat: enable queue and playlist sorting with drag & drop
- Fix: mkrelease.sh
- Fix: html markup
- Fix: renamed card "Now playing" to "Playback"
- Fix: service worker cache update

***

## myMPD v3.2.1 (2018-07-19)

This is mainly a bugfix release.

### Changelog

- Feat: use javascript in strict mode
- Upd: error handling code for ajax requests
- Upd: better error handling for unknown requests
- Upd: enabled ssl by default
- Fix: fixed some javascript errors (issue #22)

***

## myMPD v3.2.0 (2018-07-16)

WARNING: This release has new and incompatible command line options.

### Changelog

- Feat: enable Progressive Web App and Add2HomeScreen Feature
- Feat: enable ssl options
- Feat: contrib/crcert.sh script for creating certificates automatically
- Upd: use /etc/mympd/ directory for options
- Fix: many cleanups and small bug fixes

***

## myMPD v3.1.1 (2018-07-09)

### Changelog

- Feat: add songdetails to actions popover
- Feat: central tag handling in backend
- Fix: alignment of icons
- Fix: columns in database view

***

## myMPD v3.1.0 (2018-07-05)

For this minor release, much of the javascript code is rewritten.

### Changelog

- Feat: add first advanced actions
- Feat: removed jQuery in favour of bootstrap.native
- Feat: removed Bootstrap plugins and replaced with native implementations
- Fix: stability fixes in json parsing (backend)

***

## myMPD v3.0.1 (2018-06-24)

### Changelog

- Fix: javascript error in about dialog

***

## myMPD v3.0.0 (2018-06-24)

This is the first release with a completely rewritten backend and the new jsonrpc api.

### Changelog

- Feat: upgraded mongoose to latest version
- Feat: implemented jsonrpc api for request from frontend to backend
- Feat: realtime notifications over websocket
- Feat: minified .js and .css files
- Feat: mkrelease.sh and mkdebug.sh scripts for simple compile and install
- Feat: save myMPD settings in /var/lib/mympd/mympd.state (removed cookie usage)
- Feat: backend now handles cover images
- Fix: layout fixes

***

## myMPD v2.3.0 (2018-06-17)

### Changelog

- Feat: replace sammy.js with own implementation with state save for cards, tabs and views
- Feat: use queue version for song change in http streams

***

## myMPD v2.2.1 (2018-06-10)

This is a small bugfix release.

### Changelog

- Feat: added stop button #14
- Fix: material-icons in chrome #13
- Fix: html markup errors

***

## myMPD v2.2.0 (2018-06-07)

This is my third release of myMPD.

### Changelog

- Feat: reworked browse view
  - Browse database -> Albumartist -> Album
  - playlist view
  - serverside filtering of tables
- Feat: new action "Add all from search"
- Feat: incremental change of tables
- Feat: improved settings
- Feat: improved coverimage display
- Fix: some bug fixes

Many thanks to archphile for heavily testing this release.

***

## myMPD v2.1.0 (2018-05-28)

This is my second release of myMPD.

### Changelog

- Feat: reworked queue View
  - pagination in header
  - search in queue
  - playing song info
- Feat: mpd statistics in About dialog
- Feat: configurable cover image filename
- Fix: some minor bug fixes

***

## myMPD v2.0.0 (2018-05-24)

Initial release for my ympd fork myMPD.

### Changelog

- Feat: new modern ui based on Bootstrap4
- Feat: updated javascript libraries
- Feat: album cover support
- Fix: song title refresh for http streams
- Fix: removed dirble support<|MERGE_RESOLUTION|>--- conflicted
+++ resolved
@@ -4,7 +4,6 @@
 
 ***
 
-<<<<<<< HEAD
 ## myMPD v13.0.0 (not yet released)
 
 The album cache was reworked substantially. It uses now Album+AlbumArtist+Date tag to group albums as fallback for the MusicBrainz AlbumId, in earlier versions the fallback was Album+AlbumArtist.
@@ -36,10 +35,7 @@
 
 ***
 
-## myMPD v12.1.1 (not yet released)
-=======
 ## myMPD v12.1.1 (2023-10-19)
->>>>>>> 5cc82528
 
 This is a small bug fix release.
 
