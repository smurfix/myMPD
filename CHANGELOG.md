--- conflicted
+++ resolved
@@ -4,7 +4,6 @@
 
 ***
 
-<<<<<<< HEAD
 ## myMPD 17.0.0 (not yet released)
 
 This release improves the WebradioDB integration and removes the radiobrowser.info integration. You can use [RadioBrowser](https://github.com/jcorporation/mympd-scripts/tree/main/Radiobrowser) script to query the radiobrowser.info API.
@@ -28,7 +27,9 @@
 ### Changelog
 
 Upd: Remove radiobrowser integration #1311
-=======
+
+***
+
 ## myMPD 16.0.1 (not yet released)
 
 This is a small bug fix release.
@@ -36,7 +37,6 @@
 ### Changelog
 
 - Fix: build with disabled lua #1317
->>>>>>> 79ca23ac
 
 ***
 
