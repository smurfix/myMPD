# myMPD Changelog

https://github.com/jcorporation/myMPD/

***

<<<<<<< HEAD
## myMPD v12.0.0 (not yet released)

This release improves hopefully the user experience by providing descriptive help texts, error messages and improved dialogs. Further the advanced search feature is now available for all reasonable views.

As in most recent releases, the source code has been cleaned up further. The most changes are made in the frontend code.

### Notes

- Some of the UI related settings are reset to default
- Old home icon links to some views are invalid

### API changes

This release changes some API methods.

- merge MYMPD_API_QUEUE_SEARCH_ADV and MYMPD_API_QUEUE_LIST into MYMPD_API_QUEUE_SEARCH
- rename MYMPD_API_PRESET_LOAD to MYMPD_API_PRESET_APPLY
- MYMPD_API_PLAYLIST_RM_ALL: parameters changed
- MYMPD_API_PLAYER_OUTPUT_GET: new
- MYMPD_API_PLAYER_OUTPUT_LIST: respond with fewer details

### Changelog

- Feat: move song fingerprint calculation in worker thread #1046
- Feat: display album tags in jukebox album list #1069
- Feat: add option for compact grids #1074
- Feat: add advanced search to more views #1048
- Feat: add more inline help text's #1072
- Feat: improve validation of form fields #1083
- Feat: add spinners to buttons
- Feat: display the number of channels #1085
- Feat: show source objects in action modals
- Feat: add enforce disc tag option #1086
- Feat: add bulgarian translation
- Upd: support multiple languages for webradioDB #1097
- Upd: some code enhancements #1045
- Upd: Bootstrap 5.3.1
- Upd: rework settings
- Upd: split JavaScript in separate files for views and modals
- Upd: dependencies sds, utest, utf8
- Fix: calculate correct position for jukebox list
- Fix: calculate correct position for playlist content list

***

## myMPD v11.0.5 (not yet released)
=======
## myMPD v11.0.5 (2023-08-31)
>>>>>>> 248c12a1

This is a small bug fix release.

### Changelog

- Fix: use highlight color for radio buttons #1095
- Fix: do not overflow modal #1095
- Fix: select default sort order in 'Add smart playlist' modal #1088
- Fix: populate disc tag for album cache #1086
- Fix: stream not filled in "add to playlist" pop up #1095
- Fix: click on current song toggles playmode #1096

***

## myMPD v11.0.4 (2023-08-19)

This is a small bug fix release.

### Changelog

- Fix: add playlist to queue from playlist view #1087
- Fix: unselect all selected rows
- Fix: set song priority
- Fix: SEGFAULT on partition deletion

***

## myMPD v11.0.3 (2023-08-15)

This is a small bug fix release.

### Changelog

- Upd: enable more tags by default
- Upd: es-AR translation
- Fix: set initial disc count to 1 #1086

***

## myMPD v11.0.2 (2023-07-30)

This is a small bug fix release.

### Changelog

- Upd: translations
- Fix: set translated title for navbar icons
- Fix: jukebox list context menu actions
- Fix: calculate correct myMPDuri for IPv6 [::]
- Fix: display all values in playback card #1076

***

## myMPD v11.0.1 (2023-07-23)

This is a small bug fix release.

### Changelog

- Upd: translations
- Fix: memory leak after script execution
- Fix: always enable connection save button
- Fix: add missing jukebox list remove action
- Fix: IPv4-mapped address broken #1066

***

## myMPD v11.0.0 (2023-07-18)

This release improves the queue and playlist management in many ways. You can now select multiple songs or playlists and take actions on this selection. There are new methods to copy, merge, validate and deduplicate playlists. Further the mpd error handling and the mpd communication was improved by using command lists.

### Notes

- This is the first release that enforces the OpenSSL dependency.
- Some home icons are invalid, you must re-add the icons, sorry for that.

### API changes

This release changes definitions of many API methods.

- MYMPD_API_JUKEBOX_RM: parameters changed
- MYMPD_API_QUEUE_RM_SONG -> MYMPD_API_QUEUE_RM_IDS: parameters changed
- MYMPD_API_QUEUE_MOVE_SONG -> MYMPD_API_QUEUE_MOVE_POSITION: parameters changed
- MYMPD_API_QUEUE_MOVE_RELATIVE: new
- MYMPD_API_QUEUE_APPEND_URI -> MYMPD_API_QUEUE_APPEND_URIS: parameters changed
- MYMPD_API_QUEUE_INSERT_URI -> MYMPD_API_QUEUE_INSERT_URIS: parameters changed
- MYMPD_API_QUEUE_REPLACE_URI -> MYMPD_API_QUEUE_REPLACE_URIS: parameters changed
- MYMPD_API_QUEUE_APPEND_PLAYLIST -> MYMPD_API_QUEUE_APPEND_PLAYLISTS: parameters changed
- MYMPD_API_QUEUE_INSERT_PLAYLIST -> MYMPD_API_QUEUE_INSERT_PLAYLISTS: parameters changed
- MYMPD_API_QUEUE_REPLACE_PLAYLIST -> MYMPD_API_QUEUE_REPLACE_PLAYLISTS: parameters changed
- MYMPD_API_QUEUE_PRIO_SET: parameters changed
- MYMPD_API_QUEUE_PRIO_SET_HIGHEST: parameters changed
- MYMPD_API_QUEUE_APPEND_ALBUMS: new
- MYMPD_API_QUEUE_INSERT_ALBUMS: new
- MYMPD_API_QUEUE_REPLACE_ALBUMS: new
- MYMPD_API_QUEUE_APPEND_ALBUM_DISC: new
- MYMPD_API_QUEUE_INSERT_ALBUM_DISC: new
- MYMPD_API_QUEUE_REPLACE_ALBUM_DISC: new
- MYMPD_API_PLAYLIST_CONTENT_RM_SONG -> MYMPD_API_PLAYLIST_CONTENT_RM_POSITIONS: parameters changed
- MYMPD_API_PLAYLIST_CONTENT_MOVE_SONG -> MYMPD_API_PLAYLIST_CONTENT_MOVE_POSITION: parameters changed
- MYMPD_API_PLAYLIST_CONTENT_APPEND_URI -> MYMPD_API_PLAYLIST_CONTENT_APPEND_URIS: parameters changed
- MYMPD_API_PLAYLIST_CONTENT_INSERT_URI -> MYMPD_API_PLAYLIST_CONTENT_INSERT_URIS: parameters changed
- MYMPD_API_PLAYLIST_CONTENT_REPLACE_URI -> MYMPD_API_PLAYLIST_CONTENT_REPLACE_URIS: parameters changed
- MYMPD_API_PLAYLIST_CONTENT_MOVE_TO_PLAYLIST: new
- MYMPD_API_PLAYLIST_RM: parameters changed
- MYMPD_API_PLAYLIST_COPY: new
- MYMPD_API_PLAYLIST_CONTENT_VALIDATE: new
- MYMPD_API_PLAYLIST_CONTENT_DEDUP: new
- MYMPD_API_PLAYLIST_CONTENT_VALIDATE_DEDUP: new
- MYMPD_API_PLAYLIST_CONTENT_VALIDATE_ALL: new
- MYMPD_API_PLAYLIST_CONTENT_DEDUP_ALL: new
- MYMPD_API_PLAYLIST_CONTENT_VALIDATE_DEDUP_ALL: new
- MYMPD_API_PLAYLIST_CONTENT_APPEND_ALBUMS: new
- MYMPD_API_PLAYLIST_CONTENT_INSERT_ALBUMS: new
- MYMPD_API_PLAYLIST_CONTENT_REPLACE_ALBUMS: new
- MYMPD_API_PLAYLIST_CONTENT_APPEND_ALBUM_DISC: new
- MYMPD_API_PLAYLIST_CONTENT_INSERT_ALBUM_DISC: new
- MYMPD_API_PLAYLIST_CONTENT_REPLACE_ALBUM_DISC: new
- MYMPD_API_WEBRADIO_FAVORITE_RM: parameters changed
- MYMPD_API_SCRIPT_VALIDATE: new

### Changelog

- Feat: add multiple selections and actions #1001
- Feat: improve queue and playlist management #1001
- Feat: copy, merge, validate and deduplicate playlists #1038
- Feat: migrate to JavaScript fetch() API #1006
- Feat: add test target to cmake #1023
- Feat: improve mpd error handling #1028
- Feat: improve mpd communication
- Feat: add quick remove and quick play buttons to more views
- Feat: support MUSICBRAINZ_RELEASEGROUPID tag (MPD 0.24)
- Feat: handle preflighted requests in CORS
- Feat: add consume one shot to queue context menu
- Upd: Mongoose 7.11 #1060
- Upd: Bootstrap 5.3.0 final
- Upd: libmympdclient 1.0.21
- Upd: OpenSSL is now required #1033
- Upd: Replace tinymt with OpenSSL prng #1034
- Upd: use OpenSSL hash functions
- Upd: documentation improvements
- Upd: improve error handling in build system
- Upd: show stream name in title tag
- Fix: various small css and javascript fixes
- Fix: improve Mongoose logging #1032
- Fix: set correct song start time sticker #1044
- Fix: Fall back from AlbumArtist to Artist tag for MusicBrainz tags #1056
- Fix: correct position in last played list #1063

***

## myMPD v10.3.3 (2023-06-02)

This is a small bugfix release.

### Changelog

- Upd: wrap footer text in cards #1030
- Fix: improve javascript error logging
- Fix: drag&drop on same element #1026
- Fix: js error on disabled MUSICBRAINZ_ALBUMID tag #1025
- Fix: Add Pos column to playlist detail view #1027

***

## myMPD v10.3.2 (2023-05-08)

This is a small bugfix release.

### Changelog

- Upd: ko-KR, es-AR translation
- Upd: use update_jukebox events
- Fix: Jukebox actions

***

## myMPD v10.3.1 (2023-04-24)

This is a small bugfix release. It fixes a memory corruption error, if myMPD was compiled with NDEBUG defined.

### Changelog

- Upd: zh-Hans translation
- Fix: handling of NDEBUG #1018
- Fix: remove obsolete data attributes #1019

***

## myMPD v10.3.0 (2023-04-17)

This release reworks the context menus. myMPD now uses the offcanvas component for context menus. This is better accessible on mobile devices with small screens and removes some workarounds for the popovers.

### Note

The sort order for the Last-Modified tag is reversed. Newer songs are now displayed first.

### Changelog

- Feat: custom placeholder images #980
- Feat: fail gracefully if API request fails or is redirected #984
- Feat: improve queue sort handling #983
- Feat: use offcanvas instead of popover for context menus #974
- Feat: better compression of webfont #991
- Feat: add option to change song position in queue/playlist without drag and drop support
- Feat: configurable highlight contrast color
- Feat: reverse order for last-modified #1008
- Upd: bootstrap.native 5.0.6
- Upd: Bootstrap 5.3.0-alpha3
- Upd: libmympdclient 1.0.18
- Upd: sds
- Upd: long-press-event 2.4.6 #1009
- Upd: use asserts in release build
- Upd: translation enhancements
- Upd: jsdoc improvements
- Fix: add btn-secondary class in ligature select modal #1007
- Fix: Volume dropup is not displayed if clicked on button text #1017

***

## myMPD v10.2.6 (2023-03-20)

This is a small bugfix release.

### Changelog

- Fix: preselect database in "Add to queue modal"
- Fix: refresh of current displayed playlist
- Fix: do not refresh settings, if a settings modal is shown #1002

***

## myMPD v10.2.5 (2023-03-10)

This is a small bugfix release.

### Changelog

- Feat: add ru-RU translation
- Upd: es-AR, fr-FR translation
- Fix: update of cards/tables #992
- Fix: clear button in search inputs #993
- Fix: webradio category filter #994
- Fix: check sort tag against enabled myMPD tags #995

***

## myMPD v10.2.4 (2023-02-26)

This is a small bugfix release.

### Changelog

- Feat: add pl-PL translation
- Upd: remove zh-Hant translation
- Upd: IT, zh-Hans translation
- Fix: JS error when clearing the search box #982
- Fix: update clear button for inputs on breadcrumb select
- Fix: finishing IME composition with Enter key also clears the search box, thanks @soya-daizu #977
- Fix: album view does not work with disabled AlbumArtist tag #988

***

## myMPD v10.2.3 (2023-02-17)

This is a small bugfix release.

### Changelog

- Fix: remove progressbar transition causing high cpu usage #975
- Fix: position hover for progressbar
- Fix: add missing translation phrase
- Fix: preset selection in footer does not work #976

***

## myMPD v10.2.2 (2023-02-10)

This is a small bugfix release.

### Changelog

- Feat: add es-AR translation
- Feat: add documentation for multiroom audio, thanks @tsunulukai
- Upd: FR, NL, IT and JP translations, thanks @ all translators
- Upd: remove bootstrap.native patches, use new updated events
- Upd: improved docker image creation and documentation #968
- Fix: correct location for the systemd unit #964
- Fix: popover event in album list
- Fix: ignore special keys for input key handlers #969

***

## myMPD v10.2.1 (2023-01-31)

This is a small bugfix release.

### Changelog

- Feat: show myMPD uri in About dialog #953
- Feat: map locale strings #961
- Upd: traditional chinese translation #957
- Upd: Mongoose 7.9 #952
- Upd: add config key to disable http listener #914
- Fix: some packaging issues #955 #958
- Fix: script execution from main menu
- Fix: logging of IPv6 addresses

***

## myMPD v10.2.0 (2023-01-19)

This release reworks the scripting api and improves the scripting documentation. The new presets feature lets you switch mpd and jukebox options with one click.

### Notes

- Existing lua scripts must be adapted to the new simplified API
- Existing play timers must be changed to use presets
- Some views are renamed
- Use systemd-run, if you use a distribution with systemd

### Changelog

- Feat: add option to save and load mpd and jukebox presets #888
- Feat: play timer uses presets #888
- Feat: rework and simplify scripting api
- Feat: add option to ignore hated songs in jukebox mode #882
- Feat: configurable tags for album views #901
- Feat: ability to disable listening on plain HTTP #914
- Feat: save album and sticker cache between restarts #913
- Feat: manual refresh of album and sticker cache
- Feat: rework main menu
- Feat: add shortcuts for more modals
- Feat: add `mympd_uri` config option #950
- Upd: libmympdclient 1.0.17
- Upd: some UI cleanups and improvements #909
- Upd: Bootstrap 5.3.0-alpha1
- Upd: bootstrap.native 5.0.0-alpha2
- Upd: documentation improvements
- Upd: some backend improvements
- Upd: do not create files with root permissions
- Upd: start mpd autoconfiguration if `state/mpd_host` does not exist

***

## myMPD v10.1.7 (2022-12-22)

This is a small bugfix release.

### Changelog

- Upd: FR and NL translations
- Fix: relax validation of webradio codecs #933
- Fix: javascript error on login

***

## myMPD v10.1.6 (2022-12-10)

This is a small bugfix release.

### Changelog

- Fix: pthread join bug #918
- Fix: workdir/cachedir for install to /usr/local #926 #927

***

## myMPD v10.1.5 (2022-12-06)

This is a small bugfix release.

### Changelog

- Fix: Debian postinst script #917
- Fix: `build.sh purge` - do not fail if not all install_manifest files can be removed

***

## myMPD v10.1.4 (2022-12-04)

This is a small bugfix release.

### Changelog

- Fix: improve styleTip positioning for scrolling window #907
- Fix: carousel indicator border override #909
- Fix: myMPD preconfiguration with systemd #912
- Fix: `build.sh purge` removes the group and systemd private directories
- Upd: improve album cache creation performance #913

***

## myMPD v10.1.3 (2022-11-26)

This is a small bugfix release.

### Changelog

- Fix: remove "-" from musicbrainz_artistid and musicbrainz_albumartistid #903
- Fix: scrobble repeated songs #904
- Fix: When switching through consume mode skip oneshot for mpd < 0.24 #905
- Fix: unescape mpd filter expression value #906
- Upd: improve mpd filter expression parsing

***

## myMPD v10.1.2 (2022-11-21)

This is a small bugfix release.

### Changelog

- Fix: parsing timer list
- Fix: some small ui issues
- Fix: 'Goto playing song' button #892
- Fix: dedup san names #890

***

## myMPD v10.1.1 (2022-11-13)

This is a small bugfix release.

### Changelog

- Feat: add es-ES translation
- Upd: translations
- Upd: man pages
- Fix: remove song progress indicator in queue view after switching to new song #881
- Fix: arch, gentoo and rpm packaging #886 #887

***

## myMPD v10.1.0 (2022-11-06)

This minor release adds support of new MPD 0.24 features. The javascript frontend is now documented with jsDoc and linted with the typescript compiler.

### Changelog

- Feat: autoconfiguration for playlist_directory (MPD 0.24) #836
- Feat: autoconfiguration for pcre support (MPD 0.24) #843
- Feat: support consume oneshot (MPD 0.24) #837
- Feat: support starts_with filter expression (MPD 0.24) #843
- Feat: support queue save modes (MPD 0.24) #848
- Feat: add elapsed sticker to save recent position from songs #781
- Feat: jsDoc compatible API documentation and linting with typescript compiler
- Feat: add view action to default radio click actions
- Feat: add "Add to" button to filesystem root #860
- Feat: add "Open modal" to home icon actions
- Feat: cache coverimages for webradios
- Feat: create debug packages for Alpine, Arch, Debian and RPM
- Upd: improve cmake and packaging, thanks @dvzrv
- Upd: improve systemd unit, thanks @dvzrv
- Upd: libmympdclient 1.0.15
- Upd: refactor translation framework
- Upd: de-DE, en-US, fr-FR, it-IT, nl-NL translations
- Upd: Bootstrap 5.2.2
- Upd: parse mpd bitrate #855
- Upd: improve integrated http client
- Upd: content-security-policy allows fetching images only from myMPD host
- Fix: language name in japanese #854
- Fix: mime type detection of special jpg images #864
- Fix: improve popover and dropdown positioning and sizing #869, #868
- Fix: force reflow of body before scrolling to pos #868
- Fix: clang 15 compatibility

***

## myMPD v10.0.3 (2022-10-13)

This is a small bug fix release.

### Changelog

- Feat: add japanese translation
- Fix: segmentation fault when clicking on last played list #850
- Fix: scrobble script - artist_mbids MBID format invalid #853
- Fix: do not show streamUri input on showAddToPlaylistCurrentSong

***

## myMPD v10.0.2 (2022-10-03)

This is a small bug fix release that also updates some translations.

Many thanks to all translators!

### Changelog

- Upd: zh-CN, it-IT translations
- Fix: contextmenu for discs
- Fix: flashing progress bar
- Fix: translate locale select
- Fix: run feature detection only in main thread #845
- Fix: pass script_arguments in feedback trigger #846
- Fix: Gentoo Linux ebuild, thanks @itspec-ru #847
- Fix: add missing translation phrases attributes #849
- Fix: API usage in some example scripts #846

***

## myMPD v10.0.1 (2022-09-25)

This is a small bug fix release.

### Changelog

- Upd: fr-FR, nl-NL translations
- Fix: js error clearing current title
- Fix: translate more elements

***

## myMPD v10.0.0 (2022-09-22)

This major release adds concurrent MPD partition support to myMPD. myMPD connects now to all MPD partitions simultaneously and holds partition specific states and settings. Each browser instance can now select the MPD partition to control.

The partition feature should be used with MPD 0.23.9 or newer. There are some annoying partition related bugs in earlier MPD versions.

The syntax of the last_played file has changed. You can convert it with
`sed -r 's/^(.*)::(.*)/{"LastPlayed":\1,"uri":"\2"}/g' /var/lib/mympd/state/last_played > /var/lib/mympd/state/default/last_played_list`

### Per partition features

- Highlight color
- Jukebox
- Last played
- Local player
- MPD options
- Triggers
- Timers

### Changelog

- Feat: concurrent MPD partition support #440
- Feat: partition specific settings #440 #826
- Feat: custom uri for local playback #826
- Feat: new API method MYMPD_API_PLAYER_VOLUME_CHANGE
- Upd: autoconfiguration improvements
- Upd: add internal api documentation
- Upd: build improvements
- Upd: Mongoose 7.8
- Upd: mjson
- Upd: Bootstrap 5.2.1
- Upd: add animation for update progress of views
- Upd: de-DE, fr-FR, nl-NL translations, thanks @tsunulukai
- Fix: case insensitive sorting of webradioDB
- Fix: popover menu for playlists on home screen
- Fix: set default sort tag for smart playlists save modal
- Fix: localize select options #834
- Fix: sort queue by pos #835

***

## mympd v9.5.4 (2022-09-11)

This is a small bug fix release that also updates some translations.

Many thanks to all translators!

### Changelog

- Upd: fr-FR, nl-NL, zh-CN (#833) translations
- Fix: allow empty smart playlist prefix #830
- Fix: default fallback to en-US #830
- Fix: serving zh-CN locale #830

***

## myMPD v9.5.3 (2022-08-29)

This is a small bug fix release.

### Changelog

- Upd: fr-FR translation
- Fix: rename cn-CHS to zh-CN #820
- Fix: read env variables at first startup #821
- Fix: use correct columns to fetch current queue view #822

***

## myMPD v9.5.2 (2022-08-24)

This is a small bug fix release.

### Changelog

- Feat: add battery indicator script, thanks @furtarball #815
- Upd: chinese translation #813
- Fix: sorting albums by last-modified #806

***

## myMPD v9.5.1 (2022-08-14)

This is a small bug fix release.

### Changelog

- Feat: add update_home jsonrpc event #814
- Fix: advanced search is not working #809
- Fix: fetching locales and ligatures behind reverse proxy #808

***

## myMPD v9.5.0 (2022-08-13)

This release improves and documents the myMPD backend code, but there are also some minor new features added. I further added the doxygen generated internal api documentation to the myMPD documentation site: [Doxygen generated internal API documentation](https://jcorporation.github.io/myMPD/doxygen/html/index.html).

This release removes the compatibility code for MPD versions older than 0.21.

### Changelog

- Feat: support TitleSort tag (mpd 0.24) #797
- Feat: use custom X-myMPD-Session http header for myMPD sessions to allow other authorization methods in reverse proxy setups
- Feat: respect last played in jukebox album mode #792 #794
- Feat: improved translation workflow integrating [POEditor](https://poeditor.com/join/project/Z54inZwdul) #803
- Feat: album view lists albums without AlbumArtist tags again #791
- Feat: fetch ligatures and i18n json only on demand
- Upd: remove compatibility code for MPD 0.20 and lower
- Upd: rename some API methods for consistency
- Upd: covercache expiry time is now a config setting (removed from GUI)
- Upd: improve many internal functions and there api
- Upd: add doxygen style internal api documentation
- Upd: add more unit tests
- Upd: Bootstrap 5.2
- Upd: use dh_helpers for debian packaging
- Fix: use only sort tags that are configured in MPD
- Fix: add missing default values
- Fix: cache building on reconnect if stickers are disabled
- Fix: hide input in pin enter dialog

***

## myMPD v9.4.1 (2022-07-19)

This is a small bugfix release.

### Changelog

- Fix: read custom navbar_icons #793
- Fix: javascript error in album detail view #795
- Fix: certificate creation #796

***

## myMPD v9.4.0 (2022-07-13)

This is mostly a maintenance release to cleanup code. It adds small improvements, optimizes the codebase and uses now a faster sorting algorithm.

This release removes the implicit fallback from AlbumArtist to Artist tag. Disable the AlbumArtist tag if you do not maintain it.

### Changelog

- Feat: sort option for all db tags #764
- Feat: add volume controls to local playback #777
- Feat: import lua scripts #765
- Feat: support of http links on the homescreen #785
- Feat: move scripts to musicdb-scripts repository #770
- Upd: improve albumcache
- Upd: improve partition support #440
- Upd: rework handling of missing AlbumArtist tag
- Upd: Bootstrap 5.2 Beta1
- Upd: BSN 4.2
- Upd: mongoose 7.7
- Upd: mjson
- Upd: utf8.h
- Upd: unit testing framework
- Upd: improve proxy code
- Upd: improve linked list code
- Upd: faster sorting (using rax) #764
- Upd: some more code optimizations
- Upd: rework source tree
- Upd: improve documentation
- Upd: add many unit tests
- Fix: show sticker values in playlist details view

***

## myMPD v9.3.4 (2022-06-07)

This is a small bugfix release.

### Changelog

- Feat: add simplified chinese translation, thanks @dream7180
- Fix: use correct filter after fetching webradiodb #768

***

## myMPD v9.3.3 (202-05-23)

This is a small bugfix release.

### Changelog

- Upd: dutch translation, thanks @ItaintYellow #763
- Fix: use-after-free bug listing database tags
- Fix: correct construction of booklet path

***

## myMPD v9.3.2 (2022-05-15)

This is a bugfix release.

### Changelog

- Fix: quick remove song from queue
- Fix: switch between mobile and desktop view
- Fix: memory leak listing webradio favorites
- Fix: memory leak in stream reverse proxy
- Fix: open folder/download buttons on song details modal do not work #758
- Fix: save scaleRatio setting

***

## myMPD v9.3.1 (2022-05-09)

This release fixes only a debian dependency error.

### Changelog

- Fix: stick lua dependency to 5.3 #755

***

## myMPD v9.3.0 (2022-05-09)

This release adds many small improvements and starts the integration of MusicBrainz and ListenBrainz.

### Changelog

- Feat: support new features of webradiodb #719
- Feat: add link to containing folder in song details modal #729
- Feat: add Permissions-Policy header #733
- Feat: add autoplay for local playback #734
- Feat: add mympd_feedback trigger #394
- Feat: add feedback script for ListenBrainz #394
- Feat: add setting for ListenBrainz Token #394
- Feat: scrollable navbar #728
- Feat: serve thumbnails for album grid #732
- Feat: support semicolon separated tag values for MUSICBRAINZ_ARTISTID and MUSICBRAINZ_ALBUMARTISTID
- Feat: add shell script to download and manage albumart
- Feat: new quick play and remove action #749
- Upd: mobile ux enhancements #748 #752
- Upd: remove obsolete headers #733
- Upd: responsive design enhancements for covers and playback card
- Fix: compilation with gentoo #731
- Fix: set crossorigin="use-credentials" for webmanifest #739
- Fix: handling of two letter language codes

***

## myMPD v9.2.4 (2022-04-19)

This is a small bugfix release.

### Changelog

- Upd: sync with upstream sds source
- Upd: some documentation improvements
- Upd: improved logging for mpd authentication
- Fix: some compilation issues

***

## myMPD v9.2.3 (2022-04-01)

This is a small bugfix release.

### Changelog

- Upd: light theme improvements
- Fix: custom select search bugs
- Fix: playlist select bugs
- Fix: add AF_NETLINK to RestrictAddressFamilies (systemd unit) #716
- Fix: cover fade-in / fade-out issues #715
- Fix: simple queue search #718

***

## myMPD v9.2.2 (2022-03-25)

This is a small bugfix release.

### Changelog

- Upd: enabled IPv6 by default
- Upd: performance improvements for filesystem and tag views
- Fix: display of coverimages in songdetails modal without direct access to mpd music directory
- Fix: do not count embedded images if music directory is not available
- Fix: do not end albumart / readpicture loop too early #702
- Fix: GCC 12 build errors #706 #707
- Fix: display correct webserver ip-address #712
- Fix: improved virtual cuesheet handling in song details modal #714

***

### myMPD v9.2.1 (2022-03-11)

This is a small bugfix release.

### Changelog

- Upd: korean translation #703
- Upd: improve http connection handling
- Fix: memory issues in albumgrid view #704

***

## myMPD v9.2.0 (2022-03-06)

This release updates components, adds support of multiple embedded images, improves the queue search (MPD 0.24.0) and implements some other minor features.

### Changelog

- Feat: improved queue search (sort and prio filter - MPD 0.24.0) #686
- Feat: support of MOOD tag (MPD 0.24.0)
- Feat: support of multiple embedded images for mp3, flac and ogg files #439
- Feat: case insensitive sorting for database tags #677
- Feat: configurable startup view #684
- Feat: new keyboard shortcuts
- Upd: libmympdclient 1.0.11
- Upd: BSN 4.1 #662
- Upd: more http compliant path for retrieving albumart #656
- Upd: improved search as you type #676
- Upd: support debian bullseye for cross compiling #698
- Upd: remove mpd.conf parsing, improve auto configuration docu #696
- Fix: hash filenames in covercache #697

***

## myMPD v9.1.2 (2922-02-17)

This is a small bugfix release.

### Changelog

- Fix: do not omit first entry of search result in queue #681
- Fix: allow filename as tag #681
- Fix: disable goto playing song button if queue is empty #678
- Fix: some database update glitches
- Fix: database rescan from filesystem view
- Fix: correct http headers for serving embedded albumart
- Fix: serving albumart read by MPD
- Fix: synced lyrics timestamps per words
- Fix: remove windows line ending from unsynced lyrics #683

***

## myMPD v9.1.1 (2022-02-08)

This is a small maintenance release.

### Changelog

- Feat: Use WebradioDB image for homescreen icon #674
- Upd: korean translation #669
- Fix: searchable selects in mobile browsers #673
- Fix: case insensitive search for WebradioDB #672
- Fix: read environment if /var/lib/mympd/config does not exist #675
- Fix: add all IPs to certificates SAN #675
- Fix: remove zone identifiers from IPv6 addresses #675
- Fix: refresh queue popover after queue state change
- Fix: save jukebox mode setting

***

### myMPD v9.1.0 (2022-01-29)

This release adds the webradio feature and some other small enhancements and updates.

You can now manage your own webradio favorites and browse the databases of my webradioDB project and the popular RadioBrowser.

myMPD now supports also extended m3u playlists and can list the contents of playlists saved in the music directory.

The central folder for images has been replaced by individual folders by image type (backgrounds and thumbs). The streams folder is renamed to thumbs on first startup.

### Changelog

- Feat: webradio favorites #502
- Feat: search radio-browser.info for webradios #502
- Feat: integration of my new webradioDB project #502
- Feat: list playlist contents from filesystem
- Feat: support of extended m3u playlistinfo #650
- Feat: support of mixrampdb
- Feat: add compile time options to enable IPv6
- Upd: improved image selects
- Upd: separate folders by image type in /pics directory
- Upd: improved jukebox code
- Upd: do not unnecessarily update cover images
- Upd: minimize work for counter refresh loop
- Upd: use sds and rax from my forks
- Upd: improved json encoding
- Upd: improved usage of sds functions

***

## myMPD v9.0.4 (2022-01-17)

This is a small bugfix release.

### Changelog

- Fix: removed unused PUID/PGUID from docker documentation
- Fix: chown workdir to mympd user on each startup #659
- Fix: add -Wno-stringop-overflow to sds compile settings #652

***

## myMPD v9.0.3 (2022-01-05)

This is a small bugfix release.

### Changelog

- Fix: parsing of lrc files with windows line endings #651
- Fix: add missing de-DE phrases

***

## myMPD v9.0.2 (2021-12-25)

This is a small bugfix release.

### Changelog

- Fix: click in queue view for small displays #648
- Fix: click on song tags in playback cards #649

***

## myMPD v9.0.1 (2021-12-21)

This release fixes some packaging issues.

### Changelog

- Fix: debian package dependency #645
- Fix: build script #643
- Fix: Gentoo ebuild #646

***

## myMPD v9.0.0 (2021-12-17)

This release upgrades Bootstrap to the new major release, brings many ui enhancements and adds support for new mpd 0.23 protocol features. With this release the major redesign of the myMPD code was final.

### Changelog

- Feat: reworked main menu
- Feat: reworked popover menu
- Feat: reworked pagination #474
- Feat: priority handling for songs in queue #474
- Feat: harmonize popover menus #534
- Feat: songs, directories, albums and streams can be added to home screen #604
- Feat: add playlist, directory, search after current playing song (requires mpd 0.23.5) #579
- Feat: insert directory, search, album into playlist (requires mpd 0.23.5) #579
- Feat: integrate custom bootstrap and bootstrap.native build
- Feat: improved support for multiple tag values #583
- Feat: improve listviews for small displays #494
- Feat: support albumart for cuesheet virtual folders #578
- Feat: more granular timers #596
- Feat: reworked some form elements #530
- Feat: utf8 aware string handling
- Feat: quick actions for navbar icons
- Feat: replaced browser native local playback controls #634
- Feat: support build on Termux #612
- Upd: pressing pause button stops streams
- Upd: libmpdclient for mpd 0.23.x support
- Upd: improved notifications
- Upd: bootstrap 5.1.3
- Upd: removed default theme - dark is the new default
- Upd: improved json validation for settings
- Upd: improved handling for filenames with special chars #585
- Upd: removed obsolete keyboard navigation for tables and menus
- Upd: consistently use LastModified not Last-Modified
- Upd: improve mpd autodetection
- Upd: more accessible single-oneshot mode
- Upd: improve theme-autodetect
- Upd: improve jukebox mode
- Upd: migrate to pcre2 library #611
- Fix: check for fingerprint command #614
- Fix: use /var/cache/mympd as cachedir #620
- Fix: do not reset generate smartpls to default if empty #619
- Fix: correct API call for smartpls update #627
- Fix: sanitize filenames for generated smartpls files #629
- Fix: timer startplay action #625
- Fix: streamproxy connection handling #634 #618

***

## myMPD v8.1.6 (2021-11-13)

This is a small bugfix release.

### Changelog

- Fix: display correct jukebox unique tag #605
- Fix: keepalive timer for websocket #606

***

## myMPD v8.1.5 (2021-11-07)

This is a small bugfix release.

### Changelog

- Fix: accept Last-Modified as sort tag #601
- Fix: missing TRIGGER_MYMPD_START

***

## myMPD v8.1.4 (2021-11-01)

This is a small bugfix release.

### Changelog

- Fix: allow paths for playlists #588
- Fix: improve path traversal detection #585
- Fix: serviceworker behind reverse proxy (subdir) #586
- Fix: invalid jsonrpc call for mympd_api_raw #592
- Fix: return always complete result for mympd_api and mympd_api_raw
- Fix: web notifications broken #587

***

## myMPD v8.1.3 (2021-10-15)

This is a small bugfix release.

### Changelog

- Feat: add checks for compiler flags
- Upd: set Lua dependency to 5.4 for Alpine build
- Fix: compiler warning #577

***

## myMPD v8.1.2 (2021-10-08)

This is a small bug fix release.

### Changelog

- Upd: documentation for nginx as reverse proxy
- Upd: OpenSSL 3.0 compatibility
- Upd: add sds_urldecode unit test
- Fix: annoying js error in navbar event handler #574
- Fix: parser error in parsing internal timer script actions #575
- Fix: duplicate content in timer script list
- Fix: compile issues with Debian 9
- Fix: format string errors in log handling #576

***

## myMPD v8.1.1 (2021-10-01)

This is a small bugfix release.

### Changelog

- Upd: remove unnecessary utf8 unicode escape handling
- Upd: reject unicode escapes in json data
- Upd: remove recursion in jukebox
- Upd: enable more clang-tidy checks
- Upd: add more tests for validate_name
- Upd: mongoose to latest release
- Fix: repair enter action in advanced search inputs #567
- Fix: allow empty smartplsGenerateTagList #566
- Fix: respect browser locale #568
- Fix: parsing of timer minutes definition #569
- Fix: toggle outputs

***

## myMPD v8.1.0 (2021-09-26)

This release adds pin protection for all settings dialogs and enhances the validation of user input data.

### Changelog

- Feat: implement readcomments and list comments in song details modal
- Feat: option to clear current mpd error message
- Feat: settings can be secured with a pin #469
- Feat: improve validation of json input #468
- Feat: more security checks for the webserver
- Feat: clang compatibility #553
- Feat: add unit tests
- Upd: change license to GPLv3
- Upd: improve handling of empty smart playlists
- Upd: renamed some api methods
- Upd: rework C include strategy
- Upd: rearrange source tree
- Upd: improve cmake dependency messages
- Fix: respect connection: close header #551
- Fix: do not trust mime type from albumart tags

***

## myMPD v8.0.4 (2021-08-16)

This is a small bug fix release.

### Changelog

- Feat: OpenWrt package support, thanks to @tmn505, #547
- Fix: lyrics display in playback card #546
- Fix: ignore zero bytes albumart #550
- Fix: add null pointer check to converting server ip

***

## myMPD v8.0.3 (2021-08-07)

This is a small bug fix release.

### Changelog

- Feat: add color selection to home icon edit dialog #541
- Fix: light theme issues #540
- Fix: reset scrollpos #539

***

## myMPD v8.0.2 (2021-07-30)

This is a small bugfix release.

### Changelog

- Upd: bgcolor select for transparent home icons #535
- Upd: some code enhancements
- Fix: respect configured loglevel #532
- Fix: missing translation phrases #536
- Fix: html escaping issues
- Fix: set keepalive also for mpd_worker connection
- Fix: replace album grid elements only if changed

***

## myMPD v8.0.1 (2021-07-24)

This is a small bug fix release.

### Changelog

- Feat: add mpd keepalive support
- Upd: korean translation #525
- Fix: parse integer environment variables correctly #529
- Fix: MYMPD_LOGLEVEL environment always overrides configuration option as documented #529
- Fix: correct return code for mympd -c #529
- Fix: hard limit results to 1000 to keep webui responsive #528
- Fix: set interesting tags for mpd worker thread #524
- Fix: set libmpdclient buffer to 8192 bytes #524

***

## myMPD v8.0.0 (2021-07-16)

This major release improves the backend in many ways. The rework streamlines the backend, removes deprecated features, makes the configuration of myMPD easier and harmonizes the API.

### Notes

This release changes the startup options of myMPD. Further the mympd.conf is no longer used. myMPD now saves all configuration values in state files. You can set some environment variables for initial startup settings like port, ssl, etc., afterwards you must edit the state files.

Smart playlists now uses search expressions and therefore are only supported for mpd >= 0.21.0.

The complete documentation was revised and is published here: https://jcorporation.github.io/myMPD/

### Removed features

- System commands
- Bookmarks
- Chroot and readonly support
- Option to disable coverimages
- Mixrampdb settings
- Scrobbler integration - would be replaced by a script in a future version
- Smart playlists for MPD < 0.21.0

### Changelog

- Feat: improve startup time
- Feat: improved backend #304
- Feat: rework settings dialog
- Feat: rework connection dialog
- Feat: some performance improvements
- Upd: remove deprecated features
- Upd: mongoose to current master
- Fix: do not use libmpdclient deprecated api functions
- Fix: bad homescreen link for filesystem browse #512
- Fix: pretty print duration after song has played in queue view #511
- Fix: respect command meta tag for keyboard shortcuts (mac) #507
- Fix: support pathnames with #-character #501
- Fix: reordering of songs in playlists #487
- Fix: mime type detection for png images #521

***

## myMPD v7.0.2 (2021-04-09)

This is a small bug fix release.

### Changelog

- Upd: remove sntp and mqtt support
- Fix: compile with disabled openssl
- Fix: hide popover if table row is dragged #464
- Fix: some small code improvements

***

## myMPD v7.0.1 (2021-04-02)

This is a small bug fix release.

### Changelog

- Upd: set api endpoint to /api/
- Fix: read dns server directly from resolv.conf (support of Alpine Linux) #461
- Fix: some warnings detected by code scanning tools

***

## myMPD v7.0.0 (2021-03-29)

This major release upgrades the integrated webserver to the mongoose 7 series and adds some http related features. The new reverse proxy integration replaces the workaround for local playback in HTTPS mode. Scripts can now make http requests. I used this feature to implement a simple scrobbler for ListenBrainz in only 20 lines of code. This script is called through an myMPD trigger.

### Notes

- This major release removes some deprecated features as announced in #356.
- This major release changes some web server related configuration options.
- myMPD now support only MPD 0.20.0 and above.

### Changelog

- Feat: builtin reverse proxy for mpd http stream
- Feat: new lua api call - mympd_api_http_client #395
- Feat: remember page offset and scroll position for filesystem browsing navigation #454
- Feat: add sample ListenBrainz scrobbling script
- Feat: limit concurrent http connections to 100
- Upd: mongoose 7.3 #388
- Fix: error handler for local playback
- Fix: albumcache is not created at startup #451
- Fix: reading triggers at startup
- Fix: save of one shot timers

### Removed features

- Webdav support - mongoose 7 does not support webdav anymore
- Configurable mpd stream uri - local playback feature now uses the integrated reverse proxy for streaming

***

## myMPD v6.12.1 (2021-03-18)

This is a small maintenance release. myMPD supports now the additional tags introduced in the actual mpd master branch. A lot of work has gone into the improved support for id3v2 SYLT tags. The parser now fully supports utf16le, utf16be, utf8 and latin encodings.

### Changelog

- Feat: support tags "ComposerSort", "Ensemble", "Movement", "MovementNumber", "Location" #445
- Upd: korean translations, thanks to @parkmino #441
- Upd: add confirmation dialog before deleting a script #442
- Upd: improve confirmation dialogs
- Upd: improve display of synced lyrics #448
- Fix: some code cleanups
- Fix: rename config.c and config.h, to avoid collision with libmpdclient #443

***

## myMPD v6.12.0 (2021-03-08)

This release revises the myMPD settings dialog. The queue and jukebox settings are now accessible directly from the playback and queue view and footer (if enabled).

The notifications are also improved and can be configured in the advanced settings dialog. The jukebox album mode got many fixes and small enhancements.

You can now view sticker values in all song lists, not only in the song details dialog. Stickers can be enabled in the column settings.

Also the support of lyrics is enhanced. myMPD now parses SYLT tags in id3v2 tagged files correctly and shows all synced and unsynced of a song.

### Notes

Since this version the source does not include prebuild assets. If you do not use the provided build scripts, you must build the assets before with `./build.sh createassets`.

### Changelog

- Feat: revised settings
- Feat: show stickers in song views #413
- Feat: improved notifications #355
- Feat: one shot timer #417
- Feat: static background image #416
- Feat: check for server version vs javascript cached version
- Feat: use albumcache for jukebox album mode #436
- Feat: syslog support #432
- Upd: simplify build script
- Upd: integrate eslint in build.sh script
- Upd: integrate stylelint in build.sh script
- Upd: integrate htmlhint in build.sh script
- Upd: many small javascript enhancements and code deduplication
- Upd: some css enhancements
- Upd: return synced and unsynced lyrics
- Fix: correct parsing of SYLT id3v2 tag #437
- Fix: minimize API calls on startup
- Fix: remove javascript debug statements for release code
- Fix: display jukebox queue list, if jukebox mode is album #436

***

## myMPD v6.11.3 (2021-02-18)

This is a small bug fix release.

### Changelog

- Fix: case insensitive ligature search
- Fix: goto filtered album view
- Fix: edit search expression
- Fix: respect column order for queue update #429

***

## myMPD v6.11.2 (2021-02-12)

This is a small bugfix release.

### Changelog

- Feat: add starts_with to song search
- Feat: add option to select playback controls in settings #426 #382
- Upd: set any as default tag for browse albums view
- Fix: do not show mpd playlists in filesystem root folder
- Fix: build with disabled libid3tag and flac
- Fix: rpm, alpine and gentoo packaging
- Fix: seek backward
- Fix: set fixed width for play counter in footer #424

***

## myMPD v6.11.1 (2021-02-05)

This release fixes some bugs, enhances the build script and packaging and fixes 32bit compile time errors.

### Changelog

- Feat: integrate debian cross compile scripts in build.sh
- Feat: add any to search in album view
- Feat: add man pages #418
- Upd: remove java build dependency
- Upd: latest bootstrap.native
- Fix: packaging dependencies
- Fix: improve failure handling in the build script
- Fix: albumgrid - do not discard album if sort tag is null #419
- Fix: albumgrid - build cache dependencies #420
- Fix: 32bit build for arm - time_t format errors
- Fix: lintian errors and warnings #418
- Fix: null pointer assertion in mpd_client_get_updatedb_state #411
- Fix: disable scripting if lua is not compiled in

***

## myMPD v6.11.0 (2021-01-30)

This is a small release that improves the overall usability of myMPD. The biggest change is the new backend for the albumgrid. It should be faster and displays now also incomplete albums without track#1 or disc#1.

myMPD now supports right click and long touch to open context menus and you can set some default actions in the advanced settings.

### Changelog

- Feat: show incomplete albums in albumgrid #398
- Feat: support right click and long touch for contextmenus #406
- Feat: customizable default actions for views for left click/touch #406
- Feat: add ligature select dropdown #384
- Feat: support binarylimit command #409
- Feat: support getvol command of mpd 0.23.0
- Upd: Bootstrap 4.6.0
- Upd: libmympdclient 1.0.5
- Upd: german and korean translations #412
- Fix: setting pagination to all #405
- Fix: getting album covers from mpd #408
- Fix: theme selection - setting background color #407
- Fix: use full uri for covercache

***

## myMPD v6.10.0 (2021-01-09)

This myMPD version ships many small enhancements and some bugfixes. One of the biggest new feature is the support of synced lyrics.

### Changelog

- Feat: support synchronized lyrics #262, [Documentation](https://github.com/jcorporation/myMPD/wiki/Lyrics)
- Feat: improve pagination #346
- Feat: add italian translation, thanks @roberto
- Feat: show queue and playlists length and total play time in table footer
- Feat: add html5 color picker for color inputs
- Upd: korean translation #401, thanks @parkmino
- Fix: respect supplementary groups for mympd user #399
- Fix: filter out empty albums / artists in database view #379
- Fix: correctly handle special characters for mpd search expressions #400
- Fix: memory leak in filesystem listing

***

## myMPD v6.9.1 (2020-12-26)

This is mostly a maintenance release.

### Changelog

- Feat: set next playing song in queue #391
- Fix: some pagination issues #390
- Fix: getting lyrics from file

***

## myMPD v6.9.0 (2020-12-26)

This minor release fixes many small bugs and adds support for multiple USLT tags.

### Changelog

- Feat: support for multiple USLT tags #258
- Feat: config option to add stop button #382
- Fix: better previous button behavior #382
- Fix: browse filesystem - reset search on directory change #385
- Fix: album action in search view #381
- Fix: set selected album in grid view #386

***

## myMPD v6.8.3 (2020-12-06)

This release introduces the brand new myMPD logo and adds Last-Modified column to search results.

### Changelog

- Feat: new myMPD logo
- Feat: add Last-Modified to sort result columns
- Fix: sorting of search results
- Fix: transparently fallback from AlbumArtist to Artist tag

***

## myMPD v6.8.2 (2020-11-29)

This point release fixes some bugs and enhances the build script.

### Changelog

- Feat: limit the range of allowed volume #375
- Feat: improve behavior of queue crop or clear button
- Fix: use combination of AlbumArtist + Album as Album identifier, not the containing folder
- Fix: disable database view if mpd version < 0.21.0 is detected #364, #373, #374
- Fix: template coverimage not found #365
- Fix: layout and picture issues #370, #368, #372
- Fix: do not log initial state of websocket #371
- Fix: add checks for malloc errors

***

## myMPD v6.8.1 (2020-11-23)

This point release fixes some bugs and adds one minor feature.

### Changelog

- Feat: add direct play button to album grid view #359
- Upd: korean translation #361
- Fix: do not ask for script argument if no argument is defined #362
- Fix: missing translations in home icon edit modal #363
- Fix: set correct sort tag if tags are disabled #360
- Fix: home screen icon with search #357

***

## myMPD v6.8.0 (2020-11-19)

This release adds a brand new home screen. You can customize it with shortcuts to special views (e. g. new albums), playlists and scripts.
Further new features are the support for multiple tag values, multidisc albums and better support of pictures and booklets. The old filter letters are gone and replaced with a search bar in all views.

### Changelog

- Feat: home screen #348
- Feat: advanced search for album grid #337
- Feat: improve display of multidisc albums (respect disc tag) #220
- Feat: support multiple tag values #220
- Feat: replace filter letters with search in filesystem and playlist views
- Feat: sort filesystem and playlists views
- Feat: show extra pictures and booklet in album view, filesystem and playback view
- Feat: docker images based on Alpine for aarch64 and amd64 platforms, thanks to @niawag #333
- Feat: view jukebox queue
- Feat: customizable navbar icons #352
- Feat: add fr-FR translation, thanks to @niawag #353
- Upd: KO translation, thanks to @parkmino #341
- Upd: NL translation, thanks to @pinkdotnl #349
- Fix: setting new mpd host if mpd is disconnected
- Fix: uninitialized variables detected by valgrind
- Fix: reset progressbar to zero for streams #340
- Fix: JavaScript linter warnings

***

## myMPD v6.7.0 (2020-10-18)

For this myMPD version the GUI was modernized. The cards and tabs are removed and all views now using the maximal width. The top and the bottom bars are also revised. The navigation bar is located at the left or the top depending on the orientation of the device. At the bottom there is a new playbar with control buttons and playback information.

Furthermore the covergrid and the database tabs are merged together. Now all tags can be viewed as a grid. To use that new feature, create a directory with the tagtype (e.g. Artist) in the /var/lib/mympd/pics directory and add images withe the tag values.

***

## myMPD v6.6.2 (2020-08-13)

This is a small maintenance release.

### Changelog

- Upd: mympd_api and mympd_api_raw returning now 2 values (errorcode and string)
- Upd: add gcc compile option -Wvla
- Upd: improved PWA support
- Fix: sysVinit startup script #325
- Fix: improve build.sh uninstall function #324

***

## myMPD v6.6.1 (2020-08-31)

This is a small maintenance release.

### Changelog

- Feat: remove path and querystring from uris displayed as title
- Upd: korean translation #306
- Upd: minor layout improvements
- Fix: overflow of card elements in chrome based browsers #321
- Fix: syscmd not expandable if mpd not connected #322
- Fix: handling of uri encoded characters in browse database card

***

## myMPD v6.6.0 (2020-08-28)

This release improves the scripting capabilities of myMPD further. Triggers can now be defined to execute scripts on events, e.g. song change.
I am not so familiar with Lua, but for my new project myMPDos I want write some scripts to enhance myMPD. The system commands feature is now deprecated and will be removed in one of the next versions.

The second new feature is the beginning support for MPD partitions (usable only with MPD 0.22.x). Now you can fully manage this partitions. In the next release the support will be enhanced (#304).

But in this release there are also many small improvements and bugfixes.

### Changelog

- Feat: support mpd partitions (mpd 0.22.x) #216
- Feat: add triggers for scripts #290
- Feat: editable output attributes
- Upd: improved Alpine packaging
- Upd: improved logging
- Upd: NL translation #303
- Upd: KO translation #306
- Upd: Bootstrap 4.5.2
- Fix: jukebox maintaining to many songs
- Fix: Lua 5.4 compatibility
- Fix: set content security policy frame-ancestors to * #307
- Fix: loading of lua libraries #310
- Fix: duplication of scripts (renaming) #309
- Fix: better hyphenation behavior #279
- Fix: urlencoding of foldernames #313
- Fix: calculate MPD stream url correctly - avoids mixed-content #311
- Fix: local playback error handling #317
- Fix: improve certificate handling and lower lifetime of server certificate #319
- Fix: remove "Local playback" -> Autoplay option -> modern browsers are preventing this to work

***

## myMPD v6.5.2 (2020-07-20)

This is only a small maintenance release.

### Changelog

- Upd: korean translation
- Fix: Debian packaging #301 #300 #299
- Fix: reset offset after queue is cleared #302
- Fix: jukebox adding to many songs if queue length > jukebox minimum queue length

***

## myMPD v6.5.1 (2020-07-11)

This is only a small maintenance release with some minor features.

### Changelog

- Feat: build and packaging improvements
- Feat: improvements of playback card layout
- Feat: add config option to disable redirect from http to https
- Feat: add menu option and keymap to go in fullscreen mode
- Upd: korean translation
- Fix: segfault after external script execution
- Fix: parsing of mympd_api arguments in lua scripts

***

## myMPD v6.5.0 (2020-07-06)

This minor versions adds a new mpd_worker thread for heavy background tasks to prevent web ui lags. It also improves smart playlist handling and the jukebox mode.

The new scripting feature makes myMPD even more flexible. Scripts can be executed manual, through timers or by the mympd-script cli tool. You can use the full power of Lua combined with direct access to the myMPD API to automate some tasks. For more details goto the scripting page in the myMPD wiki.

### Changelog

- Feat: add scripting feature #261
- Feat: add new mpd_worker thread for heavy background tasks (smart playlist and sticker cache generation) #274
- Feat: update smart playlists only on demand #282
- Feat: prevent jukebox starving condition from uniqueness parameter #273
- Feat: IP ACL support
- Feat: viewport scale setting for mobile browsers
- Feat: IPv6 support
- Upd: update to latest libmpdclient release
- Upd: improve logging and notifications
- Upd: improve sticker handling
- Upd: update bootstrap to 4.5.0 #276
- Upd: update bootstrap.native to 3.0.6 #275

***

## myMPD v6.4.2 (2020-06-08)

This point release fixes some small bugs.

### Changelog

- Fix: mime-type detection is now case insensitive (extension) #277
- Fix: repair use after free bug in manual creation of CA and certificates #278
- Fix: change hyphenation behavior to break-word #279
- Upd: update frozen to current master
- Upd: update inih to current master #281

***

## myMPD v6.4.1 (2020-05-31)

This is a small maintenance release that fixes many bugs.

### Changelog

- Fix: support of Last-Modified sort in covergrid
- Fix: improve Gentoo ebuild, thanks to @itspec-ru #266
- Fix: correct RPM spec file changelog
- Fix: update nl-NL translation, thanks to @pinkdotnl #270
- Fix: update mongoose to 6.18 #272
- Fix: repair links in playback card #271
- Fix: limit jukebox add songs attempts to two #269
- Fix: better handling of playlists select boxes #269
- Fix: use correct field values in saved searches #269
- Fix: clear jukebox queue if triggered by timer #269
- Fix: don't set media session position state if position > duration (streams) #268

***

## myMPD v6.4.0 (2020-05-20)

This minor release fixes some bugs, enhances the build.sh check command and adds an option to sort the albumart grid by modification time. This release also adds better support for lyrics and coverimages. The default pseudo random number generator was replaced with TinyMT a Mersene Twister implementation.

### Changelog

- Feat: add Last-Modified sort option to covergrid #220
- Feat: add feature detection for mount and neighbors #246
- Feat: integrate clang-tidy in build.sh check function
- Feat: use *Sort tags for sorting #247
- Feat: use TinyMT to generate random numbers #249
- Feat: support of embedded lyrics in id3 and vorbis comments #251
- Feat: display lyrics in playback card #250
- Fix: improve handling of the pictures tab in the song details modal
- Fix: add missing weekday check for timer activation
- Fix: fix warnings reported by clang-tidy and eslint
- Fix: add all to queue fails #252
- Fix: compilation issue with gcc 10

***

## myMPD v.6.3.1 (2020-04-26)

This release fixes one ugly and security related bug:

### Changelog

- Fix: repair use after free bug in function mpd_client_last_skipped_song_uri

***

## myMPD v6.3.0 (2020-04-12)

This release adds support for the MPD mount and neighbor functions. The error handling for MPD protocol errors was improved. This is the first version that can only compiled with internal libmpdclient (called libmympdclient).

### Changelog

- Feat: support mounts and neighbors #147
- Feat: remove option to compile with external libmpdclient
- Feat: improve notifications
- Fix: improve dutch translation
- Fix: jukebox song selection from whole database #239
- Fix: improve MPD error handling #244

***

### myMPD v6.2.3 (2020-03-06)

This release fixes a ugly bug, that prevents adding new songs to the last played list and increases the song playCount endless.

***

## myMPD v6.2.2 (2020-03-04)

myMPD 6.2.2 fixes some bugs and adds a Dutch translation, thanks to Pinkdotnl for that.

### Changelog

- Feat: add link to browse to main menu #228
- Feat: adding Dutch translations #233
- Fix: reconnect to mpd on error 5 (Broken pipe)
- Fix: fix build on RPi zeros/ARMv6 #235
- Fix: MPD < 0.20.0 don't support jukebox song select from database #231

***

## myMPD v6.2.1 (202-02-26)

This is a small maintenance release.

### Changelog

- Feat: update korean translation #221
- Feat: create default mympd.conf through mympd-config utility #224
- Fix: don't include i18n.js from debug builds in release files
- Fix: some layout and theme polishing

***

## myMPD v6.2.0 (2020-02-14)

myMPD 6.2.0 adds more functionality to smart playlists and playlists generally. The publishing feature of myMPD was completely reworked and supports now webdav to manage pics, mpd music_directory and playlists. This feature is in the default config disabled and must be enabled in mympd.conf. Also the notification system was reworked and supports now the brand new HTML5 MediaSession API.

Please give the new tool mympd-config a chance. This tool parses your mpd.conf and generates a suitable mympd.conf.

### Changelog

- Feat: improve (smart) playlists #165
  - smart playlist generation rule
  - sort or shuffle playlists
  - bulk deletion of playlists
- Feat: publish library, playlists and pics through http and webdav #161
- Feat: support booklets, lyrics and more pictures in song details modal #160
- Feat: support MediaSession Web API #201
- Feat: new notification and status area in bottom right corner #200
- Feat: add last_modified tag in playback card and song details modal #220
- Feat: add command line option to dump default config
- Feat: configurable highlight color
- Feat: improve settings dialog
- Feat: support replay gain mode auto
- Feat: improve console logging
- Feat: update mongoose to version 6.17
- Fix: compatibility with mpd 0.20.x
- Fix: layout of quick playback settings #218
- Fix: support of Web Notification API
- Fix: code improvements to remove errors caused by stricter eslint configuration
- Fix: rescan and update database functions respect path parameter
- Fix: repair some timer issues #225
- Fix: jukebox unpauses randomly MPD #227
- Fix: improve MPD error handling

***

## myMPD v6.1.0 (2020-01-27)

myMPD v6.1.0 adds a new timer function. You can now define multiple timers to play, stop or execute a system command. The new timer function is also internally used for covercache maintenance and building smart playlists.

The jukebox was completely rewritten for better performance. Now the jukebox maintain a separate queue from that are songs added to the MPD queue. This queue is dynamically created and respects user defined constraints as unique tags or song last played older than 24 hours (playback statistics must be enabled).

### Changelog

- Feat: add new timer module #163
- Feat: jukebox enhancements #164
- Feat: add quick playback options in playback card #200
- Feat: support MPD single oneshot mode #209
- Feat: update embedded libmpdclient to latest master
- Fix: respect websocket state "connecting"
- Fix: many small theme and layout enhancements
- Fix: enabling bookmarks don't overwrite bookmark list
- Fix: repair add buttons in search card
- Fix: improve json encoding
- Fix: improve mpd error handling

***

## myMPD v6.0.1 (2019-12-21)

myMPD v6.0.1 fixes some small issues.

### Changelog

- Fix: disable covergrid, if MPD version is older than 0.21.x #208
- Fix: disable song details modal if playing a stream #206
- Fix: update korean translation #205

***

## myMPD v6.0.0 (2019-12-19)

This release improves mainly the support for albumart and embeds an enhanced version of libmpdclient. You can now browse and search the mpd database in a album focused covergrid mode.

The c++ plugin with the dependency to libmediainfo was replaced with the c libraries libid3tag und libflac to extract embedded albumart in mp3, flac and ogg files.

### Changelog

- Feat: covergrid tab in browse card #162
- Feat: theming support; default,dark and light theme
- Feat: support more file extensions for streaming coverimages
- Feat: try covercache before extracting embedded coverimage or asking mpd for the cover
- Feat: support of mpd albumart command (mpd 0.21.x) #145
- Feat: support of mpd readpicture command (mpd 0.22.x) #145
- Feat: embedded libmpdclient (libmympdclient branch in my fork) #145
- Feat: covercache maintenance options
- Feat: replace libmediainfo with libid3tag and libflac #145
- Feat: a list of possible coverimage names can now be defined
- Feat: set cache header for coverimages
- Feat: improved build script and packaging
- Feat: update bootstrap to 4.4.1
- Fix: set correct websocket connection status
- Fix: some memory leaks in error conditions
- Fix: some small layout issues

***

### myMPD v5.7.2 (2019-11-26)

This is a small maintenance release.

### Changelog

- Fix: update korean translation #192
- Fix: small code improvements for string handling
- Fix: albumart size is not changing #193

***

## myMPD v5.7.1 (2019-11-18)

This is a small maintenance release.

## Changelog

- Feat: display fileformat, filetype and duration in playback card #180
- Feat: display filetype in songdetails dialog #180
- Feat: add configurable step for volume change, defaults to 5%
- Feat: reload and Clear function in advanced settings
- Fix: close http connection after error response
- Fix: replace references of old coverimage templates
- Fix: increase modal width on medium sized devices

***

## myMPD v5.7.0 (2019-11-12)

myMPD v5.7.0 is a big maintenance release. There are only some new minor features, but many code improvements. The integration of the simple dynamic string library prevents most potential buffer truncation or buffer overflow bugs and makes the code simpler. Thanks to code linting tools (flawfinder, eslint, ...) and memory checkers like libasan and valgrind many bugs could be solved. The API follows now the JSON-RPC 2.0 specification and was tested with a simple testsuite and a fuzzer.

myMPD v5.7.0 should be the most stable and secure release.

### Changelog

- Feat: integrate simple dynamic string library
- Feat: migrate API to JSON-RPC 2.0
- Feat: readonly mode support
- Feat: split javascript in smaller files
- Feat: new config option to enable/disable bookmarks
- Feat: validate saved columns
- Feat: translations phrases are extracted from source at compile time
- Feat: add simple JSON-RPC 2.0 API fuzzer to testsuite (uses https://github.com/minimaxir/big-list-of-naughty-strings)
- Feat: add SPDX-License-Identifier
- Feat: optimize minimize and compression functions in build script
- Feat: IPv6 support for self created myMPD certificate
- Fix: add missing translations
- Fix: javascript code uses now === and !== operators
- Fix: warnings from code linting tools (cppcheck, flawfinder, shellcheck, eslint)
- Fix: don't use deprecated gethostbyname
- Fix: keyboard shortcuts that call the api directly

***

## myMPD v5.6.2 (2019-10-10)

This is a small maintenance release. The complete javascript code is now linted with eslint and deepscan.io.

### Changelog

- Feat: beautify song details modal
- Feat: add flawfinder check to build script
- Feat: add eslint configuration file
- Feat: add .gitignore file
- Fix: update mongoose to current version #173
- Fix: update inih to current version #173
- Fix: some javascript and css bugfixes #170

***

## myMPD 5.6.1 (2019-09-16)

This point release fixes some issues and adds minor enhancements.

### Changelog

- Feat: chroot support
- Feat: build.sh improvements #154
  - optionally sign arch linux package
  - optionally sign debian package
  - add option to use osc (open build service)
  - detect change of assets
- Fix: update ko-kr translation #156
- Fix: better calculation of install directories #155
- Fix: invalid combined javascript file, if java is not found at build time #157

***

## myMPD v5.6.0 (2019-09-14)

WARNING: there are possible breaking changes in this release

- default config file is now /etc/mympd.conf (build.sh moves the old config to the new place)
- system commands are now defined in a section in /etc/mympd.conf
- systemd unit is installed in /lib/systemd/system (build.sh removes the old file)
- directories /usr/lib/mympd and /etc/mympd can be safely removed (build.sh does this in the install step)

### New features

This minor release supports now table and popup menu navigation through the keyboard. Supports the new mpd fingerprint command in the song details modal and displays now the current song title in the header.

### Changelog

- Feat: table navigation mode
- Feat: support mpd fingerprint command #146
- Feat: display current song title in header bar
- Feat: new "update_lastplayed" event
- Feat: LSB-compliant startup script
- Feat: create needed /var/lib/mympd/ directories on startup
- Feat: create ssl certificates on startup
- Feat: command line options
- Feat: central build script
  - can now package for Alpine, Arch, Debian, RPM and Docker
- Feat: embedded document root for release build
  - gzip compressed files
- Feat: new splash screen
- Fix: better table formatting #143 #148
- Fix: close popup menus if associated row is replaced
- Fix: prettier keyboard shortcuts help
- Fix: more resource friendly last_played implementation
- Fix: cleanup the source tree
- Fix: move default configuration to /etc/mympd.conf
- Fix: define system commands in mympd.conf
- Fix: don't remove mympd user/group and /var/lib/mympd directory on package removal
- Fix: move logic from postinstall scripts to cmake

***

## myMPD v5.5.3 (2019-08-20)

This point release fixes some minor issues and adds small enhancements.

### Changelog

- Feat: add more secure headers to http responses
- Feat: enable directory listing for /library #140
- Fix: purging the debian package #141
- Fix: small UI enhancements #139
- Fix: sub-menu for system commands #123

***

## myMPD v5.5.2 (2019-07-15)

This point release fixes some minor issues.

### Changelog

- Fix: polish ko-kr translation
- Fix: cards don't truncate popovers anymore
- Fix: sync with latest bootstrap.native master

***

## myMPD v5.5.1 (2019-07-01)

This point release adds a ABUILD file for alpine linux and fixes some minor issues.

### Changelog

- Feat: packaging for alpine
- Fix: polish ko-kr translation
- Fix: determine default /var/lib/ path from compile time settings
- Fix: do not create /usr/share/mympd/lib directory

***

## myMPD v5.5.0 (2019-06-25)

This new release adds a tiny translation framework to myMPD. The translation is implemented only on client side and inspired by polyglot.js. The default language is en-US. For now myMPD ships a german and a korean translation, further translations are very welcome.

### Changelog

- Feat: tiny translation framework #108
  - German translation
  - Korean translation
- Feat: gitlab CI/CD integration #133
- Feat: PKDBUILD follows Arch Linux web application packaging guidelines #131
- Fix: updated bootstrap.native to current master
- Fix: updated Mongoose to 6.15
- Fix: update inih to version 44
- Fix: update frozen to current master

***

## myMPD v5.4.0 (2019-06-03)

The biggest changes in this release are the new settings and connection dialogue. Now are the most myMPD settings configurable in the web gui. All settings in the configuration file or through environment variables are overwritten with these settings.

The jukebox mode and play statistics are improved and the coverimages now fade-in smoothly.

### Changelog

- Feat: redesigned settings dialogue with many new options
- Feat: mpd connection dialogue
- Feat: new sticker lastSkipped
- Feat: integrate shortcuts help in about dialogue
- Feat: improve song skip detection
- Feat: improve play statistics
- Feat: improve jukebox mode - add new song 10 + crossfade seconds before current song ends
- Feat: manually add random songs or albums to queue
- Feat: add option to update smart playlist in contextmenu
- Feat: locale setting (used only to display datetime fields for now)
- Feat: redesigned local playback feature, added autoplay option
- Feat: smooth transition of coverimage in background and playback card
- Feat: add content-security-policy header
- Feat: use loglevel in javascript code
- Fix: replace template coverimages with a svg version
- Fix: compile coverextract plugin with older c++ standards
- Fix: html cleanups
- Fix: posix compliant shell scripts

***

## myMPD 5.3.1 (2019-04-28)

This point release fixes some bugs.

### Changelog

- Fix: allow same characters in playlistnames as mpd itself #111
- Fix: debian packaging #113
- Fix: docker build

***

## myMPD v5.3.0 (2019-04-25)

This versions optimizes the backend code even more and introduces some minor features.

### Changelog

- Feat: coverimage as background #99
- Feat: support hosting myMDP behind a reverse proxy under a subdir, #93
- Feat: split parsing of settings in myMPD settings and mpd options, #105
- Fix: subscribe only to interesting mpd idle events
- Fix: various code improvements
- Fix: better tmp file handling
- Fix: return only requested tags in lists
- Fix: update docker file for coverextract plugin compilations, #109
- Fix: create certificates under /var/lib/mympd/ssl
- Fix: support install prefix other than /usr #112

***

## myMPD v5.2.1 (2019-04-01)

This point release fixes some bugs.

### Changelog

- Don't run syscmds twice #102
- Support filenames with special characters for embedded albumcovers #62

***

## myMPD v5.2.0 (2019-03-25)

myMPD 5.2.0 supports embedded albumart through a plugin, that uses libmediainfo. It became a plugin because I did not want to introduce any more dependencies. The plugin is build automatically, if libmediainfo is found. The plugin must be enabled in the configuration file.

Another nice feature detects the mpd music_directory automatically, if myMPD connects over a local socket to mpd. If not, you must configure the musicdirectory option in /etc/mympd/mympd.conf. The symlinks within htdocs are no longer needed.

The last feature enables myMPD to send a love song message to a running scrobbling client through the mpd client protocol.

### Changelog

- Feat: get mpd music_directory automatically or through config file
- Feat: support embedded albumart #62
- Feat: love button for external scrobbling clients
- Fix: song change in streams #97
- Fix: update mongoose to 6.14
- Fix: create state files with defaults at runtime, not at install time, fixes #96
- Fix: serve /library and /pics directories directly (replaces symlinks in htdocs)
- Fix: exclude /ws, /library, /pics, /api from service worker fetch
- Fix: simplified conn_id tracking in webserver
- Fix: improved logging

***

## myMPD v5.1.0 (2019-02-23)

This is a small maintenance release.

### Changelog

- Feat: bookmarks for directories #86
- Fix: compile against musl #92
- Fix: update Bootstrap to 4.3.1
- Fix: various code cleanups

***

## myMPD v5.0.0 (2019-02-11)

This new myMPD major version brings only a few new features, but the backend code has been completely rewritten. The web server and the mpd client code have been swapped out into their own threads, which communicate with each other with an asynchronous message queue. This provides the necessary flexibility to enhance existing features and implement new ones.

Many thanks to rollenwiese for his work on the docker support for myMPD.

The release code is now compiled with -fstack-protector -D_FORTIFY_SOURCE=2 -pie for security reasons. myMPD 5 is the first release, that was completely checked with the valingrid memchecker.

WARNING: This release has a new configuration file syntax. You should copy the mympd.conf.dist file over your configuration and customize it.

### Changelog

- Feat: docker support (experimental)
- Feat: read environment variables (overwrites configuration options)
- Feat: AutoPlay - add song to (empty) queue and mpd starts playing
- Feat: new webui startup modal
- Feat: separate threads for backend and frontend functions
- Upd: better handling of mpd connection errors
- Fix: many security and memory leak fixes
- Fix: remove global states
- Fix: compiler warnings

***

## myMPD v4.7.2 (2018-12-24)

This is a small maintenance release.

### Changelog

- Feat: configurable coverimage size #78
- Fix: remove original port for redirect uri, append ssl port to uri, if not 443

***

## myMPD v4.7.1 (2018-12-06)

This is only a small bugfix release.

### Changelog

- Feat: use tagtypes command to disable unused tags
- Fix: no sort and group tags in advanced search, if tags are disabled
- Fix: seek in progress bar

***

## myMPD v4.7.0 (2018-12-03)

This release supports the new filter expressions introduced in MPD 0.21. Simply press Enter in the search input to add more than one search expression.

The advanced search needs libmpdclient 2.17 and falls back to simple search, if older versions of mpd or libmpdclient are installed.

### Changelog

- Feat: sanitize user input in backend
- Feat: advanced search with sorting
- Feat: add logging configuration option
- Fix: improved smart playlists
- Fix: smart playlist save dialog
- Fix: include patched bootstrap-native-v4.js
- Fix: much more granular progress bar in playback card
- Fix: honour sslport configuration option
- Fix: show warnings for unknown configuration options
- Fix: improved api error handling

***

## myMPD v4.6.0 (2018-11-15)

This release introduce a last played tab in the queue card, improves the overall usability and last but not least fixes some bugs.

### Changelog

- Feat: last played songs view
- Feat: configurable tags in playback card
- Feat: song voting and goto browse action in song details modal
- Feat: more keyboard shortcuts #58
- Fix: song voting
- Fix: song numbering in queue view #74
- Fix: update mongoose to 6.13

***

## myMPD v4.5.1 (2018-11-05)

This point release fixes only one, but ugly bug.

### Changelog

- Fix: myMPD crashes if mpd plays a stream #72

***

## myMPD v4.5.0 (2018-11-04)

WARNING: This release has new and incompatible configuration options. You should copy the mympd.conf.dist file over your configuration and customize it.

This release uses detection of mpd features and many new configuration options to let you customize myMPD to your needs. myMPD now supports all tags you enabled in mpd and works also with no metadata enabled. Other highlights are the ability to add/hide/sort columns of all tables and the possibility to define system commands.

### Changelog

- Feat: add settings for coverimages, localplayer, streamurl, searchtaglist, browsetaglist, syscmds #70
- Feat: disable playlists and browse database feature if not enabled in mpd #68 #69
- Feat: configurable columns in all song views #47
- Feat: reworked view of albums
- Feat: add ability to define and execute system commands, e.g. reboot and shutdown
- Fix: use AlbumArtist tag only if it found in enabled tags #69
- Fix: link uri in song details only if mpd music_directory is linked
- Fix: hiding of popover menus
- Fix: some memory free errors

***

## myMPD v4.4.0 (2018-10-15)

### Changelog

- Feat: collapse title list in album view
- Feat: display total entities in list headers #47
- Feat: configurable max_elements_per_page #47
- Feat: confirm dialog for delete playlist #47
- Feat: lazy loading of coverimages in album view
- Fix: deleting track from playlist don't deletes playlist anymore
- Fix: use update_stored_playlist notify for updating playlist view

***

## myMPD v4.3.1 (2018-10-10)

### Changelog

- Feat: add more keyboard shortcuts #58
- Feat: performance improvements for jukebox mode
- Feat: performance improvements in smart playlists creation, fixes #64
- Feat: support all mpd tags
- Fix: check existence of needed directories under /var/lib/mympd
- Fix: install default state files under /var/lib/mympd/state

***

## myMPD v4.3.0 (2018-10-01)

This myMPD release improves the jukebox mode and adds the smart playlist feature.
Installing this release resets all myMPD state settings.

### Changelog

- Feat: smart playlists #38
- Feat: improve jukebox mode #57
- Feat: improve state store
- Fix: filename check in save dialogs #61
- Fix: encoding of special characters in popover #60
- Fix: popover event handling
- Fix: calculate correct websocket url if connected by ip

***

## myMPD v4.2.1 (2018-09-24)

This is mainly a bugfix release.

### Changelog

- Feat: add rescan database command
- Fix: don't use serviceworker for `http://` uris -> fixes http stream in local player
- Fix: show lastPlayed in song details
- Fix: moved pics directory to /var/lib/mympd
- Fix packaging issues
  - Fix: improve uninstall scripts
  - Fix: don't remove user/group on uninstall
  - Fix: test of /var/lib/mympd ownership

***

## myMPD v4.2.0 (2018-09-20)

myMPD 4.2.0 fixes some bugs and includes the new jukebox mode.

In jukebox mode, myMPD adds random songs from database or selected playlist to the queue, if it's empty. To use jukebox mode enable it in settings and enable Consume.

### Changelog

- Feat: jukebox mode #37
- Feat: configuration option for used tags in ui #52
- Fix: don't add redundant event handler on popovers
- Fix: don't hide "connection error"
- Fix: check if document root exists
- Fix: allow websocket connections only to /ws
- Fix: improve packaging
- Fix: filter empty tag values in browse database install and uninstall

***

## myMPD v4.1.2 (2018-09-16)

This release fixes some packaging issues.

### Changelog

- Fix: Archlinux PKGBUILD checksums and install script #45
- Fix: Debian packaging #54

***

## myMPD v4.1.1 (2018-09-13)

This is only a small bugfix release. It also fixes a security issue in mongoose.

### Changelog

- Feat: add PKGBUILD for Archlinux
- Fix: base64 encode JSON.stringify output, if saved in dom - should fix bug #50
- Fix: update mongoose to 6.12
- Fix: add mympd user & group as system user & group #51

***

## myMPD v4.1.0 (2018-09-11)

This minor release supports more tags for search and database browse mode. myMPD now runs under a dedicated user.

### Changelog

- Feat: packaging for Fedora, Suse and Debian #45
- Feat: central backend for search functions #36
- Feat: album actions in menu in search card #42
- Feat: mpd feature detection #44
- Feat: check supported mpd tag types #44
- Feat: browse and search database by more tags #43 #36
- Feat: link album in playback card
- Feat: run myMPD under myMPD user
- Fix: use mpd taglist in songdetails modal
- Fix: setgroups before setuid

***

## myMPD v4.0.0 (2018-08-27)

The fourth major release of myMPD. Now myMPD don't poll mpd every second anymore. myMPD instead uses the idle protocol to listening for status changes. This should be much more resource friendly.

### Changelog

- Feat: replace status polling with mpd idle protocol #33
- Feat: song voting and play statistics (uses mpd stickers) #32
- Feat: support covers for http streams
- Feat: improved layout of playback card
- Feat: handle database update events #31
- Fix: cleanup api #34
- Fix: cleanup logging
- Fix: cleanup source files
- Fix: improve speed for listing large queues #35
- Fix: link to music_directory
- Fix: redirect to https with request host header #30

***

## myMPD v3.5.0 (2018-08-09)

WARNING: This version breaks all command line options. Use /etc/mympd/mympd.conf for configuration.
myMPD now setuids to user nobody in default configuration.

### Changelog

- Feat: get outputnames and outputstates in single command
- Feat: clear playback card if songpos = -1
- Fix: formating of source code

***

## myMPD v3.4.0 (2018-08-06)

Now are playlists fully supported.

### Changelog

- Feat: option to create playlist in "Add to playlist" dialog
- Feat: "add all to playlist" in search card
- Feat: "add all to playlist" in browse filesystem card
- Feat: add stream to playlist
- Feat: hide pagination if not needed
- Feat: crop queue
- Feat: link to songdetails and albumlist in playback card
- Fix: move 3rd-party sources and buildtools to dist directory
- Fix: delete song from playlist

***

## myMPD v3.3.0 (2018-07-30)

### Changelog

- Feat: add playlist actions
- Feat: validation feedback for queue save
- Feat: validation feedback for add stream
- Feat: enable queue and playlist sorting with drag & drop
- Fix: mkrelease.sh
- Fix: html markup
- Fix: renamed card "Now playing" to "Playback"
- Fix: service worker cache update

***

## myMPD v3.2.1 (2018-07-19)

This is mainly a bugfix release.

### Changelog

- Feat: use javascript in strict mode
- Upd: error handling code for ajax requests
- Upd: better error handling for unknown requests
- Upd: enabled ssl by default
- Fix: fixed some javascript errors (issue #22)

***

## myMPD v3.2.0 (2018-07-16)

WARNING: This release has new and incompatible command line options.

### Changelog

- Feat: enable Progressive Web App and Add2HomeScreen Feature
- Feat: enable ssl options
- Feat: contrib/crcert.sh script for creating certificates automatically
- Upd: use /etc/mympd/ directory for options
- Fix: many cleanups and small bug fixes

***

## myMPD v3.1.1 (2018-07-09)

### Changelog

- Feat: add songdetails to actions popover
- Feat: central tag handling in backend
- Fix: alignment of icons
- Fix: columns in database view

***

## myMPD v3.1.0 (2018-07-05)

For this minor release, much of the javascript code is rewritten.

### Changelog

- Feat: add first advanced actions
- Feat: removed jQuery in favour of bootstrap.native
- Feat: removed Bootstrap plugins and replaced with native implementations
- Fix: stability fixes in json parsing (backend)

***

## myMPD v3.0.1 (2018-06-24)

### Changelog

- Fix: javascript error in about dialog

***

## myMPD v3.0.0 (2018-06-24)

This is the first release with a completely rewritten backend and the new jsonrpc api.

### Changelog

- Feat: upgraded mongoose to latest version
- Feat: implemented jsonrpc api for request from frontend to backend
- Feat: realtime notifications over websocket
- Feat: minified .js and .css files
- Feat: mkrelease.sh and mkdebug.sh scripts for simple compile and install
- Feat: save myMPD settings in /var/lib/mympd/mympd.state (removed cookie usage)
- Feat: backend now handles cover images
- Fix: layout fixes

***

## myMPD v2.3.0 (2018-06-17)

### Changelog

- Feat: replace sammy.js with own implementation with state save for cards, tabs and views
- Feat: use queue version for song change in http streams

***

## myMPD v2.2.1 (2018-06-10)

This is a small bugfix release.

### Changelog

- Feat: added stop button #14
- Fix: material-icons in chrome #13
- Fix: html markup errors

***

## myMPD v2.2.0 (2018-06-07)

This is my third release of myMPD.

### Changelog

- Feat: reworked browse view
  - Browse database -> Albumartist -> Album
  - playlist view
  - serverside filtering of tables
- Feat: new action "Add all from search"
- Feat: incremental change of tables
- Feat: improved settings
- Feat: improved coverimage display
- Fix: some bug fixes

Many thanks to archphile for heavily testing this release.

***

## myMPD v2.1.0 (2018-05-28)

This is my second release of myMPD.

### Changelog

- Feat: reworked queue View
  - pagination in header
  - search in queue
  - playing song info
- Feat: mpd statistics in About dialog
- Feat: configurable cover image filename
- Fix: some minor bug fixes

***

## myMPD v2.0.0 (2018-05-24)

Initial release for my ympd fork myMPD.

### Changelog

- Feat: new modern ui based on Bootstrap4
- Feat: updated javascript libraries
- Feat: album cover support
- Fix: song title refresh for http streams
- Fix: removed dirble support<|MERGE_RESOLUTION|>--- conflicted
+++ resolved
@@ -4,7 +4,6 @@
 
 ***
 
-<<<<<<< HEAD
 ## myMPD v12.0.0 (not yet released)
 
 This release improves hopefully the user experience by providing descriptive help texts, error messages and improved dialogs. Further the advanced search feature is now available for all reasonable views.
@@ -50,10 +49,7 @@
 
 ***
 
-## myMPD v11.0.5 (not yet released)
-=======
 ## myMPD v11.0.5 (2023-08-31)
->>>>>>> 248c12a1
 
 This is a small bug fix release.
 
