# myMPD Changelog

https://github.com/jcorporation/myMPD/

***

<<<<<<< HEAD
## myMPD v11.1.0 (not yet released)

This release improves hopefully the user experience by providing descriptive help texts and error messages. Further the advanced search feature is now available for all reasonable views.

As in most recent releases, the source code has been cleaned up further. The most changes are made in the frontend code.

### API changes

This release changes some API methods.

- merge MYMPD_API_QUEUE_SEARCH_ADV and MYMPD_API_QUEUE_LIST into MYMPD_API_QUEUE_SEARCH
- rename MYMPD_API_PRESET_LOAD to MYMPD_API_PRESET_APPLY
- MYMPD_API_PLAYLIST_RM_ALL: parameters changed

### Changelog

- Feat: move song fingerprint calculation in worker thread #1046
- Feat: display album tags in jukebox album list #1069
- Feat: add option for compact grids #1074
- Feat: add advanced search to more views #1048
- Feat: add more inline help text's #1072
- Feat: improve validation of form fields #1083
- Feat: add spinners to buttons
- Feat: display the number of channels #1085
- Upd: some code enhancements #1045
- Upd: Bootstrap 5.3.1
- Upd: rework settings
- Upd: split JavaScript in separate files for views and modals
- Fix: calculate correct position for jukebox list
- Fix: calculate correct position for playlist content list

***

## myMPD v11.0.3 (not yet released)
=======
## myMPD v11.0.3 (2023-08-15)
>>>>>>> f9c5db64

This is a small bug fix release.

### Changelog

- Upd: enable more tags by default
- Upd: es-AR translation
- Fix: set initial disc count to 1 #1086

***

## myMPD v11.0.2 (2023-07-30)

This is a small bug fix release.

### Changelog

- Upd: translations
- Fix: set translated title for navbar icons
- Fix: jukebox list context menu actions
- Fix: calculate correct myMPDuri for IPv6 [::]
- Fix: display all values in playback card #1076

***

## myMPD v11.0.1 (2023-07-23)

This is a small bug fix release.

### Changelog

- Upd: translations
- Fix: memory leak after script execution
- Fix: always enable connection save button
- Fix: add missing jukebox list remove action
- Fix: IPv4-mapped address broken #1066

***

## myMPD v11.0.0 (2023-07-18)

This release improves the queue and playlist management in many ways. You can now select multiple songs or playlists and take actions on this selection. There are new methods to copy, merge, validate and deduplicate playlists. Further the mpd error handling and the mpd communication was improved by using command lists.

### Notes

- This is the first release that enforces the OpenSSL dependency.
- Some home icons are invalid, you must re-add the icons, sorry for that.

### API changes

This release changes definitions of many API methods.

- MYMPD_API_JUKEBOX_RM: parameters changed
- MYMPD_API_QUEUE_RM_SONG -> MYMPD_API_QUEUE_RM_IDS: parameters changed
- MYMPD_API_QUEUE_MOVE_SONG -> MYMPD_API_QUEUE_MOVE_POSITION: parameters changed
- MYMPD_API_QUEUE_MOVE_RELATIVE: new
- MYMPD_API_QUEUE_APPEND_URI -> MYMPD_API_QUEUE_APPEND_URIS: parameters changed
- MYMPD_API_QUEUE_INSERT_URI -> MYMPD_API_QUEUE_INSERT_URIS: parameters changed
- MYMPD_API_QUEUE_REPLACE_URI -> MYMPD_API_QUEUE_REPLACE_URIS: parameters changed
- MYMPD_API_QUEUE_APPEND_PLAYLIST -> MYMPD_API_QUEUE_APPEND_PLAYLISTS: parameters changed
- MYMPD_API_QUEUE_INSERT_PLAYLIST -> MYMPD_API_QUEUE_INSERT_PLAYLISTS: parameters changed
- MYMPD_API_QUEUE_REPLACE_PLAYLIST -> MYMPD_API_QUEUE_REPLACE_PLAYLISTS: parameters changed
- MYMPD_API_QUEUE_PRIO_SET: parameters changed
- MYMPD_API_QUEUE_PRIO_SET_HIGHEST: parameters changed
- MYMPD_API_QUEUE_APPEND_ALBUMS: new
- MYMPD_API_QUEUE_INSERT_ALBUMS: new
- MYMPD_API_QUEUE_REPLACE_ALBUMS: new
- MYMPD_API_QUEUE_APPEND_ALBUM_DISC: new
- MYMPD_API_QUEUE_INSERT_ALBUM_DISC: new
- MYMPD_API_QUEUE_REPLACE_ALBUM_DISC: new
- MYMPD_API_PLAYLIST_CONTENT_RM_SONG -> MYMPD_API_PLAYLIST_CONTENT_RM_POSITIONS: parameters changed
- MYMPD_API_PLAYLIST_CONTENT_MOVE_SONG -> MYMPD_API_PLAYLIST_CONTENT_MOVE_POSITION: parameters changed
- MYMPD_API_PLAYLIST_CONTENT_APPEND_URI -> MYMPD_API_PLAYLIST_CONTENT_APPEND_URIS: parameters changed
- MYMPD_API_PLAYLIST_CONTENT_INSERT_URI -> MYMPD_API_PLAYLIST_CONTENT_INSERT_URIS: parameters changed
- MYMPD_API_PLAYLIST_CONTENT_REPLACE_URI -> MYMPD_API_PLAYLIST_CONTENT_REPLACE_URIS: parameters changed
- MYMPD_API_PLAYLIST_CONTENT_MOVE_TO_PLAYLIST: new
- MYMPD_API_PLAYLIST_RM: parameters changed
- MYMPD_API_PLAYLIST_COPY: new
- MYMPD_API_PLAYLIST_CONTENT_VALIDATE: new
- MYMPD_API_PLAYLIST_CONTENT_DEDUP: new
- MYMPD_API_PLAYLIST_CONTENT_VALIDATE_DEDUP: new
- MYMPD_API_PLAYLIST_CONTENT_VALIDATE_ALL: new
- MYMPD_API_PLAYLIST_CONTENT_DEDUP_ALL: new
- MYMPD_API_PLAYLIST_CONTENT_VALIDATE_DEDUP_ALL: new
- MYMPD_API_PLAYLIST_CONTENT_APPEND_ALBUMS: new
- MYMPD_API_PLAYLIST_CONTENT_INSERT_ALBUMS: new
- MYMPD_API_PLAYLIST_CONTENT_REPLACE_ALBUMS: new
- MYMPD_API_PLAYLIST_CONTENT_APPEND_ALBUM_DISC: new
- MYMPD_API_PLAYLIST_CONTENT_INSERT_ALBUM_DISC: new
- MYMPD_API_PLAYLIST_CONTENT_REPLACE_ALBUM_DISC: new
- MYMPD_API_WEBRADIO_FAVORITE_RM: parameters changed
- MYMPD_API_SCRIPT_VALIDATE: new

### Changelog

- Feat: add multiple selections and actions #1001
- Feat: improve queue and playlist management #1001
- Feat: copy, merge, validate and deduplicate playlists #1038
- Feat: migrate to JavaScript fetch() API #1006
- Feat: add test target to cmake #1023
- Feat: improve mpd error handling #1028
- Feat: improve mpd communication
- Feat: add quick remove and quick play buttons to more views
- Feat: support MUSICBRAINZ_RELEASEGROUPID tag (MPD 0.24)
- Feat: handle preflighted requests in CORS
- Feat: add consume one shot to queue context menu
- Upd: Mongoose 7.11 #1060
- Upd: Bootstrap 5.3.0 final
- Upd: libmympdclient 1.0.21
- Upd: OpenSSL is now required #1033
- Upd: Replace tinymt with OpenSSL prng #1034
- Upd: use OpenSSL hash functions
- Upd: documentation improvements
- Upd: improve error handling in build system
- Upd: show stream name in title tag
- Fix: various small css and javascript fixes
- Fix: improve Mongoose logging #1032
- Fix: set correct song start time sticker #1044
- Fix: Fall back from AlbumArtist to Artist tag for MusicBrainz tags #1056
- Fix: correct position in last played list #1063

***

## myMPD v10.3.3 (2023-06-02)

This is a small bugfix release.

### Changelog

- Upd: wrap footer text in cards #1030
- Fix: improve javascript error logging
- Fix: drag&drop on same element #1026
- Fix: js error on disabled MUSICBRAINZ_ALBUMID tag #1025
- Fix: Add Pos column to playlist detail view #1027

***

## myMPD v10.3.2 (2023-05-08)

This is a small bugfix release.

### Changelog

- Upd: ko-KR, es-AR translation
- Upd: use update_jukebox events
- Fix: Jukebox actions

***

## myMPD v10.3.1 (2023-04-24)

This is a small bugfix release. It fixes a memory corruption error, if myMPD was compiled with NDEBUG defined.

### Changelog

- Upd: zh-Hans translation
- Fix: handling of NDEBUG #1018
- Fix: remove obsolete data attributes #1019

***

## myMPD v10.3.0 (2023-04-17)

This release reworks the context menus. myMPD now uses the offcanvas component for context menus. This is better accessible on mobile devices with small screens and removes some workarounds for the popovers.

### Note

The sort order for the Last-Modified tag is reversed. Newer songs are now displayed first.

### Changelog

- Feat: custom placeholder images #980
- Feat: fail gracefully if API request fails or is redirected #984
- Feat: improve queue sort handling #983
- Feat: use offcanvas instead of popover for context menus #974
- Feat: better compression of webfont #991
- Feat: add option to change song position in queue/playlist without drag and drop support
- Feat: configurable highlight contrast color
- Feat: reverse order for last-modified #1008
- Upd: bootstrap.native 5.0.6
- Upd: Bootstrap 5.3.0-alpha3
- Upd: libmympdclient 1.0.18
- Upd: sds
- Upd: long-press-event 2.4.6 #1009
- Upd: use asserts in release build
- Upd: translation enhancements
- Upd: jsdoc improvements
- Fix: add btn-secondary class in ligature select modal #1007
- Fix: Volume dropup is not displayed if clicked on button text #1017

***

## myMPD v10.2.6 (2023-03-20)

This is a small bugfix release.

### Changelog

- Fix: preselect database in "Add to queue modal"
- Fix: refresh of current displayed playlist
- Fix: do not refresh settings, if a settings modal is shown #1002

***

## myMPD v10.2.5 (2023-03-10)

This is a small bugfix release.

### Changelog

- Feat: add ru-RU translation
- Upd: es-AR, fr-FR translation
- Fix: update of cards/tables #992
- Fix: clear button in search inputs #993
- Fix: webradio category filter #994
- Fix: check sort tag against enabled myMPD tags #995

***

## myMPD v10.2.4 (2023-02-26)

This is a small bugfix release.

### Changelog

- Feat: add pl-PL translation
- Upd: remove zh-Hant translation
- Upd: IT, zh-Hans translation
- Fix: JS error when clearing the search box #982
- Fix: update clear button for inputs on breadcrumb select
- Fix: finishing IME composition with Enter key also clears the search box, thanks @soya-daizu #977
- Fix: album view does not work with disabled AlbumArtist tag #988

***

## myMPD v10.2.3 (2023-02-17)

This is a small bugfix release.

### Changelog

- Fix: remove progressbar transition causing high cpu usage #975
- Fix: position hover for progressbar
- Fix: add missing translation phrase
- Fix: preset selection in footer does not work #976

***

## myMPD v10.2.2 (2023-02-10)

This is a small bugfix release.

### Changelog

- Feat: add es-AR translation
- Feat: add documentation for multiroom audio, thanks @tsunulukai
- Upd: FR, NL, IT and JP translations, thanks @ all translators
- Upd: remove bootstrap.native patches, use new updated events
- Upd: improved docker image creation and documentation #968
- Fix: correct location for the systemd unit #964
- Fix: popover event in album list
- Fix: ignore special keys for input key handlers #969

***

## myMPD v10.2.1 (2023-01-31)

This is a small bugfix release.

### Changelog

- Feat: show myMPD uri in About dialog #953
- Feat: map locale strings #961
- Upd: traditional chinese translation #957
- Upd: Mongoose 7.9 #952
- Upd: add config key to disable http listener #914
- Fix: some packaging issues #955 #958
- Fix: script execution from main menu
- Fix: logging of IPv6 addresses

***

## myMPD v10.2.0 (2023-01-19)

This release reworks the scripting api and improves the scripting documentation. The new presets feature lets you switch mpd and jukebox options with one click.

### Notes

- Existing lua scripts must be adapted to the new simplified API
- Existing play timers must be changed to use presets
- Some views are renamed
- Use systemd-run, if you use a distribution with systemd

### Changelog

- Feat: add option to save and load mpd and jukebox presets #888
- Feat: play timer uses presets #888
- Feat: rework and simplify scripting api
- Feat: add option to ignore hated songs in jukebox mode #882
- Feat: configurable tags for album views #901
- Feat: ability to disable listening on plain HTTP #914
- Feat: save album and sticker cache between restarts #913
- Feat: manual refresh of album and sticker cache
- Feat: rework main menu
- Feat: add shortcuts for more modals
- Feat: add `mympd_uri` config option #950
- Upd: libmympdclient 1.0.17
- Upd: some UI cleanups and improvements #909
- Upd: Bootstrap 5.3.0-alpha1
- Upd: bootstrap.native 5.0.0-alpha2
- Upd: documentation improvements
- Upd: some backend improvements
- Upd: do not create files with root permissions
- Upd: start mpd autoconfiguration if `state/mpd_host` does not exist

***

## myMPD v10.1.7 (2022-12-22)

This is a small bugfix release.

### Changelog

- Upd: FR and NL translations
- Fix: relax validation of webradio codecs #933
- Fix: javascript error on login

***

## myMPD v10.1.6 (2022-12-10)

This is a small bugfix release.

### Changelog

- Fix: pthread join bug #918
- Fix: workdir/cachedir for install to /usr/local #926 #927

***

## myMPD v10.1.5 (2022-12-06)

This is a small bugfix release.

### Changelog

- Fix: Debian postinst script #917
- Fix: `build.sh purge` - do not fail if not all install_manifest files can be removed

***

## myMPD v10.1.4 (2022-12-04)

This is a small bugfix release.

### Changelog

- Fix: improve styleTip positioning for scrolling window #907
- Fix: carousel indicator border override #909
- Fix: myMPD preconfiguration with systemd #912
- Fix: `build.sh purge` removes the group and systemd private directories
- Upd: improve album cache creation performance #913

***

## myMPD v10.1.3 (2022-11-26)

This is a small bugfix release.

### Changelog

- Fix: remove "-" from musicbrainz_artistid and musicbrainz_albumartistid #903
- Fix: scrobble repeated songs #904
- Fix: When switching through consume mode skip oneshot for mpd < 0.24 #905
- Fix: unescape mpd filter expression value #906
- Upd: improve mpd filter expression parsing

***

## myMPD v10.1.2 (2022-11-21)

This is a small bugfix release.

### Changelog

- Fix: parsing timer list
- Fix: some small ui issues
- Fix: 'Goto playing song' button #892
- Fix: dedup san names #890

***

## myMPD v10.1.1 (2022-11-13)

This is a small bugfix release.

### Changelog

- Feat: add es-ES translation
- Upd: translations
- Upd: man pages
- Fix: remove song progress indicator in queue view after switching to new song #881
- Fix: arch, gentoo and rpm packaging #886 #887

***

## myMPD v10.1.0 (2022-11-06)

This minor release adds support of new MPD 0.24 features. The javascript frontend is now documented with jsDoc and linted with the typescript compiler.

### Changelog

- Feat: autoconfiguration for playlist_directory (MPD 0.24) #836
- Feat: autoconfiguration for pcre support (MPD 0.24) #843
- Feat: support consume oneshot (MPD 0.24) #837
- Feat: support starts_with filter expression (MPD 0.24) #843
- Feat: support queue save modes (MPD 0.24) #848
- Feat: add elapsed sticker to save recent position from songs #781
- Feat: jsDoc compatible API documentation and linting with typescript compiler
- Feat: add view action to default radio click actions
- Feat: add "Add to" button to filesystem root #860
- Feat: add "Open modal" to home icon actions
- Feat: cache coverimages for webradios
- Feat: create debug packages for Alpine, Arch, Debian and RPM
- Upd: improve cmake and packaging, thanks @dvzrv
- Upd: improve systemd unit, thanks @dvzrv
- Upd: libmympdclient 1.0.15
- Upd: refactor translation framework
- Upd: de-DE, en-US, fr-FR, it-IT, nl-NL translations
- Upd: Bootstrap 5.2.2
- Upd: parse mpd bitrate #855
- Upd: improve integrated http client
- Upd: content-security-policy allows fetching images only from myMPD host
- Fix: language name in japanese #854
- Fix: mime type detection of special jpg images #864
- Fix: improve popover and dropdown positioning and sizing #869, #868
- Fix: force reflow of body before scrolling to pos #868
- Fix: clang 15 compatibility

***

## myMPD v10.0.3 (2022-10-13)

This is a small bug fix release.

### Changelog

- Feat: add japanese translation
- Fix: segmentation fault when clicking on last played list #850
- Fix: scrobble script - artist_mbids MBID format invalid #853
- Fix: do not show streamUri input on showAddToPlaylistCurrentSong

***

## myMPD v10.0.2 (2022-10-03)

This is a small bug fix release that also updates some translations.

Many thanks to all translators!

### Changelog

- Upd: zh-CN, it-IT translations
- Fix: contextmenu for discs
- Fix: flashing progress bar
- Fix: translate locale select
- Fix: run feature detection only in main thread #845
- Fix: pass script_arguments in feedback trigger #846
- Fix: Gentoo Linux ebuild, thanks @itspec-ru #847
- Fix: add missing translation phrases attributes #849
- Fix: API usage in some example scripts #846

***

## myMPD v10.0.1 (2022-09-25)

This is a small bug fix release.

### Changelog

- Upd: fr-FR, nl-NL translations
- Fix: js error clearing current title
- Fix: translate more elements

***

## myMPD v10.0.0 (2022-09-22)

This major release adds concurrent MPD partition support to myMPD. myMPD connects now to all MPD partitions simultaneously and holds partition specific states and settings. Each browser instance can now select the MPD partition to control.

The partition feature should be used with MPD 0.23.9 or newer. There are some annoying partition related bugs in earlier MPD versions.

The syntax of the last_played file has changed. You can convert it with
`sed -r 's/^(.*)::(.*)/{"LastPlayed":\1,"uri":"\2"}/g' /var/lib/mympd/state/last_played > /var/lib/mympd/state/default/last_played_list`

### Per partition features

- Highlight color
- Jukebox
- Last played
- Local player
- MPD options
- Triggers
- Timers

### Changelog

- Feat: concurrent MPD partition support #440
- Feat: partition specific settings #440 #826
- Feat: custom uri for local playback #826
- Feat: new API method MYMPD_API_PLAYER_VOLUME_CHANGE
- Upd: autoconfiguration improvements
- Upd: add internal api documentation
- Upd: build improvements
- Upd: Mongoose 7.8
- Upd: mjson
- Upd: Bootstrap 5.2.1
- Upd: add animation for update progress of views
- Upd: de-DE, fr-FR, nl-NL translations, thanks @tsunulukai
- Fix: case insensitive sorting of webradioDB
- Fix: popover menu for playlists on home screen
- Fix: set default sort tag for smart playlists save modal
- Fix: localize select options #834
- Fix: sort queue by pos #835

***

## mympd v9.5.4 (2022-09-11)

This is a small bug fix release that also updates some translations.

Many thanks to all translators!

### Changelog

- Upd: fr-FR, nl-NL, zh-CN (#833) translations
- Fix: allow empty smart playlist prefix #830
- Fix: default fallback to en-US #830
- Fix: serving zh-CN locale #830

***

## myMPD v9.5.3 (2022-08-29)

This is a small bug fix release.

### Changelog

- Upd: fr-FR translation
- Fix: rename cn-CHS to zh-CN #820
- Fix: read env variables at first startup #821
- Fix: use correct columns to fetch current queue view #822

***

## myMPD v9.5.2 (2022-08-24)

This is a small bug fix release.

### Changelog

- Feat: add battery indicator script, thanks @furtarball #815
- Upd: chinese translation #813
- Fix: sorting albums by last-modified #806

***

## myMPD v9.5.1 (2022-08-14)

This is a small bug fix release.

### Changelog

- Feat: add update_home jsonrpc event #814
- Fix: advanced search is not working #809
- Fix: fetching locales and ligatures behind reverse proxy #808

***

## myMPD v9.5.0 (2022-08-13)

This release improves and documents the myMPD backend code, but there are also some minor new features added. I further added the doxygen generated internal api documentation to the myMPD documentation site: [Doxygen generated internal API documentation](https://jcorporation.github.io/myMPD/doxygen/html/index.html).

This release removes the compatibility code for MPD versions older than 0.21.

### Changelog

- Feat: support TitleSort tag (mpd 0.24) #797
- Feat: use custom X-myMPD-Session http header for myMPD sessions to allow other authorization methods in reverse proxy setups
- Feat: respect last played in jukebox album mode #792 #794
- Feat: improved translation workflow integrating [POEditor](https://poeditor.com/join/project/Z54inZwdul) #803
- Feat: album view lists albums without AlbumArtist tags again #791
- Feat: fetch ligatures and i18n json only on demand
- Upd: remove compatibility code for MPD 0.20 and lower
- Upd: rename some API methods for consistency
- Upd: covercache expiry time is now a config setting (removed from GUI)
- Upd: improve many internal functions and there api
- Upd: add doxygen style internal api documentation
- Upd: add more unit tests
- Upd: Bootstrap 5.2
- Upd: use dh_helpers for debian packaging
- Fix: use only sort tags that are configured in MPD
- Fix: add missing default values
- Fix: cache building on reconnect if stickers are disabled
- Fix: hide input in pin enter dialog

***

## myMPD v9.4.1 (2022-07-19)

This is a small bugfix release.

### Changelog

- Fix: read custom navbar_icons #793
- Fix: javascript error in album detail view #795
- Fix: certificate creation #796

***

## myMPD v9.4.0 (2022-07-13)

This is mostly a maintenance release to cleanup code. It adds small improvements, optimizes the codebase and uses now a faster sorting algorithm.

This release removes the implicit fallback from AlbumArtist to Artist tag. Disable the AlbumArtist tag if you do not maintain it.

### Changelog

- Feat: sort option for all db tags #764
- Feat: add volume controls to local playback #777
- Feat: import lua scripts #765
- Feat: support of http links on the homescreen #785
- Feat: move scripts to musicdb-scripts repository #770
- Upd: improve albumcache
- Upd: improve partition support #440
- Upd: rework handling of missing AlbumArtist tag
- Upd: Bootstrap 5.2 Beta1
- Upd: BSN 4.2
- Upd: mongoose 7.7
- Upd: mjson
- Upd: utf8.h
- Upd: unit testing framework
- Upd: improve proxy code
- Upd: improve linked list code
- Upd: faster sorting (using rax) #764
- Upd: some more code optimizations
- Upd: rework source tree
- Upd: improve documentation
- Upd: add many unit tests
- Fix: show sticker values in playlist details view

***

## myMPD v9.3.4 (2022-06-07)

This is a small bugfix release.

### Changelog

- Feat: add simplified chinese translation, thanks @dream7180
- Fix: use correct filter after fetching webradiodb #768

***

## myMPD v9.3.3 (202-05-23)

This is a small bugfix release.

### Changelog

- Upd: dutch translation, thanks @ItaintYellow #763
- Fix: use-after-free bug listing database tags
- Fix: correct construction of booklet path

***

## myMPD v9.3.2 (2022-05-15)

This is a bugfix release.

### Changelog

- Fix: quick remove song from queue
- Fix: switch between mobile and desktop view
- Fix: memory leak listing webradio favorites
- Fix: memory leak in stream reverse proxy
- Fix: open folder/download buttons on song details modal do not work #758
- Fix: save scaleRatio setting

***

## myMPD v9.3.1 (2022-05-09)

This release fixes only a debian dependency error.

### Changelog

- Fix: stick lua dependency to 5.3 #755

***

## myMPD v9.3.0 (2022-05-09)

This release adds many small improvements and starts the integration of MusicBrainz and ListenBrainz.

### Changelog

- Feat: support new features of webradiodb #719
- Feat: add link to containing folder in song details modal #729
- Feat: add Permissions-Policy header #733
- Feat: add autoplay for local playback #734
- Feat: add mympd_feedback trigger #394
- Feat: add feedback script for ListenBrainz #394
- Feat: add setting for ListenBrainz Token #394
- Feat: scrollable navbar #728
- Feat: serve thumbnails for album grid #732
- Feat: support semicolon separated tag values for MUSICBRAINZ_ARTISTID and MUSICBRAINZ_ALBUMARTISTID
- Feat: add shell script to download and manage albumart
- Feat: new quick play and remove action #749
- Upd: mobile ux enhancements #748 #752
- Upd: remove obsolete headers #733
- Upd: responsive design enhancements for covers and playback card
- Fix: compilation with gentoo #731
- Fix: set crossorigin="use-credentials" for webmanifest #739
- Fix: handling of two letter language codes

***

## myMPD v9.2.4 (2022-04-19)

This is a small bugfix release.

### Changelog

- Upd: sync with upstream sds source
- Upd: some documentation improvements
- Upd: improved logging for mpd authentication
- Fix: some compilation issues

***

## myMPD v9.2.3 (2022-04-01)

This is a small bugfix release.

### Changelog

- Upd: light theme improvements
- Fix: custom select search bugs
- Fix: playlist select bugs
- Fix: add AF_NETLINK to RestrictAddressFamilies (systemd unit) #716
- Fix: cover fade-in / fade-out issues #715
- Fix: simple queue search #718

***

## myMPD v9.2.2 (2022-03-25)

This is a small bugfix release.

### Changelog

- Upd: enabled IPv6 by default
- Upd: performance improvements for filesystem and tag views
- Fix: display of coverimages in songdetails modal without direct access to mpd music directory
- Fix: do not count embedded images if music directory is not available
- Fix: do not end albumart / readpicture loop too early #702
- Fix: GCC 12 build errors #706 #707
- Fix: display correct webserver ip-address #712
- Fix: improved virtual cuesheet handling in song details modal #714

***

### myMPD v9.2.1 (2022-03-11)

This is a small bugfix release.

### Changelog

- Upd: korean translation #703
- Upd: improve http connection handling
- Fix: memory issues in albumgrid view #704

***

## myMPD v9.2.0 (2022-03-06)

This release updates components, adds support of multiple embedded images, improves the queue search (MPD 0.24.0) and implements some other minor features.

### Changelog

- Feat: improved queue search (sort and prio filter - MPD 0.24.0) #686
- Feat: support of MOOD tag (MPD 0.24.0)
- Feat: support of multiple embedded images for mp3, flac and ogg files #439
- Feat: case insensitive sorting for database tags #677
- Feat: configurable startup view #684
- Feat: new keyboard shortcuts
- Upd: libmympdclient 1.0.11
- Upd: BSN 4.1 #662
- Upd: more http compliant path for retrieving albumart #656
- Upd: improved search as you type #676
- Upd: support debian bullseye for cross compiling #698
- Upd: remove mpd.conf parsing, improve auto configuration docu #696
- Fix: hash filenames in covercache #697

***

## myMPD v9.1.2 (2922-02-17)

This is a small bugfix release.

### Changelog

- Fix: do not omit first entry of search result in queue #681
- Fix: allow filename as tag #681
- Fix: disable goto playing song button if queue is empty #678
- Fix: some database update glitches
- Fix: database rescan from filesystem view
- Fix: correct http headers for serving embedded albumart
- Fix: serving albumart read by MPD
- Fix: synced lyrics timestamps per words
- Fix: remove windows line ending from unsynced lyrics #683

***

## myMPD v9.1.1 (2022-02-08)

This is a small maintenance release.

### Changelog

- Feat: Use WebradioDB image for homescreen icon #674
- Upd: korean translation #669
- Fix: searchable selects in mobile browsers #673
- Fix: case insensitive search for WebradioDB #672
- Fix: read environment if /var/lib/mympd/config does not exist #675
- Fix: add all IPs to certificates SAN #675
- Fix: remove zone identifiers from IPv6 addresses #675
- Fix: refresh queue popover after queue state change
- Fix: save jukebox mode setting

***

### myMPD v9.1.0 (2022-01-29)

This release adds the webradio feature and some other small enhancements and updates.

You can now manage your own webradio favorites and browse the databases of my webradioDB project and the popular RadioBrowser.

myMPD now supports also extended m3u playlists and can list the contents of playlists saved in the music directory.

The central folder for images has been replaced by individual folders by image type (backgrounds and thumbs). The streams folder is renamed to thumbs on first startup.

### Changelog

- Feat: webradio favorites #502
- Feat: search radio-browser.info for webradios #502
- Feat: integration of my new webradioDB project #502
- Feat: list playlist contents from filesystem
- Feat: support of extended m3u playlistinfo #650
- Feat: support of mixrampdb
- Feat: add compile time options to enable IPv6
- Upd: improved image selects
- Upd: separate folders by image type in /pics directory
- Upd: improved jukebox code
- Upd: do not unnecessarily update cover images
- Upd: minimize work for counter refresh loop
- Upd: use sds and rax from my forks
- Upd: improved json encoding
- Upd: improved usage of sds functions

***

## myMPD v9.0.4 (2022-01-17)

This is a small bugfix release.

### Changelog

- Fix: removed unused PUID/PGUID from docker documentation
- Fix: chown workdir to mympd user on each startup #659
- Fix: add -Wno-stringop-overflow to sds compile settings #652

***

## myMPD v9.0.3 (2022-01-05)

This is a small bugfix release.

### Changelog

- Fix: parsing of lrc files with windows line endings #651
- Fix: add missing de-DE phrases

***

## myMPD v9.0.2 (2021-12-25)

This is a small bugfix release.

### Changelog

- Fix: click in queue view for small displays #648
- Fix: click on song tags in playback cards #649

***

## myMPD v9.0.1 (2021-12-21)

This release fixes some packaging issues.

### Changelog

- Fix: debian package dependency #645
- Fix: build script #643
- Fix: Gentoo ebuild #646

***

## myMPD v9.0.0 (2021-12-17)

This release upgrades Bootstrap to the new major release, brings many ui enhancements and adds support for new mpd 0.23 protocol features. With this release the major redesign of the myMPD code was final.

### Changelog

- Feat: reworked main menu
- Feat: reworked popover menu
- Feat: reworked pagination #474
- Feat: priority handling for songs in queue #474
- Feat: harmonize popover menus #534
- Feat: songs, directories, albums and streams can be added to home screen #604
- Feat: add playlist, directory, search after current playing song (requires mpd 0.23.5) #579
- Feat: insert directory, search, album into playlist (requires mpd 0.23.5) #579
- Feat: integrate custom bootstrap and bootstrap.native build
- Feat: improved support for multiple tag values #583
- Feat: improve listviews for small displays #494
- Feat: support albumart for cuesheet virtual folders #578
- Feat: more granular timers #596
- Feat: reworked some form elements #530
- Feat: utf8 aware string handling
- Feat: quick actions for navbar icons
- Feat: replaced browser native local playback controls #634
- Feat: support build on Termux #612
- Upd: pressing pause button stops streams
- Upd: libmpdclient for mpd 0.23.x support
- Upd: improved notifications
- Upd: bootstrap 5.1.3
- Upd: removed default theme - dark is the new default
- Upd: improved json validation for settings
- Upd: improved handling for filenames with special chars #585
- Upd: removed obsolete keyboard navigation for tables and menus
- Upd: consistently use LastModified not Last-Modified
- Upd: improve mpd autodetection
- Upd: more accessible single-oneshot mode
- Upd: improve theme-autodetect
- Upd: improve jukebox mode
- Upd: migrate to pcre2 library #611
- Fix: check for fingerprint command #614
- Fix: use /var/cache/mympd as cachedir #620
- Fix: do not reset generate smartpls to default if empty #619
- Fix: correct API call for smartpls update #627
- Fix: sanitize filenames for generated smartpls files #629
- Fix: timer startplay action #625
- Fix: streamproxy connection handling #634 #618

***

## myMPD v8.1.6 (2021-11-13)

This is a small bugfix release.

### Changelog

- Fix: display correct jukebox unique tag #605
- Fix: keepalive timer for websocket #606

***

## myMPD v8.1.5 (2021-11-07)

This is a small bugfix release.

### Changelog

- Fix: accept Last-Modified as sort tag #601
- Fix: missing TRIGGER_MYMPD_START

***

## myMPD v8.1.4 (2021-11-01)

This is a small bugfix release.

### Changelog

- Fix: allow paths for playlists #588
- Fix: improve path traversal detection #585
- Fix: serviceworker behind reverse proxy (subdir) #586
- Fix: invalid jsonrpc call for mympd_api_raw #592
- Fix: return always complete result for mympd_api and mympd_api_raw
- Fix: web notifications broken #587

***

## myMPD v8.1.3 (2021-10-15)

This is a small bugfix release.

### Changelog

- Feat: add checks for compiler flags
- Upd: set Lua dependency to 5.4 for Alpine build
- Fix: compiler warning #577

***

## myMPD v8.1.2 (2021-10-08)

This is a small bug fix release.

### Changelog

- Upd: documentation for nginx as reverse proxy
- Upd: OpenSSL 3.0 compatibility
- Upd: add sds_urldecode unit test
- Fix: annoying js error in navbar event handler #574
- Fix: parser error in parsing internal timer script actions #575
- Fix: duplicate content in timer script list
- Fix: compile issues with Debian 9
- Fix: format string errors in log handling #576

***

## myMPD v8.1.1 (2021-10-01)

This is a small bugfix release.

### Changelog

- Upd: remove unnecessary utf8 unicode escape handling
- Upd: reject unicode escapes in json data
- Upd: remove recursion in jukebox
- Upd: enable more clang-tidy checks
- Upd: add more tests for validate_name
- Upd: mongoose to latest release
- Fix: repair enter action in advanced search inputs #567
- Fix: allow empty smartplsGenerateTagList #566
- Fix: respect browser locale #568
- Fix: parsing of timer minutes definition #569
- Fix: toggle outputs

***

## myMPD v8.1.0 (2021-09-26)

This release adds pin protection for all settings dialogs and enhances the validation of user input data.

### Changelog

- Feat: implement readcomments and list comments in song details modal
- Feat: option to clear current mpd error message
- Feat: settings can be secured with a pin #469
- Feat: improve validation of json input #468
- Feat: more security checks for the webserver
- Feat: clang compatibility #553
- Feat: add unit tests
- Upd: change license to GPLv3
- Upd: improve handling of empty smart playlists
- Upd: renamed some api methods
- Upd: rework C include strategy
- Upd: rearrange source tree
- Upd: improve cmake dependency messages
- Fix: respect connection: close header #551
- Fix: do not trust mime type from albumart tags

***

## myMPD v8.0.4 (2021-08-16)

This is a small bug fix release.

### Changelog

- Feat: OpenWrt package support, thanks to @tmn505, #547
- Fix: lyrics display in playback card #546
- Fix: ignore zero bytes albumart #550
- Fix: add null pointer check to converting server ip

***

## myMPD v8.0.3 (2021-08-07)

This is a small bug fix release.

### Changelog

- Feat: add color selection to home icon edit dialog #541
- Fix: light theme issues #540
- Fix: reset scrollpos #539

***

## myMPD v8.0.2 (2021-07-30)

This is a small bugfix release.

### Changelog

- Upd: bgcolor select for transparent home icons #535
- Upd: some code enhancements
- Fix: respect configured loglevel #532
- Fix: missing translation phrases #536
- Fix: html escaping issues
- Fix: set keepalive also for mpd_worker connection
- Fix: replace album grid elements only if changed

***

## myMPD v8.0.1 (2021-07-24)

This is a small bug fix release.

### Changelog

- Feat: add mpd keepalive support
- Upd: korean translation #525
- Fix: parse integer environment variables correctly #529
- Fix: MYMPD_LOGLEVEL environment always overrides configuration option as documented #529
- Fix: correct return code for mympd -c #529
- Fix: hard limit results to 1000 to keep webui responsive #528
- Fix: set interesting tags for mpd worker thread #524
- Fix: set libmpdclient buffer to 8192 bytes #524

***

## myMPD v8.0.0 (2021-07-16)

This major release improves the backend in many ways. The rework streamlines the backend, removes deprecated features, makes the configuration of myMPD easier and harmonizes the API.

### Notes

This release changes the startup options of myMPD. Further the mympd.conf is no longer used. myMPD now saves all configuration values in state files. You can set some environment variables for initial startup settings like port, ssl, etc., afterwards you must edit the state files.

Smart playlists now uses search expressions and therefore are only supported for mpd >= 0.21.0.

The complete documentation was revised and is published here: https://jcorporation.github.io/myMPD/

### Removed features

- System commands
- Bookmarks
- Chroot and readonly support
- Option to disable coverimages
- Mixrampdb settings
- Scrobbler integration - would be replaced by a script in a future version
- Smart playlists for MPD < 0.21.0

### Changelog

- Feat: improve startup time
- Feat: improved backend #304
- Feat: rework settings dialog
- Feat: rework connection dialog
- Feat: some performance improvements
- Upd: remove deprecated features
- Upd: mongoose to current master
- Fix: do not use libmpdclient deprecated api functions
- Fix: bad homescreen link for filesystem browse #512
- Fix: pretty print duration after song has played in queue view #511
- Fix: respect command meta tag for keyboard shortcuts (mac) #507
- Fix: support pathnames with #-character #501
- Fix: reordering of songs in playlists #487
- Fix: mime type detection for png images #521

***

## myMPD v7.0.2 (2021-04-09)

This is a small bug fix release.

### Changelog

- Upd: remove sntp and mqtt support
- Fix: compile with disabled openssl
- Fix: hide popover if table row is dragged #464
- Fix: some small code improvements

***

## myMPD v7.0.1 (2021-04-02)

This is a small bug fix release.

### Changelog

- Upd: set api endpoint to /api/
- Fix: read dns server directly from resolv.conf (support of Alpine Linux) #461
- Fix: some warnings detected by code scanning tools

***

## myMPD v7.0.0 (2021-03-29)

This major release upgrades the integrated webserver to the mongoose 7 series and adds some http related features. The new reverse proxy integration replaces the workaround for local playback in HTTPS mode. Scripts can now make http requests. I used this feature to implement a simple scrobbler for ListenBrainz in only 20 lines of code. This script is called through an myMPD trigger.

### Notes

- This major release removes some deprecated features as announced in #356.
- This major release changes some web server related configuration options.
- myMPD now support only MPD 0.20.0 and above.

### Changelog

- Feat: builtin reverse proxy for mpd http stream
- Feat: new lua api call - mympd_api_http_client #395
- Feat: remember page offset and scroll position for filesystem browsing navigation #454
- Feat: add sample ListenBrainz scrobbling script
- Feat: limit concurrent http connections to 100
- Upd: mongoose 7.3 #388
- Fix: error handler for local playback
- Fix: albumcache is not created at startup #451
- Fix: reading triggers at startup
- Fix: save of one shot timers

### Removed features

- Webdav support - mongoose 7 does not support webdav anymore
- Configurable mpd stream uri - local playback feature now uses the integrated reverse proxy for streaming

***

## myMPD v6.12.1 (2021-03-18)

This is a small maintenance release. myMPD supports now the additional tags introduced in the actual mpd master branch. A lot of work has gone into the improved support for id3v2 SYLT tags. The parser now fully supports utf16le, utf16be, utf8 and latin encodings.

### Changelog

- Feat: support tags "ComposerSort", "Ensemble", "Movement", "MovementNumber", "Location" #445
- Upd: korean translations, thanks to @parkmino #441
- Upd: add confirmation dialog before deleting a script #442
- Upd: improve confirmation dialogs
- Upd: improve display of synced lyrics #448
- Fix: some code cleanups
- Fix: rename config.c and config.h, to avoid collision with libmpdclient #443

***

## myMPD v6.12.0 (2021-03-08)

This release revises the myMPD settings dialog. The queue and jukebox settings are now accessible directly from the playback and queue view and footer (if enabled).

The notifications are also improved and can be configured in the advanced settings dialog. The jukebox album mode got many fixes and small enhancements.

You can now view sticker values in all song lists, not only in the song details dialog. Stickers can be enabled in the column settings.

Also the support of lyrics is enhanced. myMPD now parses SYLT tags in id3v2 tagged files correctly and shows all synced and unsynced of a song.

### Notes

Since this version the source does not include prebuild assets. If you do not use the provided build scripts, you must build the assets before with `./build.sh createassets`.

### Changelog

- Feat: revised settings
- Feat: show stickers in song views #413
- Feat: improved notifications #355
- Feat: one shot timer #417
- Feat: static background image #416
- Feat: check for server version vs javascript cached version
- Feat: use albumcache for jukebox album mode #436
- Feat: syslog support #432
- Upd: simplify build script
- Upd: integrate eslint in build.sh script
- Upd: integrate stylelint in build.sh script
- Upd: integrate htmlhint in build.sh script
- Upd: many small javascript enhancements and code deduplication
- Upd: some css enhancements
- Upd: return synced and unsynced lyrics
- Fix: correct parsing of SYLT id3v2 tag #437
- Fix: minimize API calls on startup
- Fix: remove javascript debug statements for release code
- Fix: display jukebox queue list, if jukebox mode is album #436

***

## myMPD v6.11.3 (2021-02-18)

This is a small bug fix release.

### Changelog

- Fix: case insensitive ligature search
- Fix: goto filtered album view
- Fix: edit search expression
- Fix: respect column order for queue update #429

***

## myMPD v6.11.2 (2021-02-12)

This is a small bugfix release.

### Changelog

- Feat: add starts_with to song search
- Feat: add option to select playback controls in settings #426 #382
- Upd: set any as default tag for browse albums view
- Fix: do not show mpd playlists in filesystem root folder
- Fix: build with disabled libid3tag and flac
- Fix: rpm, alpine and gentoo packaging
- Fix: seek backward
- Fix: set fixed width for play counter in footer #424

***

## myMPD v6.11.1 (2021-02-05)

This release fixes some bugs, enhances the build script and packaging and fixes 32bit compile time errors.

### Changelog

- Feat: integrate debian cross compile scripts in build.sh
- Feat: add any to search in album view
- Feat: add man pages #418
- Upd: remove java build dependency
- Upd: latest bootstrap.native
- Fix: packaging dependencies
- Fix: improve failure handling in the build script
- Fix: albumgrid - do not discard album if sort tag is null #419
- Fix: albumgrid - build cache dependencies #420
- Fix: 32bit build for arm - time_t format errors
- Fix: lintian errors and warnings #418
- Fix: null pointer assertion in mpd_client_get_updatedb_state #411
- Fix: disable scripting if lua is not compiled in

***

## myMPD v6.11.0 (2021-01-30)

This is a small release that improves the overall usability of myMPD. The biggest change is the new backend for the albumgrid. It should be faster and displays now also incomplete albums without track#1 or disc#1.

myMPD now supports right click and long touch to open context menus and you can set some default actions in the advanced settings.

### Changelog

- Feat: show incomplete albums in albumgrid #398
- Feat: support right click and long touch for contextmenus #406
- Feat: customizable default actions for views for left click/touch #406
- Feat: add ligature select dropdown #384
- Feat: support binarylimit command #409
- Feat: support getvol command of mpd 0.23.0
- Upd: Bootstrap 4.6.0
- Upd: libmympdclient 1.0.5
- Upd: german and korean translations #412
- Fix: setting pagination to all #405
- Fix: getting album covers from mpd #408
- Fix: theme selection - setting background color #407
- Fix: use full uri for covercache

***

## myMPD v6.10.0 (2021-01-09)

This myMPD version ships many small enhancements and some bugfixes. One of the biggest new feature is the support of synced lyrics.

### Changelog

- Feat: support synchronized lyrics #262, [Documentation](https://github.com/jcorporation/myMPD/wiki/Lyrics)
- Feat: improve pagination #346
- Feat: add italian translation, thanks @roberto
- Feat: show queue and playlists length and total play time in table footer
- Feat: add html5 color picker for color inputs
- Upd: korean translation #401, thanks @parkmino
- Fix: respect supplementary groups for mympd user #399
- Fix: filter out empty albums / artists in database view #379
- Fix: correctly handle special characters for mpd search expressions #400
- Fix: memory leak in filesystem listing

***

## myMPD v6.9.1 (2020-12-26)

This is mostly a maintenance release.

### Changelog

- Feat: set next playing song in queue #391
- Fix: some pagination issues #390
- Fix: getting lyrics from file

***

## myMPD v6.9.0 (2020-12-26)

This minor release fixes many small bugs and adds support for multiple USLT tags.

### Changelog

- Feat: support for multiple USLT tags #258
- Feat: config option to add stop button #382
- Fix: better previous button behavior #382
- Fix: browse filesystem - reset search on directory change #385
- Fix: album action in search view #381
- Fix: set selected album in grid view #386

***

## myMPD v6.8.3 (2020-12-06)

This release introduces the brand new myMPD logo and adds Last-Modified column to search results.

### Changelog

- Feat: new myMPD logo
- Feat: add Last-Modified to sort result columns
- Fix: sorting of search results
- Fix: transparently fallback from AlbumArtist to Artist tag

***

## myMPD v6.8.2 (2020-11-29)

This point release fixes some bugs and enhances the build script.

### Changelog

- Feat: limit the range of allowed volume #375
- Feat: improve behavior of queue crop or clear button
- Fix: use combination of AlbumArtist + Album as Album identifier, not the containing folder
- Fix: disable database view if mpd version < 0.21.0 is detected #364, #373, #374
- Fix: template coverimage not found #365
- Fix: layout and picture issues #370, #368, #372
- Fix: do not log initial state of websocket #371
- Fix: add checks for malloc errors

***

## myMPD v6.8.1 (2020-11-23)

This point release fixes some bugs and adds one minor feature.

### Changelog

- Feat: add direct play button to album grid view #359
- Upd: korean translation #361
- Fix: do not ask for script argument if no argument is defined #362
- Fix: missing translations in home icon edit modal #363
- Fix: set correct sort tag if tags are disabled #360
- Fix: home screen icon with search #357

***

## myMPD v6.8.0 (2020-11-19)

This release adds a brand new home screen. You can customize it with shortcuts to special views (e. g. new albums), playlists and scripts.
Further new features are the support for multiple tag values, multidisc albums and better support of pictures and booklets. The old filter letters are gone and replaced with a search bar in all views.

### Changelog

- Feat: home screen #348
- Feat: advanced search for album grid #337
- Feat: improve display of multidisc albums (respect disc tag) #220
- Feat: support multiple tag values #220
- Feat: replace filter letters with search in filesystem and playlist views
- Feat: sort filesystem and playlists views
- Feat: show extra pictures and booklet in album view, filesystem and playback view
- Feat: docker images based on Alpine for aarch64 and amd64 platforms, thanks to @niawag #333
- Feat: view jukebox queue
- Feat: customizable navbar icons #352
- Feat: add fr-FR translation, thanks to @niawag #353
- Upd: KO translation, thanks to @parkmino #341
- Upd: NL translation, thanks to @pinkdotnl #349
- Fix: setting new mpd host if mpd is disconnected
- Fix: uninitialized variables detected by valgrind
- Fix: reset progressbar to zero for streams #340
- Fix: JavaScript linter warnings

***

## myMPD v6.7.0 (2020-10-18)

For this myMPD version the GUI was modernized. The cards and tabs are removed and all views now using the maximal width. The top and the bottom bars are also revised. The navigation bar is located at the left or the top depending on the orientation of the device. At the bottom there is a new playbar with control buttons and playback information.

Furthermore the covergrid and the database tabs are merged together. Now all tags can be viewed as a grid. To use that new feature, create a directory with the tagtype (e.g. Artist) in the /var/lib/mympd/pics directory and add images withe the tag values.

***

## myMPD v6.6.2 (2020-08-13)

This is a small maintenance release.

### Changelog

- Upd: mympd_api and mympd_api_raw returning now 2 values (errorcode and string)
- Upd: add gcc compile option -Wvla
- Upd: improved PWA support
- Fix: sysVinit startup script #325
- Fix: improve build.sh uninstall function #324

***

## myMPD v6.6.1 (2020-08-31)

This is a small maintenance release.

### Changelog

- Feat: remove path and querystring from uris displayed as title
- Upd: korean translation #306
- Upd: minor layout improvements
- Fix: overflow of card elements in chrome based browsers #321
- Fix: syscmd not expandable if mpd not connected #322
- Fix: handling of uri encoded characters in browse database card

***

## myMPD v6.6.0 (2020-08-28)

This release improves the scripting capabilities of myMPD further. Triggers can now be defined to execute scripts on events, e.g. song change.
I am not so familiar with Lua, but for my new project myMPDos I want write some scripts to enhance myMPD. The system commands feature is now deprecated and will be removed in one of the next versions.

The second new feature is the beginning support for MPD partitions (usable only with MPD 0.22.x). Now you can fully manage this partitions. In the next release the support will be enhanced (#304).

But in this release there are also many small improvements and bugfixes.

### Changelog

- Feat: support mpd partitions (mpd 0.22.x) #216
- Feat: add triggers for scripts #290
- Feat: editable output attributes
- Upd: improved Alpine packaging
- Upd: improved logging
- Upd: NL translation #303
- Upd: KO translation #306
- Upd: Bootstrap 4.5.2
- Fix: jukebox maintaining to many songs
- Fix: Lua 5.4 compatibility
- Fix: set content security policy frame-ancestors to * #307
- Fix: loading of lua libraries #310
- Fix: duplication of scripts (renaming) #309
- Fix: better hyphenation behavior #279
- Fix: urlencoding of foldernames #313
- Fix: calculate MPD stream url correctly - avoids mixed-content #311
- Fix: local playback error handling #317
- Fix: improve certificate handling and lower lifetime of server certificate #319
- Fix: remove "Local playback" -> Autoplay option -> modern browsers are preventing this to work

***

## myMPD v6.5.2 (2020-07-20)

This is only a small maintenance release.

### Changelog

- Upd: korean translation
- Fix: Debian packaging #301 #300 #299
- Fix: reset offset after queue is cleared #302
- Fix: jukebox adding to many songs if queue length > jukebox minimum queue length

***

## myMPD v6.5.1 (2020-07-11)

This is only a small maintenance release with some minor features.

### Changelog

- Feat: build and packaging improvements
- Feat: improvements of playback card layout
- Feat: add config option to disable redirect from http to https
- Feat: add menu option and keymap to go in fullscreen mode
- Upd: korean translation
- Fix: segfault after external script execution
- Fix: parsing of mympd_api arguments in lua scripts

***

## myMPD v6.5.0 (2020-07-06)

This minor versions adds a new mpd_worker thread for heavy background tasks to prevent web ui lags. It also improves smart playlist handling and the jukebox mode.

The new scripting feature makes myMPD even more flexible. Scripts can be executed manual, through timers or by the mympd-script cli tool. You can use the full power of Lua combined with direct access to the myMPD API to automate some tasks. For more details goto the scripting page in the myMPD wiki.

### Changelog

- Feat: add scripting feature #261
- Feat: add new mpd_worker thread for heavy background tasks (smart playlist and sticker cache generation) #274
- Feat: update smart playlists only on demand #282
- Feat: prevent jukebox starving condition from uniqueness parameter #273
- Feat: IP ACL support
- Feat: viewport scale setting for mobile browsers
- Feat: IPv6 support
- Upd: update to latest libmpdclient release
- Upd: improve logging and notifications
- Upd: improve sticker handling
- Upd: update bootstrap to 4.5.0 #276
- Upd: update bootstrap.native to 3.0.6 #275

***

## myMPD v6.4.2 (2020-06-08)

This point release fixes some small bugs.

### Changelog

- Fix: mime-type detection is now case insensitive (extension) #277
- Fix: repair use after free bug in manual creation of CA and certificates #278
- Fix: change hyphenation behavior to break-word #279
- Upd: update frozen to current master
- Upd: update inih to current master #281

***

## myMPD v6.4.1 (2020-05-31)

This is a small maintenance release that fixes many bugs.

### Changelog

- Fix: support of Last-Modified sort in covergrid
- Fix: improve Gentoo ebuild, thanks to @itspec-ru #266
- Fix: correct RPM spec file changelog
- Fix: update nl-NL translation, thanks to @pinkdotnl #270
- Fix: update mongoose to 6.18 #272
- Fix: repair links in playback card #271
- Fix: limit jukebox add songs attempts to two #269
- Fix: better handling of playlists select boxes #269
- Fix: use correct field values in saved searches #269
- Fix: clear jukebox queue if triggered by timer #269
- Fix: don't set media session position state if position > duration (streams) #268

***

## myMPD v6.4.0 (2020-05-20)

This minor release fixes some bugs, enhances the build.sh check command and adds an option to sort the albumart grid by modification time. This release also adds better support for lyrics and coverimages. The default pseudo random number generator was replaced with TinyMT a Mersene Twister implementation.

### Changelog

- Feat: add Last-Modified sort option to covergrid #220
- Feat: add feature detection for mount and neighbors #246
- Feat: integrate clang-tidy in build.sh check function
- Feat: use *Sort tags for sorting #247
- Feat: use TinyMT to generate random numbers #249
- Feat: support of embedded lyrics in id3 and vorbis comments #251
- Feat: display lyrics in playback card #250
- Fix: improve handling of the pictures tab in the song details modal
- Fix: add missing weekday check for timer activation
- Fix: fix warnings reported by clang-tidy and eslint
- Fix: add all to queue fails #252
- Fix: compilation issue with gcc 10

***

## myMPD v.6.3.1 (2020-04-26)

This release fixes one ugly and security related bug:

### Changelog

- Fix: repair use after free bug in function mpd_client_last_skipped_song_uri

***

## myMPD v6.3.0 (2020-04-12)

This release adds support for the MPD mount and neighbor functions. The error handling for MPD protocol errors was improved. This is the first version that can only compiled with internal libmpdclient (called libmympdclient).

### Changelog

- Feat: support mounts and neighbors #147
- Feat: remove option to compile with external libmpdclient
- Feat: improve notifications
- Fix: improve dutch translation
- Fix: jukebox song selection from whole database #239
- Fix: improve MPD error handling #244

***

### myMPD v6.2.3 (2020-03-06)

This release fixes a ugly bug, that prevents adding new songs to the last played list and increases the song playCount endless.

***

## myMPD v6.2.2 (2020-03-04)

myMPD 6.2.2 fixes some bugs and adds a Dutch translation, thanks to Pinkdotnl for that.

### Changelog

- Feat: add link to browse to main menu #228
- Feat: adding Dutch translations #233
- Fix: reconnect to mpd on error 5 (Broken pipe)
- Fix: fix build on RPi zeros/ARMv6 #235
- Fix: MPD < 0.20.0 don't support jukebox song select from database #231

***

## myMPD v6.2.1 (202-02-26)

This is a small maintenance release.

### Changelog

- Feat: update korean translation #221
- Feat: create default mympd.conf through mympd-config utility #224
- Fix: don't include i18n.js from debug builds in release files
- Fix: some layout and theme polishing

***

## myMPD v6.2.0 (2020-02-14)

myMPD 6.2.0 adds more functionality to smart playlists and playlists generally. The publishing feature of myMPD was completely reworked and supports now webdav to manage pics, mpd music_directory and playlists. This feature is in the default config disabled and must be enabled in mympd.conf. Also the notification system was reworked and supports now the brand new HTML5 MediaSession API.

Please give the new tool mympd-config a chance. This tool parses your mpd.conf and generates a suitable mympd.conf.

### Changelog

- Feat: improve (smart) playlists #165
  - smart playlist generation rule
  - sort or shuffle playlists
  - bulk deletion of playlists
- Feat: publish library, playlists and pics through http and webdav #161
- Feat: support booklets, lyrics and more pictures in song details modal #160
- Feat: support MediaSession Web API #201
- Feat: new notification and status area in bottom right corner #200
- Feat: add last_modified tag in playback card and song details modal #220
- Feat: add command line option to dump default config
- Feat: configurable highlight color
- Feat: improve settings dialog
- Feat: support replay gain mode auto
- Feat: improve console logging
- Feat: update mongoose to version 6.17
- Fix: compatibility with mpd 0.20.x
- Fix: layout of quick playback settings #218
- Fix: support of Web Notification API
- Fix: code improvements to remove errors caused by stricter eslint configuration
- Fix: rescan and update database functions respect path parameter
- Fix: repair some timer issues #225
- Fix: jukebox unpauses randomly MPD #227
- Fix: improve MPD error handling

***

## myMPD v6.1.0 (2020-01-27)

myMPD v6.1.0 adds a new timer function. You can now define multiple timers to play, stop or execute a system command. The new timer function is also internally used for covercache maintenance and building smart playlists.

The jukebox was completely rewritten for better performance. Now the jukebox maintain a separate queue from that are songs added to the MPD queue. This queue is dynamically created and respects user defined constraints as unique tags or song last played older than 24 hours (playback statistics must be enabled).

### Changelog

- Feat: add new timer module #163
- Feat: jukebox enhancements #164
- Feat: add quick playback options in playback card #200
- Feat: support MPD single oneshot mode #209
- Feat: update embedded libmpdclient to latest master
- Fix: respect websocket state "connecting"
- Fix: many small theme and layout enhancements
- Fix: enabling bookmarks don't overwrite bookmark list
- Fix: repair add buttons in search card
- Fix: improve json encoding
- Fix: improve mpd error handling

***

## myMPD v6.0.1 (2019-12-21)

myMPD v6.0.1 fixes some small issues.

### Changelog

- Fix: disable covergrid, if MPD version is older than 0.21.x #208
- Fix: disable song details modal if playing a stream #206
- Fix: update korean translation #205

***

## myMPD v6.0.0 (2019-12-19)

This release improves mainly the support for albumart and embeds an enhanced version of libmpdclient. You can now browse and search the mpd database in a album focused covergrid mode.

The c++ plugin with the dependency to libmediainfo was replaced with the c libraries libid3tag und libflac to extract embedded albumart in mp3, flac and ogg files.

### Changelog

- Feat: covergrid tab in browse card #162
- Feat: theming support; default,dark and light theme
- Feat: support more file extensions for streaming coverimages
- Feat: try covercache before extracting embedded coverimage or asking mpd for the cover
- Feat: support of mpd albumart command (mpd 0.21.x) #145
- Feat: support of mpd readpicture command (mpd 0.22.x) #145
- Feat: embedded libmpdclient (libmympdclient branch in my fork) #145
- Feat: covercache maintenance options
- Feat: replace libmediainfo with libid3tag and libflac #145
- Feat: a list of possible coverimage names can now be defined
- Feat: set cache header for coverimages
- Feat: improved build script and packaging
- Feat: update bootstrap to 4.4.1
- Fix: set correct websocket connection status
- Fix: some memory leaks in error conditions
- Fix: some small layout issues

***

### myMPD v5.7.2 (2019-11-26)

This is a small maintenance release.

### Changelog

- Fix: update korean translation #192
- Fix: small code improvements for string handling
- Fix: albumart size is not changing #193

***

## myMPD v5.7.1 (2019-11-18)

This is a small maintenance release.

## Changelog

- Feat: display fileformat, filetype and duration in playback card #180
- Feat: display filetype in songdetails dialog #180
- Feat: add configurable step for volume change, defaults to 5%
- Feat: reload and Clear function in advanced settings
- Fix: close http connection after error response
- Fix: replace references of old coverimage templates
- Fix: increase modal width on medium sized devices

***

## myMPD v5.7.0 (2019-11-12)

myMPD v5.7.0 is a big maintenance release. There are only some new minor features, but many code improvements. The integration of the simple dynamic string library prevents most potential buffer truncation or buffer overflow bugs and makes the code simpler. Thanks to code linting tools (flawfinder, eslint, ...) and memory checkers like libasan and valgrind many bugs could be solved. The API follows now the JSON-RPC 2.0 specification and was tested with a simple testsuite and a fuzzer.

myMPD v5.7.0 should be the most stable and secure release.

### Changelog

- Feat: integrate simple dynamic string library
- Feat: migrate API to JSON-RPC 2.0
- Feat: readonly mode support
- Feat: split javascript in smaller files
- Feat: new config option to enable/disable bookmarks
- Feat: validate saved columns
- Feat: translations phrases are extracted from source at compile time
- Feat: add simple JSON-RPC 2.0 API fuzzer to testsuite (uses https://github.com/minimaxir/big-list-of-naughty-strings)
- Feat: add SPDX-License-Identifier
- Feat: optimize minimize and compression functions in build script
- Feat: IPv6 support for self created myMPD certificate
- Fix: add missing translations
- Fix: javascript code uses now === and !== operators
- Fix: warnings from code linting tools (cppcheck, flawfinder, shellcheck, eslint)
- Fix: don't use deprecated gethostbyname
- Fix: keyboard shortcuts that call the api directly

***

## myMPD v5.6.2 (2019-10-10)

This is a small maintenance release. The complete javascript code is now linted with eslint and deepscan.io.

### Changelog

- Feat: beautify song details modal
- Feat: add flawfinder check to build script
- Feat: add eslint configuration file
- Feat: add .gitignore file
- Fix: update mongoose to current version #173
- Fix: update inih to current version #173
- Fix: some javascript and css bugfixes #170

***

## myMPD 5.6.1 (2019-09-16)

This point release fixes some issues and adds minor enhancements.

### Changelog

- Feat: chroot support
- Feat: build.sh improvements #154
  - optionally sign arch linux package
  - optionally sign debian package
  - add option to use osc (open build service)
  - detect change of assets
- Fix: update ko-kr translation #156
- Fix: better calculation of install directories #155
- Fix: invalid combined javascript file, if java is not found at build time #157

***

## myMPD v5.6.0 (2019-09-14)

WARNING: there are possible breaking changes in this release

- default config file is now /etc/mympd.conf (build.sh moves the old config to the new place)
- system commands are now defined in a section in /etc/mympd.conf
- systemd unit is installed in /lib/systemd/system (build.sh removes the old file)
- directories /usr/lib/mympd and /etc/mympd can be safely removed (build.sh does this in the install step)

### New features

This minor release supports now table and popup menu navigation through the keyboard. Supports the new mpd fingerprint command in the song details modal and displays now the current song title in the header.

### Changelog

- Feat: table navigation mode
- Feat: support mpd fingerprint command #146
- Feat: display current song title in header bar
- Feat: new "update_lastplayed" event
- Feat: LSB-compliant startup script
- Feat: create needed /var/lib/mympd/ directories on startup
- Feat: create ssl certificates on startup
- Feat: command line options
- Feat: central build script
  - can now package for Alpine, Arch, Debian, RPM and Docker
- Feat: embedded document root for release build
  - gzip compressed files
- Feat: new splash screen
- Fix: better table formatting #143 #148
- Fix: close popup menus if associated row is replaced
- Fix: prettier keyboard shortcuts help
- Fix: more resource friendly last_played implementation
- Fix: cleanup the source tree
- Fix: move default configuration to /etc/mympd.conf
- Fix: define system commands in mympd.conf
- Fix: don't remove mympd user/group and /var/lib/mympd directory on package removal
- Fix: move logic from postinstall scripts to cmake

***

## myMPD v5.5.3 (2019-08-20)

This point release fixes some minor issues and adds small enhancements.

### Changelog

- Feat: add more secure headers to http responses
- Feat: enable directory listing for /library #140
- Fix: purging the debian package #141
- Fix: small UI enhancements #139
- Fix: sub-menu for system commands #123

***

## myMPD v5.5.2 (2019-07-15)

This point release fixes some minor issues.

### Changelog

- Fix: polish ko-kr translation
- Fix: cards don't truncate popovers anymore
- Fix: sync with latest bootstrap.native master

***

## myMPD v5.5.1 (2019-07-01)

This point release adds a ABUILD file for alpine linux and fixes some minor issues.

### Changelog

- Feat: packaging for alpine
- Fix: polish ko-kr translation
- Fix: determine default /var/lib/ path from compile time settings
- Fix: do not create /usr/share/mympd/lib directory

***

## myMPD v5.5.0 (2019-06-25)

This new release adds a tiny translation framework to myMPD. The translation is implemented only on client side and inspired by polyglot.js. The default language is en-US. For now myMPD ships a german and a korean translation, further translations are very welcome.

### Changelog

- Feat: tiny translation framework #108
  - German translation
  - Korean translation
- Feat: gitlab CI/CD integration #133
- Feat: PKDBUILD follows Arch Linux web application packaging guidelines #131
- Fix: updated bootstrap.native to current master
- Fix: updated Mongoose to 6.15
- Fix: update inih to version 44
- Fix: update frozen to current master

***

## myMPD v5.4.0 (2019-06-03)

The biggest changes in this release are the new settings and connection dialogue. Now are the most myMPD settings configurable in the web gui. All settings in the configuration file or through environment variables are overwritten with these settings.

The jukebox mode and play statistics are improved and the coverimages now fade-in smoothly.

### Changelog

- Feat: redesigned settings dialogue with many new options
- Feat: mpd connection dialogue
- Feat: new sticker lastSkipped
- Feat: integrate shortcuts help in about dialogue
- Feat: improve song skip detection
- Feat: improve play statistics
- Feat: improve jukebox mode - add new song 10 + crossfade seconds before current song ends
- Feat: manually add random songs or albums to queue
- Feat: add option to update smart playlist in contextmenu
- Feat: locale setting (used only to display datetime fields for now)
- Feat: redesigned local playback feature, added autoplay option
- Feat: smooth transition of coverimage in background and playback card
- Feat: add content-security-policy header
- Feat: use loglevel in javascript code
- Fix: replace template coverimages with a svg version
- Fix: compile coverextract plugin with older c++ standards
- Fix: html cleanups
- Fix: posix compliant shell scripts

***

## myMPD 5.3.1 (2019-04-28)

This point release fixes some bugs.

### Changelog

- Fix: allow same characters in playlistnames as mpd itself #111
- Fix: debian packaging #113
- Fix: docker build

***

## myMPD v5.3.0 (2019-04-25)

This versions optimizes the backend code even more and introduces some minor features.

### Changelog

- Feat: coverimage as background #99
- Feat: support hosting myMDP behind a reverse proxy under a subdir, #93
- Feat: split parsing of settings in myMPD settings and mpd options, #105
- Fix: subscribe only to interesting mpd idle events
- Fix: various code improvements
- Fix: better tmp file handling
- Fix: return only requested tags in lists
- Fix: update docker file for coverextract plugin compilations, #109
- Fix: create certificates under /var/lib/mympd/ssl
- Fix: support install prefix other than /usr #112

***

## myMPD v5.2.1 (2019-04-01)

This point release fixes some bugs.

### Changelog

- Don't run syscmds twice #102
- Support filenames with special characters for embedded albumcovers #62

***

## myMPD v5.2.0 (2019-03-25)

myMPD 5.2.0 supports embedded albumart through a plugin, that uses libmediainfo. It became a plugin because I did not want to introduce any more dependencies. The plugin is build automatically, if libmediainfo is found. The plugin must be enabled in the configuration file.

Another nice feature detects the mpd music_directory automatically, if myMPD connects over a local socket to mpd. If not, you must configure the musicdirectory option in /etc/mympd/mympd.conf. The symlinks within htdocs are no longer needed.

The last feature enables myMPD to send a love song message to a running scrobbling client through the mpd client protocol.

### Changelog

- Feat: get mpd music_directory automatically or through config file
- Feat: support embedded albumart #62
- Feat: love button for external scrobbling clients
- Fix: song change in streams #97
- Fix: update mongoose to 6.14
- Fix: create state files with defaults at runtime, not at install time, fixes #96
- Fix: serve /library and /pics directories directly (replaces symlinks in htdocs)
- Fix: exclude /ws, /library, /pics, /api from service worker fetch
- Fix: simplified conn_id tracking in webserver
- Fix: improved logging

***

## myMPD v5.1.0 (2019-02-23)

This is a small maintenance release.

### Changelog

- Feat: bookmarks for directories #86
- Fix: compile against musl #92
- Fix: update Bootstrap to 4.3.1
- Fix: various code cleanups

***

## myMPD v5.0.0 (2019-02-11)

This new myMPD major version brings only a few new features, but the backend code has been completely rewritten. The web server and the mpd client code have been swapped out into their own threads, which communicate with each other with an asynchronous message queue. This provides the necessary flexibility to enhance existing features and implement new ones.

Many thanks to rollenwiese for his work on the docker support for myMPD.

The release code is now compiled with -fstack-protector -D_FORTIFY_SOURCE=2 -pie for security reasons. myMPD 5 is the first release, that was completely checked with the valingrid memchecker.

WARNING: This release has a new configuration file syntax. You should copy the mympd.conf.dist file over your configuration and customize it.

### Changelog

- Feat: docker support (experimental)
- Feat: read environment variables (overwrites configuration options)
- Feat: AutoPlay - add song to (empty) queue and mpd starts playing
- Feat: new webui startup modal
- Feat: separate threads for backend and frontend functions
- Upd: better handling of mpd connection errors
- Fix: many security and memory leak fixes
- Fix: remove global states
- Fix: compiler warnings

***

## myMPD v4.7.2 (2018-12-24)

This is a small maintenance release.

### Changelog

- Feat: configurable coverimage size #78
- Fix: remove original port for redirect uri, append ssl port to uri, if not 443

***

## myMPD v4.7.1 (2018-12-06)

This is only a small bugfix release.

### Changelog

- Feat: use tagtypes command to disable unused tags
- Fix: no sort and group tags in advanced search, if tags are disabled
- Fix: seek in progress bar

***

## myMPD v4.7.0 (2018-12-03)

This release supports the new filter expressions introduced in MPD 0.21. Simply press Enter in the search input to add more than one search expression.

The advanced search needs libmpdclient 2.17 and falls back to simple search, if older versions of mpd or libmpdclient are installed.

### Changelog

- Feat: sanitize user input in backend
- Feat: advanced search with sorting
- Feat: add logging configuration option
- Fix: improved smart playlists
- Fix: smart playlist save dialog
- Fix: include patched bootstrap-native-v4.js
- Fix: much more granular progress bar in playback card
- Fix: honour sslport configuration option
- Fix: show warnings for unknown configuration options
- Fix: improved api error handling

***

## myMPD v4.6.0 (2018-11-15)

This release introduce a last played tab in the queue card, improves the overall usability and last but not least fixes some bugs.

### Changelog

- Feat: last played songs view
- Feat: configurable tags in playback card
- Feat: song voting and goto browse action in song details modal
- Feat: more keyboard shortcuts #58
- Fix: song voting
- Fix: song numbering in queue view #74
- Fix: update mongoose to 6.13

***

## myMPD v4.5.1 (2018-11-05)

This point release fixes only one, but ugly bug.

### Changelog

- Fix: myMPD crashes if mpd plays a stream #72

***

## myMPD v4.5.0 (2018-11-04)

WARNING: This release has new and incompatible configuration options. You should copy the mympd.conf.dist file over your configuration and customize it.

This release uses detection of mpd features and many new configuration options to let you customize myMPD to your needs. myMPD now supports all tags you enabled in mpd and works also with no metadata enabled. Other highlights are the ability to add/hide/sort columns of all tables and the possibility to define system commands.

### Changelog

- Feat: add settings for coverimages, localplayer, streamurl, searchtaglist, browsetaglist, syscmds #70
- Feat: disable playlists and browse database feature if not enabled in mpd #68 #69
- Feat: configurable columns in all song views #47
- Feat: reworked view of albums
- Feat: add ability to define and execute system commands, e.g. reboot and shutdown
- Fix: use AlbumArtist tag only if it found in enabled tags #69
- Fix: link uri in song details only if mpd music_directory is linked
- Fix: hiding of popover menus
- Fix: some memory free errors

***

## myMPD v4.4.0 (2018-10-15)

### Changelog

- Feat: collapse title list in album view
- Feat: display total entities in list headers #47
- Feat: configurable max_elements_per_page #47
- Feat: confirm dialog for delete playlist #47
- Feat: lazy loading of coverimages in album view
- Fix: deleting track from playlist don't deletes playlist anymore
- Fix: use update_stored_playlist notify for updating playlist view

***

## myMPD v4.3.1 (2018-10-10)

### Changelog

- Feat: add more keyboard shortcuts #58
- Feat: performance improvements for jukebox mode
- Feat: performance improvements in smart playlists creation, fixes #64
- Feat: support all mpd tags
- Fix: check existence of needed directories under /var/lib/mympd
- Fix: install default state files under /var/lib/mympd/state

***

## myMPD v4.3.0 (2018-10-01)

This myMPD release improves the jukebox mode and adds the smart playlist feature.
Installing this release resets all myMPD state settings.

### Changelog

- Feat: smart playlists #38
- Feat: improve jukebox mode #57
- Feat: improve state store
- Fix: filename check in save dialogs #61
- Fix: encoding of special characters in popover #60
- Fix: popover event handling
- Fix: calculate correct websocket url if connected by ip

***

## myMPD v4.2.1 (2018-09-24)

This is mainly a bugfix release.

### Changelog

- Feat: add rescan database command
- Fix: don't use serviceworker for `http://` uris -> fixes http stream in local player
- Fix: show lastPlayed in song details
- Fix: moved pics directory to /var/lib/mympd
- Fix packaging issues
  - Fix: improve uninstall scripts
  - Fix: don't remove user/group on uninstall
  - Fix: test of /var/lib/mympd ownership

***

## myMPD v4.2.0 (2018-09-20)

myMPD 4.2.0 fixes some bugs and includes the new jukebox mode.

In jukebox mode, myMPD adds random songs from database or selected playlist to the queue, if it's empty. To use jukebox mode enable it in settings and enable Consume.

### Changelog

- Feat: jukebox mode #37
- Feat: configuration option for used tags in ui #52
- Fix: don't add redundant event handler on popovers
- Fix: don't hide "connection error"
- Fix: check if document root exists
- Fix: allow websocket connections only to /ws
- Fix: improve packaging
- Fix: filter empty tag values in browse database install and uninstall

***

## myMPD v4.1.2 (2018-09-16)

This release fixes some packaging issues.

### Changelog

- Fix: Archlinux PKGBUILD checksums and install script #45
- Fix: Debian packaging #54

***

## myMPD v4.1.1 (2018-09-13)

This is only a small bugfix release. It also fixes a security issue in mongoose.

### Changelog

- Feat: add PKGBUILD for Archlinux
- Fix: base64 encode JSON.stringify output, if saved in dom - should fix bug #50
- Fix: update mongoose to 6.12
- Fix: add mympd user & group as system user & group #51

***

## myMPD v4.1.0 (2018-09-11)

This minor release supports more tags for search and database browse mode. myMPD now runs under a dedicated user.

### Changelog

- Feat: packaging for Fedora, Suse and Debian #45
- Feat: central backend for search functions #36
- Feat: album actions in menu in search card #42
- Feat: mpd feature detection #44
- Feat: check supported mpd tag types #44
- Feat: browse and search database by more tags #43 #36
- Feat: link album in playback card
- Feat: run myMPD under myMPD user
- Fix: use mpd taglist in songdetails modal
- Fix: setgroups before setuid

***

## myMPD v4.0.0 (2018-08-27)

The fourth major release of myMPD. Now myMPD don't poll mpd every second anymore. myMPD instead uses the idle protocol to listening for status changes. This should be much more resource friendly.

### Changelog

- Feat: replace status polling with mpd idle protocol #33
- Feat: song voting and play statistics (uses mpd stickers) #32
- Feat: support covers for http streams
- Feat: improved layout of playback card
- Feat: handle database update events #31
- Fix: cleanup api #34
- Fix: cleanup logging
- Fix: cleanup source files
- Fix: improve speed for listing large queues #35
- Fix: link to music_directory
- Fix: redirect to https with request host header #30

***

## myMPD v3.5.0 (2018-08-09)

WARNING: This version breaks all command line options. Use /etc/mympd/mympd.conf for configuration.
myMPD now setuids to user nobody in default configuration.

### Changelog

- Feat: get outputnames and outputstates in single command
- Feat: clear playback card if songpos = -1
- Fix: formating of source code

***

## myMPD v3.4.0 (2018-08-06)

Now are playlists fully supported.

### Changelog

- Feat: option to create playlist in "Add to playlist" dialog
- Feat: "add all to playlist" in search card
- Feat: "add all to playlist" in browse filesystem card
- Feat: add stream to playlist
- Feat: hide pagination if not needed
- Feat: crop queue
- Feat: link to songdetails and albumlist in playback card
- Fix: move 3rd-party sources and buildtools to dist directory
- Fix: delete song from playlist

***

## myMPD v3.3.0 (2018-07-30)

### Changelog

- Feat: add playlist actions
- Feat: validation feedback for queue save
- Feat: validation feedback for add stream
- Feat: enable queue and playlist sorting with drag & drop
- Fix: mkrelease.sh
- Fix: html markup
- Fix: renamed card "Now playing" to "Playback"
- Fix: service worker cache update

***

## myMPD v3.2.1 (2018-07-19)

This is mainly a bugfix release.

### Changelog

- Feat: use javascript in strict mode
- Upd: error handling code for ajax requests
- Upd: better error handling for unknown requests
- Upd: enabled ssl by default
- Fix: fixed some javascript errors (issue #22)

***

## myMPD v3.2.0 (2018-07-16)

WARNING: This release has new and incompatible command line options.

### Changelog

- Feat: enable Progressive Web App and Add2HomeScreen Feature
- Feat: enable ssl options
- Feat: contrib/crcert.sh script for creating certificates automatically
- Upd: use /etc/mympd/ directory for options
- Fix: many cleanups and small bug fixes

***

## myMPD v3.1.1 (2018-07-09)

### Changelog

- Feat: add songdetails to actions popover
- Feat: central tag handling in backend
- Fix: alignment of icons
- Fix: columns in database view

***

## myMPD v3.1.0 (2018-07-05)

For this minor release, much of the javascript code is rewritten.

### Changelog

- Feat: add first advanced actions
- Feat: removed jQuery in favour of bootstrap.native
- Feat: removed Bootstrap plugins and replaced with native implementations
- Fix: stability fixes in json parsing (backend)

***

## myMPD v3.0.1 (2018-06-24)

### Changelog

- Fix: javascript error in about dialog

***

## myMPD v3.0.0 (2018-06-24)

This is the first release with a completely rewritten backend and the new jsonrpc api.

### Changelog

- Feat: upgraded mongoose to latest version
- Feat: implemented jsonrpc api for request from frontend to backend
- Feat: realtime notifications over websocket
- Feat: minified .js and .css files
- Feat: mkrelease.sh and mkdebug.sh scripts for simple compile and install
- Feat: save myMPD settings in /var/lib/mympd/mympd.state (removed cookie usage)
- Feat: backend now handles cover images
- Fix: layout fixes

***

## myMPD v2.3.0 (2018-06-17)

### Changelog

- Feat: replace sammy.js with own implementation with state save for cards, tabs and views
- Feat: use queue version for song change in http streams

***

## myMPD v2.2.1 (2018-06-10)

This is a small bugfix release.

### Changelog

- Feat: added stop button #14
- Fix: material-icons in chrome #13
- Fix: html markup errors

***

## myMPD v2.2.0 (2018-06-07)

This is my third release of myMPD.

### Changelog

- Feat: reworked browse view
  - Browse database -> Albumartist -> Album
  - playlist view
  - serverside filtering of tables
- Feat: new action "Add all from search"
- Feat: incremental change of tables
- Feat: improved settings
- Feat: improved coverimage display
- Fix: some bug fixes

Many thanks to archphile for heavily testing this release.

***

## myMPD v2.1.0 (2018-05-28)

This is my second release of myMPD.

### Changelog

- Feat: reworked queue View
  - pagination in header
  - search in queue
  - playing song info
- Feat: mpd statistics in About dialog
- Feat: configurable cover image filename
- Fix: some minor bug fixes

***

## myMPD v2.0.0 (2018-05-24)

Initial release for my ympd fork myMPD.

### Changelog

- Feat: new modern ui based on Bootstrap4
- Feat: updated javascript libraries
- Feat: album cover support
- Fix: song title refresh for http streams
- Fix: removed dirble support<|MERGE_RESOLUTION|>--- conflicted
+++ resolved
@@ -4,8 +4,7 @@
 
 ***
 
-<<<<<<< HEAD
-## myMPD v11.1.0 (not yet released)
+## myMPD v12.0.0 (not yet released)
 
 This release improves hopefully the user experience by providing descriptive help texts and error messages. Further the advanced search feature is now available for all reasonable views.
 
@@ -38,10 +37,7 @@
 
 ***
 
-## myMPD v11.0.3 (not yet released)
-=======
 ## myMPD v11.0.3 (2023-08-15)
->>>>>>> f9c5db64
 
 This is a small bug fix release.
 
