--- conflicted
+++ resolved
@@ -4,7 +4,6 @@
 
 ***
 
-<<<<<<< HEAD
 ## myMPD v10.1.0 (not yet released)
 
 This minor release adds support of new MPD 0.24 features.
@@ -21,10 +20,7 @@
 
 ***
 
-## myMPD v10.0.2 (not yet released)
-=======
 ## myMPD v10.0.2 (2022-10-03)
->>>>>>> 72e6c1ce
 
 This is a small bug fix release that also updates some translations.
 
