// SPDX-License-Identifier: GPL-3.0-or-later
// myMPD (c) 2018-2021 Juergen Mang <mail@jcgames.de>
// https://github.com/jcorporation/mympd

<<<<<<< HEAD
const CACHE = 'myMPD-cache-v8.1.6';
=======
const CACHE = 'myMPD-cache-v8.2.0';
>>>>>>> 0d41e84d
const subdir = self.location.pathname.replace('/sw.js', '').replace(/\/$/, '');
const urlsToCache = [
    subdir + '/',
    subdir + '/css/combined.css',
    subdir + '/js/combined.js',
    subdir + '/assets/appicon-192.png',
    subdir + '/assets/appicon-512.png',
    subdir + '/assets/coverimage-stream.svg',
    subdir + '/assets/coverimage-notavailable.svg',
    subdir + '/assets/coverimage-loading.svg',
	subdir + '/assets/coverimage-mympd.svg',
    subdir + '/assets/favicon.ico',
    subdir + '/assets/MaterialIcons-Regular.woff2',
	subdir + '/assets/mympd-background-dark.svg',
	subdir + '/assets/mympd-background-light.svg'
];

const ignoreRequests = new RegExp('(' + [
	subdir + '/api/(.*)',
	subdir + '/ca.crt',
	subdir + '/ws/',
	subdir + '/stream/',
	subdir + '/pics/(.*)',
	subdir + '/albumart/(.*)',
	subdir + '/tagart/(.*)',
	subdir + '/browse/(.*)'].join('|') + ')$');

self.addEventListener('install', function(event) {
    event.waitUntil(
        caches.open(CACHE).then(function(cache) {
            urlsToCache.map(function(url) {
				return cache.add(url).catch(function (reason) {
                    return console.log('ServiceWorker: ' + String(reason) + ' ' + url);
                });
            });
        })
    );
});

self.addEventListener('fetch', function(event) {
    if (ignoreRequests.test(event.request.url)) {
        return false;
    }
    event.respondWith(
        caches.match(event.request).then(function(response) {
            if (response) {
                return response;
            }
            else {
                return fetch(event.request);
            }
        })
    );    
});

self.addEventListener('activate', function(event) {
    event.waitUntil(
        caches.keys().then(function(cacheNames) {
            return Promise.all(
                cacheNames.map(function(cacheName) {
                    if (cacheName !== CACHE) {
                        return caches.delete(cacheName);
                    }
                })
            );
        })
    );
});<|MERGE_RESOLUTION|>--- conflicted
+++ resolved
@@ -2,11 +2,7 @@
 // myMPD (c) 2018-2021 Juergen Mang <mail@jcgames.de>
 // https://github.com/jcorporation/mympd
 
-<<<<<<< HEAD
-const CACHE = 'myMPD-cache-v8.1.6';
-=======
 const CACHE = 'myMPD-cache-v8.2.0';
->>>>>>> 0d41e84d
 const subdir = self.location.pathname.replace('/sw.js', '').replace(/\/$/, '');
 const urlsToCache = [
     subdir + '/',
