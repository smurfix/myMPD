--- conflicted
+++ resolved
@@ -2,11 +2,7 @@
 // myMPD (c) 2018-2022 Juergen Mang <mail@jcgames.de>
 // https://github.com/jcorporation/mympd
 
-<<<<<<< HEAD
-const CACHE = 'myMPD-cache-v9.0.4';
-=======
 const CACHE = 'myMPD-cache-v9.1.0';
->>>>>>> 9ab9a194
 const subdir = self.location.pathname.replace('/sw.js', '').replace(/\/$/, '');
 const urlsToCache = [
     subdir + '/',
