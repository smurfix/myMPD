--- conflicted
+++ resolved
@@ -4,11 +4,7 @@
  https://github.com/jcorporation/mympd
 */
 
-<<<<<<< HEAD
-var CACHE = 'myMPD-cache-v5.7.2';
-=======
 var CACHE = 'myMPD-cache-v6.0.0';
->>>>>>> b65076ea
 var subdir = self.location.pathname.replace('/sw.js', '').replace(/\/$/, '');
 var urlsToCache = [
     subdir + '/',
