--- conflicted
+++ resolved
@@ -2,11 +2,7 @@
 // myMPD (c) 2018-2022 Juergen Mang <mail@jcgames.de>
 // https://github.com/jcorporation/mympd
 
-<<<<<<< HEAD
 const CACHE = 'myMPD-cache-v10.0.0';
-=======
-const CACHE = 'myMPD-cache-v9.5.3';
->>>>>>> 4f0ac9af
 const subdir = self.location.pathname.replace('/sw.js', '').replace(/\/$/, '');
 const urlsToCache = [
     subdir + '/',
