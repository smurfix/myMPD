--- conflicted
+++ resolved
@@ -2,11 +2,7 @@
 // myMPD (c) 2018-2021 Juergen Mang <mail@jcgames.de>
 // https://github.com/jcorporation/mympd
 
-<<<<<<< HEAD
-const CACHE = 'myMPD-cache-v8.0.4';
-=======
 const CACHE = 'myMPD-cache-v8.1.0';
->>>>>>> fbc2edfe
 const subdir = self.location.pathname.replace('/sw.js', '').replace(/\/$/, '');
 const urlsToCache = [
     subdir + '/',
