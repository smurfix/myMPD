--- conflicted
+++ resolved
@@ -2,15 +2,9 @@
 // myMPD (c) 2018-2021 Juergen Mang <mail@jcgames.de>
 // https://github.com/jcorporation/mympd
 
-<<<<<<< HEAD
-var CACHE = 'myMPD-cache-v6.11.3';
-var subdir = self.location.pathname.replace('/sw.js', '').replace(/\/$/, '');
-var urlsToCache = [
-=======
 const CACHE = 'myMPD-cache-v6.12.0';
 const subdir = self.location.pathname.replace('/sw.js', '').replace(/\/$/, '');
 const urlsToCache = [
->>>>>>> 290dd527
     subdir + '/',
     subdir + '/css/combined.css',
     subdir + '/js/combined.js',
