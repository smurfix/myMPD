"use strict";
// SPDX-License-Identifier: GPL-3.0-or-later
// myMPD (c) 2018-2021 Juergen Mang <mail@jcgames.de>
// https://github.com/jcorporation/mympd

function setStateIcon() {
    if (websocketConnected === false || settings.mpdConnected === false) {
        document.getElementById('logoBg').setAttribute('fill', '#6c757d');
    }
    else {
        document.getElementById('logoBg').setAttribute('fill', settings.webuiSettings.uiHighlightColor);
    }
}

function toggleAlert(alertBox, state, msg) {
    const alertBoxEl = document.getElementById(alertBox);
    if (state === false) {
        elHide(alertBoxEl);
        elClear(alertBoxEl);
    }
    else {
        alertBoxEl.textContent = msg;
        if (alertBox === 'alertMpdStatusError') {
            const clBtn = elCreateEmpty('button', {"class": ["btn-close", "btn-close-alert"]});
            alertBoxEl.appendChild(clBtn);
            clBtn.addEventListener('click', function() {
                clearMPDerror();
            }, false);
        }
        elShow(alertBoxEl);
    }
}

const severities = {
    "info": "Info",
    "warn": "Warning",
    "error": "Error"
};

const facilities = { 
    "player": "Player",
    "queue": "Queue",
    "general": "General",
    "database": "Database",
    "playlist": "Playlist",
    "mpd": "MPD",
    "lyrics": "Lyrics",
    "jukebox": "Jukebox",
    "trigger": "Trigger",
    "script": "Script",
    "sticker": "Sticker",
    "home": "Home",
    "timer": "Timer",
    "session": "Session"
};

function showNotification(title, text, facility, severity) {
    setStateIcon();
    logMessage(title, text, facility, severity);
<<<<<<< HEAD
   
=======
>>>>>>> 0d41e84d
    if (severity === 'info') {
        //notifications with severity info can be hidden
        if (settings.webuiSettings.notifyPage === false &&
            settings.webuiSettings.notifyWeb === false)
        { 
            return;
        }
        //disabled notification for facility in advanced setting
        let show = settings.webuiSettings['notification' + facilities[facility]];
        if (show === null ) {
            logDebug('Unknown facility: ' + facility);
            //fallback to general
            show = settings.webuiSettings['notificationGeneral'];
        }
        if (show === false) { 
            return;
        }
    }

    if (settings.webuiSettings.notifyWeb === true) {
        const notification = new Notification(title, {icon: 'assets/favicon.ico', body: text});
        setTimeout(notification.close.bind(notification), 3000);
<<<<<<< HEAD
    }
        
    if (alertTimeout) {
        clearTimeout(alertTimeout);
    }
    let alertBox = document.getElementById('alertBox');
    if (alertBox === null) {
        alertBox = document.createElement('div');
        alertBox.setAttribute('id', 'alertBox');
        alertBox.classList.add('toast');
    }
        
    let toast = '<div class="toast-header">';
    if (severity === 'info' ) {
        toast += '<span class="mi text-success mr-2">info</span>';
    }
    else if (severity === 'warn' ) {
        toast += '<span class="mi text-warning mr-2">warning</span>';
    }
    else {
        toast += '<span class="mi text-danger mr-2">error</span>';
=======
>>>>>>> 0d41e84d
    }
    if (settings.webuiSettings.notifyPage === true) {
        const toast = elCreateNode('div', {"class": ["toast"]},
            elCreateNodes('div', {"class": ["toast-header"]}, [
                getSeverityIcon(severity),
                elCreateText('strong', {"class": ["me-auto"]}, title),
                elCreateEmpty('button', {"type": "button", "class": ["btn-close"], "data-bs-dismiss": "toast"})
            ])
        );
        if (text !== '') {
            toast.appendChild(elCreateText('div', {"class": ["toast-body"]}, text));
        }
        document.getElementById('alertBox').prepend(toast);
        const toastInit = new BSN.Toast(toast, {delay: 2500});
        toast.addEventListener('hidden.bs.toast', function() {
            this.remove();
        }, false);
        toastInit.show();
    }
}

function getSeverityIcon(severity) {
    switch(severity) {
        case 'info':
            return elCreateText('span', {"class": ["mi", "text-success", "me-2"]}, 'info');
        case 'warn':
            return elCreateText('span', {"class": ["mi", "text-warning", "me-2"]}, 'warning');
        default:
            return elCreateText('span', {"class": ["mi", "text-danger", "me-2"]}, 'error');
    }
}

function logMessage(title, text, facility, severity) {
    if (severities[severity] === undefined) {
        logDebug('Unknown severity: ' + severity);
    }
    
    if (facilities[facility] !== undefined) {
        facility = facilities[facility];
    }
    else { 
        logDebug('Unknown facility: ' + facility);
    }

    const overview = document.getElementById('logOverview');

    let append = true;
    const lastEntry = overview.firstElementChild;
    if (lastEntry && getData(lastEntry, 'data-title') === title) {
        append = false;
    }

    const entry = elCreateEmpty('div', {"class": ["row", "align-items-center", "mb-2", "me-0"]});
    setData(entry, 'data-title', title);
    let occurence = 1;
    if (append === false) {
        occurence += Number(getData(lastEntry, 'data-occurence'));
    }
    setData(entry, 'data-occurence', occurence);
    entry.appendChild(elCreateNode('div', {"class": ["col", "col-1", "ps-0"]}, getSeverityIcon(severity)));
    const col = elCreateEmpty('div', {"class": ["col", "col-11"]});
    col.appendChild(elCreateText('small', {}, localeDate() + ' - ' + tn(facility) + '  '));
    if (occurence > 1) {
        col.appendChild(elCreateText('div', {"class": ["badge", "bg-secondary"]}, occurence));
    }
    col.appendChild(elCreateText('p', {"class": ["mb-0"]}, title));
    if (text !== '') {
        col.appendChild(elCreateText('p', {"class": ["mb-0"]}, text));
    }
    entry.appendChild(col);

    if (append === true) {
        overview.insertBefore(entry, overview.firstElementChild);
    }
    else {
        overview.replaceChild(entry, lastEntry);
    }
   
    const overviewRows = overview.getElementsByClassName('row');
    if (overviewRows.length > 10) {
        overviewRows[10].remove();
    }
    document.getElementById('notificationCount').textContent = overviewRows.length;
}

//eslint-disable-next-line no-unused-vars
function clearLogOverview() {
    const overviewEls = document.getElementById('logOverview').getElementsByTagName('div');
    for (let i = overviewEls.length - 1; i >= 0; i--) {
        overviewEls[i].remove();
    }
    setStateIcon();
}

function notificationsSupported() {
    return "Notification" in window;
}

function setElsState(tag, state, type) {
    const els = type === 'tag' ? document.getElementsByTagName(tag) : document.getElementsByClassName(tag);
    for (const el of els) {
        if (el.classList.contains('close')) {
            continue;
        }
        if (state === 'disabled') {
            if (el.classList.contains('alwaysEnabled') === false && el.getAttribute('disabled') === null) {
                elDisable(el);
                el.classList.add('disabled');
            }
        }
        else if (el.classList.contains('disabled')) {
            elEnable(el);
            el.classList.remove('disabled');
        }
    }
}

function toggleUI() {
    let state = 'disabled';
    if (websocketConnected === true && settings.mpdConnected === true) {
        state = 'enabled';
    }
    const enabled = state === 'disabled' ? false : true;
    if (enabled !== uiEnabled) {
        logDebug('Setting ui state to ' + state);
        setElsState('a', state, 'tag');
        setElsState('input', state, 'tag');
        setElsState('select', state, 'tag');
        setElsState('button', state, 'tag');
        setElsState('textarea', state, 'tag');
        setElsState('clickable', state, 'class');
        uiEnabled = enabled;
    }

    if (settings.mpdConnected === true) {
        toggleAlert('alertMpdState', false, '');
    }
    else {
        toggleAlert('alertMpdState', true, tn('MPD disconnected'));
        logMessage(tn('MPD disconnected'), '', 'mpd', 'error');
    }

    if (websocketConnected === true) {
        toggleAlert('alertMympdState', false, '');
    }
    else if (appInited === true) {
        toggleAlert('alertMympdState', true, tn('Websocket is disconnected'));
        logMessage(tn('Websocket is disconnected'), '', 'general', 'error');
    }

    toggleTopAlert();
    setStateIcon();
}

function toggleTopAlert() {
    const topAlert = document.getElementById('top-alerts');
    if (uiEnabled === false || (currentState !== undefined && currentState.lastError !== '')) {
        let topPadding = 0;
        if (window.innerWidth < window.innerHeight) {
            topPadding = document.getElementById('header').offsetHeight;
        }
        topAlert.style.paddingTop = topPadding + 'px';
        elShow(topAlert);
        const mt = topAlert.offsetHeight - parseInt(topAlert.style.paddingTop);
        document.getElementsByTagName('main')[0].style.marginTop = mt + 'px';
    }
    else {
        document.getElementsByTagName('main')[0].style.marginTop = 0;
        elHide(topAlert);
    }
}

function showModalAlert(obj) {
    const aModal = getOpenModal();
    const activeAlert = aModal.getElementsByClassName('modalAlert')[0];
    const div = elCreateText('div', {"class": ["alert", "alert-danger", "modalAlert"]}, tn(obj.error.message, obj.error.data));
    if (activeAlert === undefined) {
        aModal.getElementsByClassName('modal-body')[0].appendChild(div);
    }
    else {
        aModal.getElementsByClassName('modal-body')[0].replaceChild(div, activeAlert);
    }
}

function hideModalAlert(el) {
    const activeAlerts = el.getElementsByClassName('modalAlert');
    for (let i = activeAlerts.length - 1; i >= 0; i--) {
        activeAlerts[i].remove();
    }
}<|MERGE_RESOLUTION|>--- conflicted
+++ resolved
@@ -57,10 +57,6 @@
 function showNotification(title, text, facility, severity) {
     setStateIcon();
     logMessage(title, text, facility, severity);
-<<<<<<< HEAD
-   
-=======
->>>>>>> 0d41e84d
     if (severity === 'info') {
         //notifications with severity info can be hidden
         if (settings.webuiSettings.notifyPage === false &&
@@ -83,30 +79,6 @@
     if (settings.webuiSettings.notifyWeb === true) {
         const notification = new Notification(title, {icon: 'assets/favicon.ico', body: text});
         setTimeout(notification.close.bind(notification), 3000);
-<<<<<<< HEAD
-    }
-        
-    if (alertTimeout) {
-        clearTimeout(alertTimeout);
-    }
-    let alertBox = document.getElementById('alertBox');
-    if (alertBox === null) {
-        alertBox = document.createElement('div');
-        alertBox.setAttribute('id', 'alertBox');
-        alertBox.classList.add('toast');
-    }
-        
-    let toast = '<div class="toast-header">';
-    if (severity === 'info' ) {
-        toast += '<span class="mi text-success mr-2">info</span>';
-    }
-    else if (severity === 'warn' ) {
-        toast += '<span class="mi text-warning mr-2">warning</span>';
-    }
-    else {
-        toast += '<span class="mi text-danger mr-2">error</span>';
-=======
->>>>>>> 0d41e84d
     }
     if (settings.webuiSettings.notifyPage === true) {
         const toast = elCreateNode('div', {"class": ["toast"]},
