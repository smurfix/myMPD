"use strict";
// SPDX-License-Identifier: GPL-2.0-or-later
// myMPD (c) 2018-2021 Juergen Mang <mail@jcgames.de>
// https://github.com/jcorporation/mympd

function initTimer() {
    document.getElementById('listTimerList').addEventListener('click', function(event) {
        event.stopPropagation();
        event.preventDefault();
        if (event.target.nodeName === 'TD') {
            if (!event.target.parentNode.classList.contains('not-clickable')) {
                showEditTimer(getCustomDomProperty(event.target.parentNode, 'data-id'));
            }
        }
        else if (event.target.nodeName === 'A') {
            deleteTimer(getCustomDomProperty(event.target.parentNode.parentNode, 'data-id'));
        }
        else if (event.target.nodeName === 'BUTTON') {
            toggleTimer(event.target, getCustomDomProperty(event.target.parentNode.parentNode, 'data-id'));
        }
    }, false);

    let selectTimerHour = ''; 
    for (let i = 0; i < 24; i++) {
        selectTimerHour += '<option value="' + i + '">' + zeroPad(i, 2) + '</option>';
    }
    document.getElementById('selectTimerHour').innerHTML = selectTimerHour;
    
    let selectTimerMinute = ''; 
    for (let i = 0; i < 60; i = i + 5) {
        selectTimerMinute += '<option value="' + i + '">' + zeroPad(i, 2) + '</option>';
    }
    document.getElementById('selectTimerMinute').innerHTML = selectTimerMinute;

    document.getElementById('inputTimerVolume').addEventListener('change', function() {
        document.getElementById('textTimerVolume').innerHTML = e(this.value) + '&nbsp;%';
    }, false);
    
    document.getElementById('selectTimerAction').addEventListener('change', function() {
        selectTimerActionChange();
    }, false);

    document.getElementById('selectTimerInterval').addEventListener('change', function() {
        selectTimerIntervalChange();
    }, false);

    document.getElementById('modalTimer').addEventListener('shown.bs.modal', function () {
        showListTimer();
    });
}

//eslint-disable-next-line no-unused-vars
function deleteTimer(timerid) {
    sendAPI("MYMPD_API_TIMER_RM", {"timerid": timerid}, showListTimer);
}

//eslint-disable-next-line no-unused-vars
function toggleTimer(target, timerid) {
    if (target.classList.contains('active')) {
        target.classList.remove('active');
        sendAPI("MYMPD_API_TIMER_TOGGLE", {"timerid": timerid, "enabled": false}, showListTimer);
    }
    else {
        target.classList.add('active');
        sendAPI("MYMPD_API_TIMER_TOGGLE", {"timerid": timerid, "enabled": true}, showListTimer);
    }
}

//eslint-disable-next-line no-unused-vars
function saveTimer() {
    let formOK = true;
    const nameEl = document.getElementById('inputTimerName');
    if (!validateNotBlank(nameEl)) {
        formOK = false;
    }
    let minOneDay = false;
    const weekdayBtns = ['btnTimerMon', 'btnTimerTue', 'btnTimerWed', 'btnTimerThu', 'btnTimerFri', 'btnTimerSat', 'btnTimerSun'];
    const weekdays = [];
    for (let i = 0, j = weekdayBtns.length; i < j; i++) {
        const checked = document.getElementById(weekdayBtns[i]).classList.contains('active') ? true : false;
        weekdays.push(checked);
        if (checked === true) {
            minOneDay = true;
        }
    }
    if (minOneDay === false) {
        formOK = false;
        document.getElementById('invalidTimerWeekdays').style.display = 'block';
    }
    else {
        document.getElementById('invalidTimerWeekdays').style.display = 'none';
    }
    const selectTimerAction  = document.getElementById('selectTimerAction');
    const jukeboxMode = getCustomDomProperty(document.getElementById('btnTimerJukeboxModeGroup').getElementsByClassName('active')[0], 'data-value');
    const selectTimerPlaylist = getSelectValue('selectTimerPlaylist');

    if (selectTimerAction.selectedIndex === -1) {
        formOK = false;
        selectTimerAction.classList.add('is-invalid');
    }

    if (jukeboxMode === '0' &&  selectTimerPlaylist === 'Database'&& getSelectValue(selectTimerAction) === 'startplay') {
        formOK = false;
        document.getElementById('btnTimerJukeboxModeGroup').classList.add('is-invalid');
    }

    const inputTimerIntervalEl = document.getElementById('inputTimerInterval');
    if (!validateInt(inputTimerIntervalEl)) {
        formOK = false;
    }
    
    if (formOK === true) {
        const args = {};
        const argEls = document.getElementById('timerActionScriptArguments').getElementsByTagName('input');
        for (let i = 0, j = argEls.length; i < j; i++) {
            args[getCustomDomProperty(argEls[i], 'data-name')] = argEls[i].value;
        }
        let interval = Number(inputTimerIntervalEl.value);
        if (interval > 0) {
            interval = interval * 60 * 60;
        }
        sendAPI("MYMPD_API_TIMER_SAVE", {
            "timerid": Number(document.getElementById('inputTimerId').value),
            "name": nameEl.value,
            "interval": interval,
            "enabled": (document.getElementById('btnTimerEnabled').classList.contains('active') ? true : false),
            "startHour": Number(getSelectValue('selectTimerHour')),
            "startMinute": Number(getSelectValue('selectTimerMinute')),
            "weekdays": weekdays,
            "action": getCustomDomProperty(selectTimerAction.options[selectTimerAction.selectedIndex].parentNode, 'data-value'),
            "subaction": getSelectValue(selectTimerAction),
            "volume": Number(document.getElementById('inputTimerVolume').value), 
            "playlist": selectTimerPlaylist,
            "jukeboxMode": Number(jukeboxMode),
            "arguments": args
            }, showListTimer);
    }
}

//eslint-disable-next-line no-unused-vars
function showEditTimer(timerid) {
    document.getElementById('timerActionPlay').classList.add('hide');
    document.getElementById('timerActionScript').classList.add('hide');
    document.getElementById('listTimer').classList.remove('active');
    document.getElementById('editTimer').classList.add('active');
    document.getElementById('listTimerFooter').classList.add('hide');
    document.getElementById('editTimerFooter').classList.remove('hide');
        
    if (timerid !== 0) {
        sendAPI("MYMPD_API_TIMER_GET", {"timerid": timerid}, parseEditTimer);
    }
    else {
        sendAPI("MYMPD_API_PLAYLIST_LIST", {"searchstr":"", "offset": 0, "limit": 0}, function(obj2) { 
            getAllPlaylists(obj2, 'selectTimerPlaylist', 'Database');
        });
        document.getElementById('inputTimerId').value = '0';
        document.getElementById('inputTimerName').value = '';
        toggleBtnChk('btnTimerEnabled', true);
        document.getElementById('selectTimerHour').value = '12';
        document.getElementById('selectTimerMinute').value = '0';
        document.getElementById('selectTimerAction').value = 'startplay';
        document.getElementById('inputTimerVolume').value = '50';
        document.getElementById('selectTimerPlaylist').value = 'Database';
        selectTimerIntervalChange(86400);
        selectTimerActionChange();
        toggleBtnGroupValue(document.getElementById('btnTimerJukeboxModeGroup'), 1);
        const weekdayBtns = ['btnTimerMon', 'btnTimerTue', 'btnTimerWed', 'btnTimerThu', 'btnTimerFri', 'btnTimerSat', 'btnTimerSun'];
        for (let i = 0, j = weekdayBtns.length; i < j; i++) {
            toggleBtnChk(weekdayBtns[i], false);
        }
        document.getElementById('timerActionPlay').classList.remove('hide');
    }
    document.getElementById('inputTimerName').focus();
    removeIsInvalid(document.getElementById('editTimerForm'));    
    document.getElementById('invalidTimerWeekdays').style.display = 'none';
}

function parseEditTimer(obj) {
    const playlistValue = obj.result.playlist;
    sendAPI("MYMPD_API_PLAYLIST_LIST", {"searchstr":"", "offset": 0, "limit": 0}, function(obj2) { 
        getAllPlaylists(obj2, 'selectTimerPlaylist', playlistValue);
    });
    document.getElementById('inputTimerId').value = obj.result.timerid;
    document.getElementById('inputTimerName').value = obj.result.name;
    toggleBtnChk('btnTimerEnabled', obj.result.enabled);
    document.getElementById('selectTimerHour').value = obj.result.startHour;
    document.getElementById('selectTimerMinute').value = obj.result.startMinute;
    document.getElementById('selectTimerAction').value = obj.result.subaction;
    selectTimerActionChange(obj.result.arguments);
    selectTimerIntervalChange(obj.result.interval);
    document.getElementById('inputTimerVolume').value = obj.result.volume;
    toggleBtnGroupValue(document.getElementById('btnTimerJukeboxModeGroup'), obj.result.jukeboxMode);
    const weekdayBtns = ['btnTimerMon', 'btnTimerTue', 'btnTimerWed', 'btnTimerThu', 'btnTimerFri', 'btnTimerSat', 'btnTimerSun'];
    for (let i = 0, j = weekdayBtns.length; i < j; i++) {
        toggleBtnChk(weekdayBtns[i], obj.result.weekdays[i]);
    }
}

function selectTimerIntervalChange(value) {
    if (value === undefined) {
        value = Number(getSelectValue('selectTimerInterval'));
    }
    else {
        if (isNaN(value) || (value > 0 && value !== 86400 && value !== 604800)) {
            document.getElementById('selectTimerInterval').value = '';
        }
        else {
            document.getElementById('selectTimerInterval').value = value;
        }
    }
    if (isNaN(value) || (value > 0 && value !== 86400 && value !== 604800)) {
        document.getElementById('inputTimerInterval').classList.remove('hide');
        document.getElementById('inputTimerIntervalLabel').classList.remove('hide');
    }
    else {
        document.getElementById('inputTimerInterval').classList.add('hide');
        document.getElementById('inputTimerIntervalLabel').classList.add('hide');
    }
    document.getElementById('inputTimerInterval').value = isNaN(value) ? 1 : value > 0 ? (value / 60 / 60) : value;
}

function selectTimerActionChange(values) {
    const el = document.getElementById('selectTimerAction');
    
    if (getSelectValue(el) === 'startplay') {
        document.getElementById('timerActionPlay').classList.remove('hide');
        document.getElementById('timerActionScript').classList.add('hide');
    }
<<<<<<< HEAD
    else if (el.selectedIndex > -1 && getAttDec(el.options[el.selectedIndex].parentNode, 'data-value') === 'script') {
=======
    else if (el.selectedIndex > -1 && getCustomDomProperty(el.options[el.selectedIndex].parentNode, 'data-value') === 'script') {
>>>>>>> 8586a792
        document.getElementById('timerActionScript').classList.remove('hide');
        document.getElementById('timerActionPlay').classList.add('hide');
        showTimerScriptArgs(el.options[el.selectedIndex], values);
    }
    else {
        document.getElementById('timerActionPlay').classList.add('hide');
        document.getElementById('timerActionScript').classList.add('hide');
    }
}

function showTimerScriptArgs(option, values) {
    if (values === undefined) {
        values = {};
    }
    const args = JSON.parse(getCustomDomProperty(option, 'data-arguments'));
    let list = '';
    for (let i = 0, j = args.arguments.length; i < j; i++) {
        list += '<div class="form-group row">' +
                  '<label class="col-sm-4 col-form-label" for="timerActionScriptArguments' + i + '">' + e(args.arguments[i]) + '</label>' +
                  '<div class="col-sm-8">' +
                    '<input name="timerActionScriptArguments' + i + '" class="form-control border-secondary" type="text" value="' +
                    (values[args.arguments[i]] ? e(values[args.arguments[i]]) : '') + '"' +
                    'data-name="' + encodeURI(args.arguments[i]) + '">' +
                  '</div>' +
                '</div>';
    }
    if (args.arguments.length === 0) {
        list = 'No arguments';
    }
    document.getElementById('timerActionScriptArguments').innerHTML = list;
}

function showListTimer() {
    document.getElementById('listTimer').classList.add('active');
    document.getElementById('editTimer').classList.remove('active');
    document.getElementById('listTimerFooter').classList.remove('hide');
    document.getElementById('editTimerFooter').classList.add('hide');
    sendAPI("MYMPD_API_TIMER_LIST", {}, parseListTimer);
}

function parseListTimer(obj) {
    const tbody = document.getElementById('listTimer').getElementsByTagName('tbody')[0];
    const tr = tbody.getElementsByTagName('tr');
    
    let activeRow = 0;
    const weekdays = ['Mon', 'Tue', 'Wed', 'Thu', 'Fri', 'Sat', 'Sun'];
    for (let i = 0; i < obj.result.returnedEntities; i++) {
        const row = document.createElement('tr');
        setCustomDomProperty(row, 'data-id', obj.result.data[i].timerid);
        let tds = '<td>' + e(obj.result.data[i].name) + '</td>' +
                  '<td><button name="enabled" class="btn btn-secondary btn-xs clickable mi mi-small' +
                  (obj.result.data[i].enabled === true ? ' active' : '') + '">' +
                  (obj.result.data[i].enabled === true ? 'check' : 'radio_button_unchecked') + '</button></td>';
        tds += '<td>' + zeroPad(obj.result.data[i].startHour, 2) + ':' + zeroPad(obj.result.data[i].startMinute,2) + ' ' + t('on') + ' ';
        const days = [];
        for (let j = 0; j < 7; j++) {
            if (obj.result.data[i].weekdays[j] === true) {
                days.push(t(weekdays[j]))
            }
        }
        tds += days.join(', ')  + '</td>';
                let interval = '';
        switch (obj.result.data[i].interval) {
            case 604800: interval = t('Weekly'); break;
            case 86400: interval = t('Daily'); break;
            case -1: interval = t('One shot and delete'); break;
            case 0: interval = t('One shot and disable'); break;
            default: interval = t('Each hours', obj.result.data[i].interval / 3600);
        }
        tds += '<td>' + interval + '</td>';
        tds += '<td>' + prettyTimerAction(obj.result.data[i].action, obj.result.data[i].subaction) + '</td>' +
               '<td data-col="Action"><a href="#" class="mi color-darkgrey">delete</a></td>';
        row.innerHTML = tds;
        if (i < tr.length) {
            activeRow = replaceTblRow(tr[i], row) === true ? i : activeRow;
        }
        else {
            tbody.append(row);
        }
    }
    for (let i = tr.length - 1; i >= obj.result.returnedEntities; i --) {
        tr[i].remove();
    }

    if (obj.result.returnedEntities === 0) {
        tbody.innerHTML = '<tr class="not-clickable">' +
                          '<td colspan="5"><span class="mi">info</span>&nbsp;&nbsp;' + t('Empty list') + '</td></tr>';
    }     
}

function prettyTimerAction(action, subaction) {
    if (action === 'player' && subaction === 'startplay') {
        return t('Start playback');
    }
    if (action === 'player' && subaction === 'stopplay') {
        return t('Stop playback');
    }
    if (action === 'script') {
        return t('Script') + ': ' + e(subaction);
    }
    return e(action) + ': ' + e(subaction);
}<|MERGE_RESOLUTION|>--- conflicted
+++ resolved
@@ -226,11 +226,7 @@
         document.getElementById('timerActionPlay').classList.remove('hide');
         document.getElementById('timerActionScript').classList.add('hide');
     }
-<<<<<<< HEAD
-    else if (el.selectedIndex > -1 && getAttDec(el.options[el.selectedIndex].parentNode, 'data-value') === 'script') {
-=======
     else if (el.selectedIndex > -1 && getCustomDomProperty(el.options[el.selectedIndex].parentNode, 'data-value') === 'script') {
->>>>>>> 8586a792
         document.getElementById('timerActionScript').classList.remove('hide');
         document.getElementById('timerActionPlay').classList.add('hide');
         showTimerScriptArgs(el.options[el.selectedIndex], values);
