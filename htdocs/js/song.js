--- conflicted
+++ resolved
@@ -145,11 +145,7 @@
 
 function getLyrics(uri, el) {
     el.classList.add('opacity05');
-<<<<<<< HEAD
-    sendAPI("MPD_API_LYRICS_GET", {"uri": uri}, function(obj) {
-=======
     sendAPI("MPD_API_LYRICS_UNSYNCED_GET", {"uri": uri}, function(obj) {
->>>>>>> 0c547afc
         if (obj.error) {
             el.innerText = t(obj.error.message);
         }
