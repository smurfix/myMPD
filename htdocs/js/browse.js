"use strict";
// SPDX-License-Identifier: GPL-3.0-or-later
// myMPD (c) 2018-2022 Juergen Mang <mail@jcgames.de>
// https://github.com/jcorporation/mympd

function initBrowse() {
    document.getElementById('BrowseDatabaseListList').addEventListener('click', function(event) {
        if (event.target.classList.contains('row')) {
            return;
        }
        if (app.current.tag === 'Album') {
            const target = getParent(event.target, 'DIV');
            if (target.classList.contains('card-body')) {
                appGoto('Browse', 'Database', 'Detail', 0, undefined, 'Album', 'AlbumArtist',
                    getData(target.parentNode, 'Album'),
                    getData(target.parentNode, 'AlbumArtist')
                );
            }
            else if (target.classList.contains('card-footer')){
                showPopover(event);
            }
        }
        else {
            app.current.search = '';
            document.getElementById('searchDatabaseStr').value = '';
            appGoto(app.current.card, app.current.tab, undefined, 0, undefined, 'Album', 'AlbumArtist', 'Album',
                '((' + app.current.tag + ' == \'' + escapeMPD(getData(event.target.parentNode, 'tag')) + '\'))');
        }
    }, false);

    document.getElementById('BrowseDatabaseListList').addEventListener('contextmenu', function(event) {
        if (event.target.classList.contains('row') ||
            event.target.parentNode.classList.contains('not-clickable'))
        {
            return;
        }
        if (app.current.tag === 'Album') {
            showPopover(event);
        }
    }, false);

    document.getElementById('BrowseDatabaseListList').addEventListener('long-press', function(event) {
        if (event.target.classList.contains('row') ||
            event.target.parentNode.classList.contains('not-clickable'))
        {
            return;
        }
        if (app.current.tag === 'Album') {
            showPopover(event);
        }
    }, false);

    document.getElementById('BrowseDatabaseDetailList').addEventListener('click', function(event) {
        if (event.target.parentNode.parentNode.nodeName === 'TFOOT') {
            return;
        }
        if (event.target.nodeName === 'TD') {
            clickSong(getData(event.target.parentNode, 'uri'), getData(event.target.parentNode, 'name'));
        }
        else if (event.target.nodeName === 'A') {
            //action td
            handleActionTdClick(event);
        }
    }, false);

    document.getElementById('searchDatabaseTags').addEventListener('click', function(event) {
        if (event.target.nodeName === 'BUTTON') {
            app.current.filter = getData(event.target, 'tag');
            searchAlbumgrid(document.getElementById('searchDatabaseStr').value);
        }
    }, false);

    document.getElementById('databaseSortDesc').addEventListener('click', function(event) {
        event.stopPropagation();
        event.preventDefault();
        toggleBtnChk(this);
        app.current.sort.desc = app.current.sort.desc === true ? false : true;
        appGoto(app.current.card, app.current.tab, app.current.view, 0, app.current.limit, app.current.filter, app.current.sort, app.current.tag, app.current.search);
    }, false);

    document.getElementById('databaseSortTags').addEventListener('click', function(event) {
        if (event.target.nodeName === 'BUTTON') {
            event.preventDefault();
            event.stopPropagation();
            app.current.sort.tag = getData(event.target, 'tag');
            appGoto(app.current.card, app.current.tab, app.current.view, 0, app.current.limit, app.current.filter, app.current.sort, app.current.tag, app.current.search);
        }
    }, false);

    for (const nav of ['BrowseDatabaseByTagDropdown', 'BrowseNavPlaylistsDropdown', 'BrowseNavFilesystemDropdown',
        'BrowseNavWebradiodbDropdown','BrowseNavRadiobrowserDropdown', 'BrowseNavRadioFavoritesDropdown'])
    {
        document.getElementById(nav).addEventListener('click', function(event) {
            navBrowseHandler(event);
        }, false);
    }

    document.getElementById('dropdownSortPlaylistTags').addEventListener('click', function(event) {
        if (event.target.nodeName === 'BUTTON') {
            event.preventDefault();
            playlistSort(getData(event.target, 'tag'));
        }
    }, false);

    document.getElementById('searchFilesystemStr').addEventListener('keyup', function(event) {
        clearSearchTimer();
        if (event.key === 'Escape') {
            this.blur();
        }
        else {
            const value = this.value;
            searchTimer = setTimeout(function() {
                appGoto(app.current.card, app.current.tab, app.current.view,
                    0, app.current.limit, (value !== '' ? value : '-'), app.current.sort, '-', app.current.search);
            }, searchTimerTimeout);
        }
    }, false);

    document.getElementById('searchDatabaseStr').addEventListener('keyup', function(event) {
        clearSearchTimer();
        const value = this.value;
        if (event.key === 'Escape') {
            clearSearchTimer();
            this.blur();
        }
        else if (event.key === 'Enter' &&
            app.current.tag === 'Album')
        {
            if (value !== '') {
                const op = getSelectValueId('searchDatabaseMatch');
                const crumbEl = document.getElementById('searchDatabaseCrumb');
                crumbEl.appendChild(createSearchCrumb(app.current.filter, op, value));
                elShow(crumbEl);
                this.value = '';
            }
            else {
                searchTimer = setTimeout(function() {
                    searchAlbumgrid(value);
                }, searchTimerTimeout);
            }
        }
        else if (app.current.tag === 'Album') {
            searchTimer = setTimeout(function() {
                searchAlbumgrid(value);
            }, searchTimerTimeout);
        }
        else {
            searchTimer = setTimeout(function() {
                appGoto(app.current.card, app.current.tab, app.current.view,
                    0, app.current.limit, app.current.filter, app.current.sort, app.current.tag, value);
            }, searchTimerTimeout);
        }
    }, false);

    document.getElementById('searchDatabaseMatch').addEventListener('change', function() {
        searchAlbumgrid(document.getElementById('searchDatabaseStr').value);
    });

    document.getElementById('searchDatabaseCrumb').addEventListener('click', function(event) {
        if (event.target.nodeName === 'SPAN') {
            //remove search expression
            event.preventDefault();
            event.stopPropagation();
            event.target.parentNode.remove();
            searchAlbumgrid('');
        }
        else if (event.target.nodeName === 'BUTTON') {
            //edit search expression
            event.preventDefault();
            event.stopPropagation();
            selectTag('searchDatabaseTags', 'searchDatabaseTagsDesc', getData(event.target,'filter-tag'));
            document.getElementById('searchDatabaseStr').value = unescapeMPD(getData(event.target, 'filter-value'));
            document.getElementById('searchDatabaseMatch').value = getData(event.target, 'filter-op');
            event.target.remove();
            app.current.filter = getData(event.target,'filter-tag');
            searchAlbumgrid(document.getElementById('searchDatabaseStr').value);
            if (document.getElementById('searchDatabaseCrumb').childElementCount === 0) {
                elHideId('searchDatabaseCrumb');
            }
        }
    }, false);

    document.getElementById('BrowseFilesystemList').addEventListener('click', function(event) {
        let target;
        switch(event.target.nodeName) {
             case 'TD':    target = event.target.parentNode; break;
             case 'DIV':   target = event.target.parentNode; break;
             case 'SPAN':
             case 'SMALL': target = event.target.parentNode.parentNode.parentNode; break;
             default:      target = event.target;
        }
        if (target.nodeName === 'TR') {
            const uri = getData(target, 'uri');
            const dataType = getData(target, 'type');
            switch(dataType) {
                case 'parentDir': {
                    const offset = browseFilesystemHistory[uri] !== undefined ? browseFilesystemHistory[uri].offset : 0;
                    const scrollPos = browseFilesystemHistory[uri] !== undefined ? browseFilesystemHistory[uri].scrollPos : 0;
                    app.current.filter = '-';
                    appGoto('Browse', 'Filesystem', undefined, offset, app.current.limit, app.current.filter, app.current.sort, 'dir', uri, scrollPos);
                    break;
                }
                case 'dir':
                    clickFolder(uri);
                    break;
                case 'song':
                    clickSong(uri);
                    break;
                case 'plist':
                    clickFilesystemPlaylist(uri);
                    break;
            }
        }
        else if (target.nodeName === 'A') {
            //action td
            handleActionTdClick(event);
        }
    }, false);

    document.getElementById('BrowseBreadcrumb').addEventListener('click', function(event) {
        if (event.target.nodeName === 'A') {
            event.preventDefault();
            const uri = getData(event.target, 'uri');
            const offset = browseFilesystemHistory[uri] !== undefined ? browseFilesystemHistory[uri].offset : 0;
            const scrollPos = browseFilesystemHistory[uri] !== undefined ? browseFilesystemHistory[uri].scrollPos : 0;
            appGoto('Browse', 'Filesystem', undefined, offset, app.current.limit, app.current.filter, app.current.sort, 'dir', uri, scrollPos);
        }
    }, false);
}

function navBrowseHandler(event) {
    if (event.target.nodeName === 'BUTTON') {
        const tag = getData(event.target, 'tag');
        if (tag === 'Playlists' ||
            tag === 'Filesystem' ||
            tag === 'Radio')
        {
            appGoto('Browse', tag, undefined);
            return;
        }

        if (app.current.card === 'Browse' &&
            app.current.tab !== 'Database')
        {
            appGoto('Browse', 'Database', app.cards.Browse.tabs.Database.active);
            return;
        }
        if (tag !== 'Album') {
            app.current.filter = tag;
            app.current.sort.tag = tag;
            app.current.sort.desc = false;
        }
        else {
            app.current.sort = {
                "tag": tagAlbumArtist,
                "desc": false
            };
        }
        app.current.search = '';
        document.getElementById('searchDatabaseMatch').value = 'contains';
        appGoto(app.current.card, app.current.tab, app.current.view,
            0, app.current.limit, app.current.filter, app.current.sort, tag, app.current.search);
    }
}

function gotoBrowse(event) {
    if (features.featAdvsearch === false) {
        return;
    }
    let target = event.target;
    let tag = getData(target, 'tag');
    let name = getData(target, 'name');
    let i = 0;
    while (tag === undefined) {
        i++;
        target = target.parentNode;
        tag = getData(target, 'tag');
        name = getData(target, 'name');
        if (i > 2) {
            break;
        }
    }
    if (tag !== '' &&
        name !== '' &&
        name !== '-' &&
        settings.tagListBrowse.includes(tag))
    {
        if (tag === 'Album') {
            let artist = getData(target, 'AlbumArtist');
            if (artist === undefined) {
                artist = getData(target.parentNode, 'AlbumArtist');
            }
            if (artist !== null) {
                //Show album details
                appGoto('Browse', 'Database', 'Detail', 0, undefined, tag, tagAlbumArtist, name, artist);
            }
            else {
                //show filtered album list
                gotoAlbumList(tag, name);
            }
        }
        else {
            //show filtered album list
            gotoAlbumList(tag, name);
        }
    }
}

//eslint-disable-next-line no-unused-vars
function gotoAlbum(artist, album) {
    appGoto('Browse', 'Database', 'Detail', 0, undefined, 'Album', tagAlbumArtist, album, artist);
}

//eslint-disable-next-line no-unused-vars
function gotoAlbumList(tag, value) {
    if (typeof value === 'string') {
        //convert string to array
        value = [value];
    }
    document.getElementById('searchDatabaseStr').value = '';
    let expression = '(';
    for (let i = 0, j = value.length; i < j; i++) {
        if (i > 0) {
            expression += ' AND '
        }
        expression += '(' + tag + ' == \'' + escapeMPD(value[i]) + '\')';
    }
    expression += ')';
    appGoto('Browse', 'Database', 'List', 0, undefined, tag, {"tag": tagAlbumArtist, "desc": false}, 'Album', expression);
}

//eslint-disable-next-line no-unused-vars
function gotoFilesystem(uri, type) {
    document.getElementById('searchFilesystemStr').value = '';
    appGoto('Browse', 'Filesystem', undefined, 0, undefined, '-', '-', type, uri);
}

function parseFilesystem(obj) {
    //show images in folder
    const imageList = document.getElementById('BrowseFilesystemImages');
    elClear(imageList);

    const table = document.getElementById('BrowseFilesystemList');
    const tfoot = table.getElementsByTagName('tfoot')[0];
    elClear(tfoot);

    if (checkResultId(obj, 'BrowseFilesystemList') === false) {
        elHide(imageList);
        return;
    }

    if (obj.result.images !== undefined) {
        if (obj.result.images.length === 0 &&
            obj.result.bookletPath === '')
        {
            elHide(imageList);
        }
        else {
            elShow(imageList);
        }
        if (obj.result.bookletPath !== '') {
            const img = elCreateEmpty('div', {"class": ["booklet"], "title": tn('Booklet')});
            img.style.backgroundImage = 'url("' + subdir + '/assets/coverimage-booklet.svg")';
            setData(img, 'href', subdir + myEncodeURI(obj.result.bookletPath));
            imageList.appendChild(img);
        }
        for (let i = 0, j = obj.result.images.length; i < j; i++) {
            if (isThumbnailfile(obj.result.images[i]) === true) {
                continue;
            }
            const img = elCreateEmpty('div', {});
            img.style.backgroundImage = 'url("' + subdir + myEncodeURI(obj.result.images[i]) + '"),' +
                'url("assets/coverimage-loading.svg")';
            imageList.appendChild(img);
        }
    }
    else {
        //playlist response
        elHide(imageList);
        obj.result.totalEntities++;
        obj.result.returnedEntities++;
        const parentUri = dirname(obj.result.plist);
        obj.result.data.unshift({"Type": "parentDir", "name": "parentDir", "uri": parentUri});
    }

    const rowTitleSong = webuiSettingsDefault.clickSong.validValues[settings.webuiSettings.clickSong];
    const rowTitleFolder = 'Open directory';
    const rowTitlePlaylist = webuiSettingsDefault.clickFilesystemPlaylist.validValues[settings.webuiSettings.clickFilesystemPlaylist];

    updateTable(obj, 'BrowseFilesystem', function(row, data) {
        setData(row, 'type', data.Type);
        setData(row, 'uri', data.uri);
        //set Title to name if not defined - for folders and playlists
        setData(row, 'name', data.Title === undefined ? data.name : data.Title);
        row.setAttribute('title', tn(data.Type === 'song' ? rowTitleSong :
            data.Type === 'dir' ? rowTitleFolder : rowTitlePlaylist));
    });

    const colspan = settings.colsBrowseFilesystem.length + 1;
    tfoot.appendChild(
        elCreateNode('tr', {},
            elCreateText('td', {"colspan": colspan}, tn('Num entries', obj.result.totalEntities))
        )
    );
}

function parseDatabase(obj) {
    const cardContainer = document.getElementById('BrowseDatabaseListList');

    const cols = cardContainer.getElementsByClassName('col');
    cardContainer.classList.remove('opacity05');

    if (obj.error !== undefined) {
        elReplaceChild(cardContainer,
            elCreateText('div', {"class": ["col", "not-clickable", "alert", "alert-danger"]}, tn(obj.error.message, obj.error.data))
        );
        setPagination(0, 0);
        return;
    }

    const nrItems = obj.result.returnedEntities;
    if (nrItems === 0) {
        elReplaceChild(cardContainer,
            elCreateText('div', {"class": ["col", "not-clickable", "alert", "alert-secondary"]}, tn('Empty list'))
        );
        setPagination(0, 0);
        return;
    }

    if (cardContainer.getElementsByClassName('not-clickable').length > 0) {
        elClear(cardContainer);
    }
    for (let i = 0; i < nrItems; i++) {
        //id is used only to check if card should be refreshed
        const id = obj.result.tag === 'Album' ? genId('database' + obj.result.data[i].Album + obj.result.data[i].AlbumArtist)
                                              : genId('database' + obj.result.data[i].value);

        if (cols[i] !== undefined && cols[i].firstChild.firstChild.getAttribute('id') === id) {
            continue;
        }

        let image = '';
        const card = elCreateEmpty('div', {"data-popover": "album", "class": ["card", "card-grid", "clickable"]});
        if (obj.result.tag === 'Album') {
            image = subdir + '/albumart-thumb?offset=0&uri=' + myEncodeURIComponent(obj.result.data[i].FirstSongUri);
            card.appendChild(
                elCreateEmpty('div', {"class": ["card-body", "album-cover-loading", "album-cover-grid", "d-flex"], "id": id})
            );
            card.appendChild(
                elCreateNodes('div', {"class": ["card-footer", "card-footer-grid", "p-2"],
                    "title": obj.result.data[i][tagAlbumArtist] + ': ' + obj.result.data[i].Album}, [
                        printValue('Album', obj.result.data[i].Album),
                        elCreateEmpty('br', {}),
                        elCreateNode('small', {}, printValue("AlbumArtist", obj.result.data[i].AlbumArtist))
                ])
            );
            setData(card, 'image', image);
            setData(card, 'uri', obj.result.data[i].FirstSongUri.replace(/\/[^/]+$/, ''));
            setData(card, 'type', 'album');
            setData(card, 'name', obj.result.data[i].Album);
            setData(card, 'Album', obj.result.data[i].Album);
            setData(card, 'AlbumArtist', obj.result.data[i].AlbumArtist);
            addAlbumPlayButton(card.firstChild);
        }
        else {
            image = subdir + '/tagart?uri=' + obj.result.tag + '/' + obj.result.data[i].value;
            if (obj.result.pics === true) {
                card.appendChild(
                    elCreateEmpty('div', {"class": ["card-body", "album-cover-loading", "album-cover-grid", "d-flex"], "id": id})
                );
            }
            card.appendChild(
                elCreateText('div', {"class": ["card-footer", "card-footer-grid", "p-2"],
                    "title": obj.result.data[i].value}, obj.result.data[i].value)
            );
            setData(card, 'image', image);
            setData(card, 'tag', obj.result.data[i].value);
        }
        const col = elCreateNode('div', {"class": ["col", "px-0", "mb-2", "flex-grow-0"]}, card);

        if (i < cols.length) {
            cols[i].replaceWith(col);
        }
        else {
            cardContainer.append(col);
        }

        if (userAgentData.hasIO === true) {
            const options = {
                root: null,
                rootMargin: '0px',
            };
            const observer = new IntersectionObserver(setGridImage, options);
            observer.observe(col);
        }
        else {
            col.firstChild.firstChild.style.backgroundImage = myEncodeURI(image);
        }
    }
    for (let i = cols.length - 1; i >= nrItems; i--) {
        cols[i].remove();
    }

    setPagination(obj.result.totalEntities, obj.result.returnedEntities);
    setScrollViewHeight(cardContainer);
    scrollToPosY(cardContainer.parentNode, app.current.scrollPos);
}

function setGridImage(changes, observer) {
    changes.forEach(change => {
        if (change.intersectionRatio > 0) {
            observer.unobserve(change.target);
            const uri = getData(change.target.firstChild, 'image');
            const body = change.target.firstChild.getElementsByClassName('card-body')[0];
            if (body) {
                body.style.backgroundImage = 'url("' + uri + '"),' +
                    'url("' + subdir + '/assets/coverimage-loading.svg")';
            }
        }
    });
}

function addAlbumPlayButton(parentEl) {
    const div = pEl.coverPlayBtn.cloneNode(true);
    parentEl.appendChild(div);
    div.addEventListener('click', function(event) {
        event.preventDefault();
        event.stopPropagation();
        clickAlbumPlay(getData(event.target.parentNode.parentNode, 'AlbumArtist'), getData(event.target.parentNode.parentNode, 'Album'));
    }, false);
}

function parseAlbumDetails(obj) {
    const table = document.getElementById('BrowseDatabaseDetailList');
    const tfoot = table.getElementsByTagName('tfoot')[0];
    const colspan = settings.colsBrowseDatabaseDetail.length;
    const infoEl = document.getElementById('viewDetailDatabaseInfo');

    if (checkResultId(obj, 'BrowseDatabaseDetailList') === false) {
        elClear(infoEl);
        elClear(tfoot);
        return;
    }

    const coverEl = document.getElementById('viewDetailDatabaseCover');
    coverEl.style.backgroundImage = 'url("' + subdir + '/albumart?offset=0&uri=' + myEncodeURIComponent(obj.result.data[0].uri) + '"),' +
        'url("' + subdir + '/assets/coverimage-loading.svg")';
    setData(coverEl, 'images', obj.result.images);
    setData(coverEl, 'embeddedImageCount', obj.result.embeddedImageCount);
    setData(coverEl, 'uri', obj.result.data[0].uri);

    elClear(infoEl);
    infoEl.appendChild(elCreateText('h1', {}, obj.result.Album));
    for (const tag of [tagAlbumArtist, 'Genre']) {
        if (settings.tagList.includes(tag)) {
            const p = elCreateEmpty('p', {}, '');
            infoEl.appendChild(elCreateText('small', {}, tn(tag)));   
            printBrowseLink(p, tag, obj.result[tag]);
            infoEl.appendChild(p);
        }
    }

    if (obj.result.bookletPath !== '' &&
        features.featLibrary === true)
    {
        infoEl.appendChild(
            elCreateNodes('p', {}, [
                elCreateText('span', {"class": ["mi", "me-2"]}, 'description'),
<<<<<<< HEAD
                elCreateText('a', {"target": "_blank", "href": myEncodeURI(subdir + obj.result.bookletPath)}, tn('Download booklet'))
=======
                elCreateText('a', {"target": "_blank", "href": subdir + myEncodeURI(obj.result.bookletPath)}, tn('Download booklet'))
>>>>>>> e3b1f8f5
            ])
        );
    }

    if (obj.result.MusicBrainzAlbumId !== '-' ||
        checkTagValue(obj.result.MusicBrainzAlbumArtistId, '-') === false)
    {
        infoEl.appendChild(elCreateText('small', {}, tn('MusicBrainz')));
        if (obj.result.MusicBrainzAlbumId !== '-') {
            const albumLink = getMBtagLink('MUSICBRAINZ_ALBUMID', obj.result.MusicBrainzAlbumId);
            albumLink.textContent = tn('Goto album');
            infoEl.appendChild(elCreateNode('p', {"class": ["mb-1"]}, albumLink));
        }
        if (checkTagValue(obj.result.MusicBrainzAlbumArtistId, '-') === false) {
            for (let i = 0, j = obj.result.MusicBrainzAlbumArtistId.length; i < j; i++) {
                const artistLink = getMBtagLink('MUSICBRAINZ_ALBUMARTISTID', obj.result.MusicBrainzAlbumArtistId[i]);
                artistLink.textContent = tn('Goto artist') + ': ' + obj.result.AlbumArtist[i];
                infoEl.appendChild(elCreateNode('p', {"class": ["mb-1"]}, artistLink));
            }
        }
    }

    const rowTitle = tn(webuiSettingsDefault.clickSong.validValues[settings.webuiSettings.clickSong]);
    updateTable(obj, 'BrowseDatabaseDetail', function(row, data) {
        setData(row, 'type', 'song');
        setData(row, 'name', data.Title);
        setData(row, 'uri', data.uri);
        row.setAttribute('title', rowTitle);
    });

    elReplaceChild(tfoot,
        elCreateNode('tr', {},
            elCreateNode('td', {"colspan": colspan + 1},
                elCreateNode('small', {},
                    document.createTextNode(tn('Num songs', obj.result.totalEntities) +
                        smallSpace + nDash + smallSpace + beautifyDuration(obj.result.totalTime))
                )
            )
        )
    );
}

//eslint-disable-next-line no-unused-vars
function backToAlbumGrid() {
    appGoto('Browse', 'Database', 'List');
}

//wrapper for buttons in album view
//eslint-disable-next-line no-unused-vars
function addAlbum(action) {
    _addAlbum(action, app.current.search, app.current.tag);
}
//wrapper for home icon action
//eslint-disable-next-line no-unused-vars
function appendQueueAlbum(type, albumArtist, album) {
    //type not used but required for home icon cmd
    _addAlbum('appendQueue', albumArtist, album, undefined);
}
//wrapper for home icon action
//eslint-disable-next-line no-unused-vars
function appendPlayQueueAlbum(type, albumArtist, album) {
    //type not used but required for home icon cmd
    _addAlbum('appendPlayQueue', albumArtist, album, undefined);
}
//wrapper for home icon action
//eslint-disable-next-line no-unused-vars
function replaceQueueAlbum(type, albumArtist, album) {
    //type not used but required for home icon cmd
    _addAlbum('replaceQueue', albumArtist, album, undefined);
}
//wrapper for home icon action
//eslint-disable-next-line no-unused-vars
function replacePlayQueueAlbum(type, albumArtist, album) {
    //type not used but required for home icon cmd
    _addAlbum('replacePlayQueue', albumArtist, album, undefined);
}
//wrapper for home icon action
//eslint-disable-next-line no-unused-vars
function insertAfterCurrentQueueAlbum(type, albumArtist, album) {
    //type not used but required for home icon cmd
    _addAlbum('insertQueue', albumArtist, album, undefined);
}
//wrapper for home icon action
//eslint-disable-next-line no-unused-vars
function insertPlayAfterCurrentQueueAlbum(type, albumArtist, album) {
    //type not used but required for home icon cmd
    _addAlbum('insertPlayQueue', albumArtist, album, undefined);
}

function _addAlbum(action, albumArtist, album, disc) {
    let expression = '((Album == \'' + escapeMPD(album) + '\')';
    for (const artist of albumArtist) {
        expression += ' AND (' + tagAlbumArtist + ' == \'' + escapeMPD(artist) + '\')';
    }
    if (disc !== undefined) {
        expression += ' AND (Disc == \'' + escapeMPD(disc) + '\')';
    }
    expression += ')';

    switch(action) {
        case 'appendQueue':
            appendQueue('search', expression);
            break;
        case 'appendPlayQueue':
            appendPlayQueue('search', expression);
            break;
        case 'replaceQueue':
            replaceQueue('search', expression);
            break;
        case 'replacePlayQueue':
            replacePlayQueue('search', expression);
            break;
        case 'insertAfterCurrentQueue':
            insertAfterCurrentQueue('search', expression);
            break;
        case 'insertPlayAfterCurrentQueue':
            insertPlayAfterCurrentQueue('search', expression);
            break;
        case 'addPlaylist':
            showAddToPlaylist('ALBUM', expression);
            break;
    }
}

function searchAlbumgrid(x) {
    const expression = createSearchExpression(document.getElementById('searchDatabaseCrumb'), app.current.filter, getSelectValueId('searchDatabaseMatch'), x);
    appGoto(app.current.card, app.current.tab, app.current.view,
        0, app.current.limit, app.current.filter, app.current.sort, app.current.tag, expression, 0);
}<|MERGE_RESOLUTION|>--- conflicted
+++ resolved
@@ -566,11 +566,7 @@
         infoEl.appendChild(
             elCreateNodes('p', {}, [
                 elCreateText('span', {"class": ["mi", "me-2"]}, 'description'),
-<<<<<<< HEAD
-                elCreateText('a', {"target": "_blank", "href": myEncodeURI(subdir + obj.result.bookletPath)}, tn('Download booklet'))
-=======
                 elCreateText('a', {"target": "_blank", "href": subdir + myEncodeURI(obj.result.bookletPath)}, tn('Download booklet'))
->>>>>>> e3b1f8f5
             ])
         );
     }
