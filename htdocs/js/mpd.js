--- conflicted
+++ resolved
@@ -283,31 +283,17 @@
                         switch(obj.data[item].type) {
                             case "directory":
                                 $('#salamisandwich > tbody').append(
-<<<<<<< HEAD
                                     "<tr uri=\"" + encodeURI(obj.data[item].dir) + "\" class=\"dir\">" +
-                                    "<td><span class=\"glyphicon glyphicon-folder-open\"></span></td>" +
-                                    "<td><a>" + basename(obj.data[item].dir) + "</a></td>" +
-=======
-                                    "<tr uri=\"" + obj.data[item].dir + "\" class=\"dir\">" +
                                     "<td><span class=\"glyphicon glyphicon-folder-open\"></span></td>" + 
                                     "<td><a>" + basename(obj.data[item].dir) + "</a></td>" + 
                                     "<td></td><td></td>" +
->>>>>>> df3ba1c0
                                     "<td></td><td></td></tr>"
                                 );
                                 break;
                             case "playlist":
                                 $('#salamisandwich > tbody').append(
-<<<<<<< HEAD
                                     "<tr uri=\"" + encodeURI(obj.data[item].plist) + "\" class=\"plist\">" +
-                                    "<td><span class=\"glyphicon glyphicon-list\"></span></td>" +
-                                    "<td><a>" + basename(obj.data[item].plist) + "</a></td>" +
-=======
-                                    "<tr uri=\"" + obj.data[item].plist + "\" class=\"plist\">" +
-                                    "<td><span class=\"glyphicon glyphicon-list\"></span></td>" + 
-                                    "<td><a>" + basename(obj.data[item].plist) + "</a></td>" +
                                     "<td></td><td></td>" +
->>>>>>> df3ba1c0
                                     "<td></td><td></td></tr>"
                                 );
                                 break;
@@ -316,19 +302,12 @@
                                 var seconds = obj.data[item].duration - minutes * 60;
 
                                 $('#salamisandwich > tbody').append(
-<<<<<<< HEAD
                                     "<tr uri=\"" + encodeURI(obj.data[item].uri) + "\" class=\"song\">" +
-                                    "<td><span class=\"glyphicon glyphicon-music\"></span></td>" +
-                                    "<td>" + obj.data[item].title +"</td>" +
-                                    "<td>"+ minutes + ":" + (seconds < 10 ? '0' : '') + seconds +
-=======
-                                    "<tr uri=\"" + obj.data[item].uri + "\" class=\"song\">" +
                                     "<td><span class=\"glyphicon glyphicon-music\"></span></td>" + 
                                     "<td>" + obj.data[item].title  + "</td>" +
                                     "<td>" + obj.data[item].album  + "</td>" +
                                     "<td>" + obj.data[item].artist + "</td>" + 
                                     "<td>" + minutes + ":" + (seconds < 10 ? '0' : '') + seconds +
->>>>>>> df3ba1c0
                                     "</td><td></td></tr>"
                                 );
                                 break;
