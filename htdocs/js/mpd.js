--- conflicted
+++ resolved
@@ -620,13 +620,10 @@
                     if(current_app === 'queue')
                         socket.send('MPD_API_GET_QUEUE,'+pagination);
                     break;
-<<<<<<< HEAD
-                case "song_change":
+
+              case "song_change":
+              
                     changeCover(obj);
-=======
-                case 'song_change':
-
->>>>>>> e1cb953e
                     $('#album').text("");
                     $('#artist').text("");
 
@@ -635,14 +632,13 @@
                     $('#currenttrack').text(" " + obj.data.title);
                     var notification = "<strong><h4>" + obj.data.title + "</h4></strong>";
 
-<<<<<<< HEAD
+
 
                     if(obj.data.album) {
                         $('#album').text(obj.data.album);
                         notification += obj.data.album + "<br />";
                     }
-=======
->>>>>>> e1cb953e
+
                     if(obj.data.artist) {
                         $('#artist').text(obj.data.artist);
                         notification += obj.data.artist + "<br />";
