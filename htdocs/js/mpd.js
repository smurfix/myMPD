/* ympd
   (c) 2013-2014 Andrew Karpow <andy@ndyk.de>
   This project's homepage is: https://www.ympd.org
   
   This program is free software; you can redistribute it and/or modify
   it under the terms of the GNU General Public License as published by
   the Free Software Foundation; version 2 of the License.

   This program is distributed in the hope that it will be useful,
   but WITHOUT ANY WARRANTY; without even the implied warranty of
   MERCHANTABILITY or FITNESS FOR A PARTICULAR PURPOSE.  See the
   GNU General Public License for more details.

   You should have received a copy of the GNU General Public License along
   with this program; if not, write to the Free Software Foundation, Inc.,
   Franklin Street, Fifth Floor, Boston, MA 02110-1301 USA.
*/

var TOKEN = "";

var socket;
var last_state;
var last_outputs;
var current_app;
var pagination = 0;
var browsepath;
var lastSongTitle = "";
var current_song = new Object();
var MAX_ELEMENTS_PER_PAGE = 512;
var dirble_selected_cat = "";
var dirble_catid = "";
var dirble_page = 1;
var isTouch = Modernizr.touch ? 1 : 0;
var filter = undefined;
var dirble_api_token = "";
var dirble_stations = false;

var app = $.sammy(function() {

    function runBrowse() {
        current_app = 'queue';

        $('#breadcrump').addClass('hide');
        $('#filter').addClass('hide');
        $('#salamisandwich').removeClass('hide').find("tr:gt(0)").remove();
        $('#dirble_panel').addClass('hide');
        socket.send('MPD_API_GET_QUEUE,'+pagination);

        $('#panel-heading').text("Queue");
        $('#queue').addClass('active');
    }

    function prepare() {
        $('#nav_links > li').removeClass('active');
        $('.page-btn').addClass('hide');
        $('#add-all-songs').hide();
        pagination = 0;
        browsepath = '';
    }

    this.get(/\#\/(\d+)/, function() {
        prepare();
        pagination = parseInt(this.params['splat'][0]);
        runBrowse();
    });

    this.get(/\#\/browse\/(\d+)\/(.*)/, function() {
        prepare();
        browsepath = this.params['splat'][1];
        pagination = parseInt(this.params['splat'][0]);
        current_app = 'browse';
        $('#breadcrump').removeClass('hide').empty().append("<li><a href=\"#/browse/0/\" onclick=\"set_filter()\">root</a></li>");
        $('#filter').removeClass('hide');
        $('#salamisandwich').removeClass('hide').find("tr:gt(0)").remove();
        $('#dirble_panel').addClass('hide');
        socket.send('MPD_API_GET_BROWSE,'+pagination+','+(browsepath ? browsepath : "/"));
        // Don't add all songs from root
        if (browsepath) {
            var add_all_songs = $('#add-all-songs');
            add_all_songs.off(); // remove previous binds
            add_all_songs.on('click', function() {
                socket.send('MPD_API_ADD_TRACK,'+browsepath);
            });
            add_all_songs.show();
        }

        $('#panel-heading').text("Browse database: "+browsepath);
        var path_array = browsepath.split('/');
        var full_path = "";
        $.each(path_array, function(index, chunk) {
            if(path_array.length - 1 == index) {
                $('#breadcrump').append("<li class=\"active\">"+ chunk + "</li>");
                return;
            }

            full_path = full_path + chunk;
            $('#breadcrump').append("<li><a href=\"#/browse/0/" + full_path + "\">"+chunk+"</a></li>");
            full_path += "/";
        });
        $('#browse').addClass('active');
    });

    this.get(/\#\/search\/(.*)/, function() {
        current_app = 'search';
        $('#salamisandwich').find("tr:gt(0)").remove();
        $('#dirble_panel').addClass('hide');
        var searchstr = this.params['splat'][0];

        $('#search > div > input').val(searchstr);
        socket.send('MPD_API_SEARCH,' + searchstr);

        $('#panel-heading').text("Search: "+searchstr);
    });

    this.get(/\#\/dirble\/(\d+)\/(\d+)/, function() {
        
        if (TOKEN === "") context.redirect("#/0");
        
        prepare();
        current_app = 'dirble';
        $('#breadcrump').removeClass('hide').empty().append("<li><a href=\"#/dirble/\">Categories</a></li><li>"+dirble_selected_cat+"</li>");
        $('#salamisandwich').addClass('hide');
        $('#dirble_panel').removeClass('hide');
        $('#dirble_loading').removeClass('hide');
        $('#dirble_left').find("tr:gt(0)").remove();
        $('#dirble_right').find("tr:gt(0)").remove();

        $('#panel-heading').text("Dirble");
        $('#dirble').addClass('active');

        $('#next').addClass('hide');

        if (this.params['splat'][1] > 1) $('#prev').removeClass('hide');
        else $('#prev').addClass('hide');

        dirble_catid = this.params['splat'][0];
        dirble_page = this.params['splat'][1];

        dirble_stations = true;

        if (dirble_api_token) { dirble_load_stations(); }
    });

    this.get(/\#\/dirble\//, function() {
        
        if (TOKEN === "") context.redirect("#/0");
        
        prepare();
        current_app = 'dirble';
        $('#breadcrump').removeClass('hide').empty().append("<li>Categories</li>");
        $('#salamisandwich').addClass('hide');
        $('#dirble_panel').removeClass('hide');
        $('#dirble_loading').removeClass('hide');
        $('#dirble_left').find("tr:gt(0)").remove();
        $('#dirble_right').find("tr:gt(0)").remove();

        $('#panel-heading').text("Dirble");
        $('#dirble').addClass('active');

        dirble_stations = false;

        if (dirble_api_token) { dirble_load_categories(); }
    });

    this.get("/", function(context) {
        context.redirect("#/0");
    });
});

$(document).ready(function(){
    webSocketConnect();
    $("#volumeslider").slider(0);
    $("#volumeslider").on('slider.newValue', function(evt,data){
        socket.send("MPD_API_SET_VOLUME,"+data.val);
    });
    $('#progressbar').slider(0);
    $("#progressbar").on('slider.newValue', function(evt,data){
        if(current_song && current_song.currentSongId >= 0) {
            var seekVal = Math.ceil(current_song.totalTime*(data.val/100));
            socket.send("MPD_API_SET_SEEK,"+current_song.currentSongId+","+seekVal);
        }
    });

    $('#addstream').on('shown.bs.modal', function () {
        $('#streamurl').focus();
     })
    $('#addstream form').on('submit', function (e) {
        addStream();
    });

    if(!notificationsSupported())
        $('#btnnotify').addClass("disabled");
    else
        if ($.cookie("notification") === "true")
            $('#btnnotify').addClass("active")

    add_filter();
	
    document.getElementById('player').addEventListener('stalled', function() {
						if ( !document.getElementById('player').paused ) {
							this.pause();
							clickLocalPlay();
							$('.top-right').notify({
								message:{text:"music stream stalled - trying to recover..."},
								type: "danger",
								fadeOut: { enabled: true, delay: 1000 },
							}).show();
						}
    });

    document.getElementById('player').addEventListener('pause', function() {
        this.src='';
        this.removeAttribute("src");
    	$("#localplay-icon").removeClass("glyphicon-pause").addClass("glyphicon-play");
    });

	document.getElementById('player').addEventListener('error', function failed(e) {
		this.pause();
		switch (e.target.error.code) {
			case e.target.error.MEDIA_ERR_ABORTED:
				$('.top-right').notify({
					message:{text:"Audio playback aborted by user."},
					type: "info",
					fadeOut: { enabled: true, delay: 1000 },
				}).show();
				break;
			case e.target.error.MEDIA_ERR_NETWORK:
				$('.top-right').notify({
					message:{text:"Network error while playing audio."},
					type: "danger",
					fadeOut: { enabled: true, delay: 1000 },
				}).show();
				break;
			case e.target.error.MEDIA_ERR_DECODE:
				$('.top-right').notify({
					message:{text:"Audio playback aborted. Did you unplug your headphones?"},
					type: "danger",
					fadeOut: { enabled: true, delay: 1000 },
				}).show();
				break;
			case e.target.error.MEDIA_ERR_SRC_NOT_SUPPORTED:
				$('.top-right').notify({
					message:{text:"Error while loading audio (server, network or format error)."},
					type: "danger",
					fadeOut: { enabled: true, delay: 1000 },
				}).show();
				break;
			default:
				$('.top-right').notify({
					message:{text:"Unknown error while playing audio."},
					type: "danger",
					fadeOut: { enabled: true, delay: 1000 },
				}).show();
				break;
		}
	}, true);
            
    if (TOKEN === "") $('#dirble').addClass('hide');
});

function webSocketConnect() {
    if (typeof MozWebSocket != "undefined") {
        socket = new MozWebSocket(get_appropriate_ws_url());
    } else {
        socket = new WebSocket(get_appropriate_ws_url());
    }

    try {
        socket.onopen = function() {
            console.log("connected");
            $('.top-right').notify({
                message:{text:"Connected to ympd"},
                fadeOut: { enabled: true, delay: 500 }
            }).show();

            app.run();
            /* emit initial request for output names */
            socket.send('MPD_API_GET_OUTPUTS');
            /* emit initial request for dirble api token */
            socket.send('MPD_API_GET_DIRBLEAPITOKEN');
        }

        socket.onmessage = function got_packet(msg) {
            if(msg.data === last_state || msg.data.length == 0)
                return;

            var obj = JSON.parse(msg.data);
            

            switch (obj.type) {
                case 'queue':
                    if(current_app !== 'queue')
                        break;

                    $('#salamisandwich > tbody').empty();
                    for (var song in obj.data) {
                        var minutes = Math.floor(obj.data[song].duration / 60);
                        var seconds = obj.data[song].duration - minutes * 60;

                        $('#salamisandwich > tbody').append(
                            "<tr trackid=\"" + obj.data[song].id + "\"><td>" + (obj.data[song].pos + 1) + "</td>" +
<<<<<<< HEAD
                                "<td>"+ obj.data[song].title +"</td>" +
                                "<td>"+ obj.data[song].album +"</td>" +
                                "<td>"+ obj.data[song].artist +"</td>" + 
                                "<td>"+ minutes + ":" + (seconds < 10 ? '0' : '') + seconds +
=======
                                "<td>" + obj.data[song].artist + "<br /><span>" + obj.data[song].album  + "</span></td>" +
                                "<td>" + obj.data[song].title  + "</td>" +
                                "<td>" + minutes + ":" + (seconds < 10 ? '0' : '') + seconds +
>>>>>>> 612f8fc0
                        "</td><td></td></tr>");
                    }

                    if(obj.data.length && obj.data[obj.data.length-1].pos + 1 >= pagination + MAX_ELEMENTS_PER_PAGE)
                        $('#next').removeClass('hide');
                    if(pagination > 0)
                        $('#prev').removeClass('hide');
                    if ( isTouch ) {
                        $('#salamisandwich > tbody > tr > td:last-child').append(
                                    "<a class=\"pull-right btn-group-hover\" href=\"#/\" " +
                                        "onclick=\"trash($(this).parents('tr'));\">" +
                                "<span class=\"glyphicon glyphicon-trash\"></span></a>");
                    } else {
                        $('#salamisandwich > tbody > tr').on({
                            mouseover: function(){
                                var doomed = $(this);
                                if ( $('#btntrashmodeup').hasClass('active') )
                                    doomed = $("#salamisandwich > tbody > tr:lt(" + ($(this).index() + 1) + ")");
                                if ( $('#btntrashmodedown').hasClass('active') )
                                    doomed = $("#salamisandwich > tbody > tr:gt(" + ($(this).index() - 1) + ")");
                                $.each(doomed, function(){
                                if($(this).children().last().has("a").length == 0)
                                    $(this).children().last().append(
                                        "<a class=\"pull-right btn-group-hover\" href=\"#/\" " +
                                            "onclick=\"trash($(this).parents('tr'));\">" +
                                    "<span class=\"glyphicon glyphicon-trash\"></span></a>")
                                .find('a').fadeTo('fast',1);
                                });
                            },
                            mouseleave: function(){
                                var doomed = $(this);
                                if ( $('#btntrashmodeup').hasClass('active') )
                                    doomed = $("#salamisandwich > tbody > tr:lt(" + ($(this).index() + 1) + ")");
                                if ( $('#btntrashmodedown').hasClass('active') )
                                    doomed = $("#salamisandwich > tbody > tr:gt(" + ($(this).index() - 1) + ")");
                                $.each(doomed, function(){$(this).children().last().find("a").stop().remove();});
                            }
                        });
                    };

                    $('#salamisandwich > tbody > tr').on({
                        click: function() {
                            $('#salamisandwich > tbody > tr').removeClass('active');
                            socket.send('MPD_API_PLAY_TRACK,'+$(this).attr('trackid'));
                            $(this).addClass('active');
                        },
                    });
                    //Helper function to keep table row from collapsing when being sorted
                    var fixHelperModified = function(e, tr) {
                      var $originals = tr.children();
                      var $helper = tr.clone();
                      $helper.children().each(function(index)
                      {
                        $(this).width($originals.eq(index).width())
                      });
                      return $helper;
                    };
                    
                    //Make queue table sortable
                    $('#salamisandwich > tbody').sortable({
                      helper: fixHelperModified,
                      stop: function(event,ui) {renumber_table('#salamisandwich',ui.item)}
                    }).disableSelection();
                    break;
                case 'search':
                    $('#wait').modal('hide');
                case 'browse':
                    if(current_app !== 'browse' && current_app !== 'search')
                        break;

                    /* The use of encodeURI() below might seem useless, but it's not. It prevents
                     * some browsers, such as Safari, from changing the normalization form of the
                     * URI from NFD to NFC, breaking our link with MPD.
                     */
                    if ($('#salamisandwich > tbody').is(':ui-sortable')) {
                        $('#salamisandwich > tbody').sortable('destroy');
                    }
                    for (var item in obj.data) {
                        switch(obj.data[item].type) {
                            case 'directory':
                                var clazz = 'dir';
                                if (filter !== undefined) {
                                    var first = obj.data[item].dir[0];
                                    if (filter === "#" && isNaN(first)) {
                                        clazz += ' hide';
                                    } else if (filter >= "A" && filter <= "Z" && first.toUpperCase() !== filter) {
                                        clazz += ' hide';
                                    } else if (filter === "||") {
                                        clazz += ' hide';
                                    }
                                }
                                $('#salamisandwich > tbody').append(
                                    "<tr uri=\"" + encodeURI(obj.data[item].dir) + "\" class=\"" + clazz + "\">" +
                                    "<td><span class=\"glyphicon glyphicon-folder-open\"></span></td>" +
<<<<<<< HEAD
                                    "<td><a>" + basename(obj.data[item].dir) + "</a></td>" +
                                    "<td></td><td></td>" +
=======
                                    "<td colspan=\"2\"><a>" + basename(obj.data[item].dir) + "</a></td>" +
>>>>>>> 612f8fc0
                                    "<td></td><td></td></tr>"
                                );
                                break;
                            case 'playlist':
                                var clazz = 'plist';
                                if (filter !== "||") {
                                    clazz += ' hide';
                                }
                                $('#salamisandwich > tbody').append(
                                    "<tr uri=\"" + encodeURI(obj.data[item].plist) + "\" class=\"" + clazz + "\">" +
                                    "<td><span class=\"glyphicon glyphicon-list\"></span></td>" +
<<<<<<< HEAD
                                    "<td><a>" + basename(obj.data[item].plist) + "</a></td>" +
                                    "<td></td><td></td>" +
=======
                                    "<td colspan=\"2\"><a>" + basename(obj.data[item].plist) + "</a></td>" +
>>>>>>> 612f8fc0
                                    "<td></td><td></td></tr>"
                                );
                                break;
                            case 'song':
                                var minutes = Math.floor(obj.data[item].duration / 60);
                                var seconds = obj.data[item].duration - minutes * 60;

                                if (typeof obj.data[item].artist === 'undefined') {
                                    var details = "<td colspan=\"2\">" + obj.data[item].title + "</td>";
                                } else {
                                    var details = "<td>" + obj.data[item].artist + "<br /><span>" + obj.data[item].album + "</span></td><td>" + obj.data[item].title + "</td>";
                                }

				$('#salamisandwich > tbody').append(
                                    "<tr uri=\"" + encodeURI(obj.data[item].uri) + "\" class=\"song\">" +
<<<<<<< HEAD
                                    "<td><span class=\"glyphicon glyphicon-music\"></span></td>" + 
                                    "<td>" + obj.data[item].title  + "</td>" +
                                    "<td>" + obj.data[item].album  + "</td>" +
                                    "<td>" + obj.data[item].artist + "</td>" + 
=======
                                    "<td><span class=\"glyphicon glyphicon-music\"></span></td>" + details +
>>>>>>> 612f8fc0
                                    "<td>" + minutes + ":" + (seconds < 10 ? '0' : '') + seconds +
                                    "</td><td></td></tr>"
                                );
                                break;
                            case 'wrap':
                                if(current_app == 'browse') {
                                    $('#next').removeClass('hide');
                                } else {
                                    $('#salamisandwich > tbody').append(
<<<<<<< HEAD
                                        "<tr><td><span class=\"glyphicon glyphicon-remove\"></span></td>" + 
                                        "<td>Too many results, please refine your search!</td>" + 
                                        "<td></td><td></td>" +
=======
                                        "<tr><td><span class=\"glyphicon glyphicon-remove\"></span></td>" +
                                        "<td colspan=\"2\">Too many results, please refine your search!</td>" +
>>>>>>> 612f8fc0
                                        "<td></td><td></td></tr>"
                                    );
                                }
                                break;
                        }

                        if(pagination > 0)
                            $('#prev').removeClass('hide');

                    }

                    function appendClickableIcon(appendTo, onClickAction, glyphicon) {
                        $(appendTo).append(
                            "<a role=\"button\" class=\"pull-right btn-group-hover\">" +
                            "<span class=\"glyphicon glyphicon-" + glyphicon + "\"></span></a>")
                            .find('a').click(function(e) {
                                e.stopPropagation();
                                socket.send(onClickAction + "," + decodeURI($(this).parents("tr").attr("uri")));
                            $('.top-right').notify({
                                message:{
                                    text: "\"" + $('td:nth-last-child(3)', $(this).parents("tr")).text() + "\" added"
                                } }).show();
                            }).fadeTo('fast',1);
                    }

                    if ( isTouch ) {
                        appendClickableIcon($("#salamisandwich > tbody > tr.dir > td:last-child"), 'MPD_API_ADD_TRACK', 'plus');
                        appendClickableIcon($("#salamisandwich > tbody > tr.song > td:last-child"), 'MPD_API_ADD_TRACK', 'play');
                    } else {
                        $('#salamisandwich > tbody > tr').on({
                            mouseenter: function() {
                                if($(this).is(".dir")) 
                                    appendClickableIcon($(this).children().last(), 'MPD_API_ADD_TRACK', 'plus');
                                else if($(this).is(".song"))
                                    appendClickableIcon($(this).children().last(), 'MPD_API_ADD_PLAY_TRACK', 'play');
                            },
                            mouseleave: function(){
                                $(this).children().last().find("a").stop().remove();
                            }
                        });
                    };
                    $('#salamisandwich > tbody > tr').on({
                        click: function() {
                            switch($(this).attr('class')) {
                                case 'dir':
                                    pagination = 0;
                                    browsepath = $(this).attr("uri");
                                    $("#browse > a").attr("href", '#/browse/'+pagination+'/'+browsepath);
                                    app.setLocation('#/browse/'+pagination+'/'+browsepath);
                                    break;
                                case 'song':
                                    socket.send("MPD_API_ADD_TRACK," + decodeURI($(this).attr("uri")));
                                    $('.top-right').notify({
                                        message:{
                                            text: "\"" + $('td:nth-last-child(3)', this).text() + "\" added"
                                        }
                                    }).show();
                                    break;
                                case 'plist':
                                    socket.send("MPD_API_ADD_PLAYLIST," + decodeURI($(this).attr("uri")));
                                    $('.top-right').notify({
                                        message:{
                                            text: "\"" + $('td:nth-last-child(3)', this).text() + "\" added"
                                        }
                                    }).show();
                                    break;
                            }
                        }
                    });

                    break;
                case 'state':
                    updatePlayIcon(obj.data.state);
                    updateVolumeIcon(obj.data.volume);

                    if(JSON.stringify(obj) === JSON.stringify(last_state))
                        break;

                    current_song.totalTime  = obj.data.totalTime;
                    current_song.currentSongId = obj.data.currentsongid;
                    var total_minutes = Math.floor(obj.data.totalTime / 60);
                    var total_seconds = obj.data.totalTime - total_minutes * 60;

                    var elapsed_minutes = Math.floor(obj.data.elapsedTime / 60);
                    var elapsed_seconds = obj.data.elapsedTime - elapsed_minutes * 60;

                    $('#volumeslider').slider(obj.data.volume);
                    var progress = Math.floor(100*obj.data.elapsedTime/obj.data.totalTime);
                    $('#progressbar').slider(progress);

                    $('#counter')
                    .text(elapsed_minutes + ":" + 
                        (elapsed_seconds < 10 ? '0' : '') + elapsed_seconds + " / " +
                        total_minutes + ":" + (total_seconds < 10 ? '0' : '') + total_seconds);

                    $('#salamisandwich > tbody > tr').removeClass('active').css("font-weight", "");
                    $('#salamisandwich > tbody > tr[trackid='+obj.data.currentsongid+']').addClass('active').css("font-weight", "bold");

                    if(obj.data.random)
                        $('#btnrandom').addClass("active")
                    else
                        $('#btnrandom').removeClass("active");

                    if(obj.data.consume)
                        $('#btnconsume').addClass("active")
                    else
                        $('#btnconsume').removeClass("active");

                    if(obj.data.single)
                        $('#btnsingle').addClass("active")
                    else
                        $('#btnsingle').removeClass("active");

                    if(obj.data.crossfade)
                        $('#btncrossfade').addClass("active")
                    else
                        $('#btncrossfade').removeClass("active");

                    if(obj.data.repeat)
                        $('#btnrepeat').addClass("active")
                    else
                        $('#btnrepeat').removeClass("active");

                    last_state = obj;
                    break;
                case 'outputnames':
                    $('#btn-outputs-block button').remove();
                    if (obj.data.length > 1) {
		        $.each(obj.data, function(id, name){
                            var btn = $('<button id="btnoutput'+id+'" class="btn btn-default" onclick="toggleoutput(this, '+id+')"><span class="glyphicon glyphicon-volume-up"></span> '+name+'</button>');
                            btn.appendTo($('#btn-outputs-block'));
                        });
		    } else {
                        $('#btn-outputs-block').addClass('hide');
		    }
                    /* remove cache, since the buttons have been recreated */
                    last_outputs = '';
                    break;
                case 'outputs':
                    if(JSON.stringify(obj) === JSON.stringify(last_outputs))
                        break;
                    $.each(obj.data, function(id, enabled){
                        if (enabled)
                        $('#btnoutput'+id).addClass("active");
                        else
                        $('#btnoutput'+id).removeClass("active");
                    });
                    last_outputs = obj;
                    break;
                case 'disconnected':
                    if($('.top-right').has('div').length == 0)
                        $('.top-right').notify({
                            message:{text:"ympd lost connection to MPD "},
                            type: "danger",
                            fadeOut: { enabled: true, delay: 1000 },
                        }).show();
                    break;
                case 'update_queue':
                    if(current_app === 'queue')
                        socket.send('MPD_API_GET_QUEUE,'+pagination);
                    break;
                case 'song_change':

                    $('#album').text("");
                    $('#artist').text("");

					$('#btnlove').removeClass("active");

                    $('#currenttrack').text(" " + obj.data.title);
                    var notification = "<strong><h4>" + obj.data.title + "</h4></strong>";

                    if(obj.data.album) {
                        $('#album').text(obj.data.album);
                        notification += obj.data.album + "<br />";
                    }
                    if(obj.data.artist) {
                        $('#artist').text(obj.data.artist);
                        notification += obj.data.artist + "<br />";
                    }

                    if ($.cookie("notification") === "true")
                        songNotify(obj.data.title, obj.data.artist, obj.data.album );
                    else
                        $('.top-right').notify({
                            message:{html: notification},
                            type: "info",
                        }).show();
                        
                    break;
                case 'mpdhost':
                    $('#mpdhost').val(obj.data.host);
                    setLocalStream(obj.data.host);
                    $('#mpdport').val(obj.data.port);
                    if(obj.data.passwort_set)
                        $('#mpd_password_set').removeClass('hide');
                    break;
                case 'dirbleapitoken':
                    dirble_api_token = obj.data;
                    
		    if (dirble_api_token) {
		        $('#dirble').removeClass('hide');

                        if (dirble_stations) { dirble_load_stations();   }
                        else {                 dirble_load_categories(); }

                    } else {
                        $('#dirble').addClass('hide');
		    }
                    break;
                case 'error':
                    $('.top-right').notify({
                        message:{text: obj.data},
                        type: "danger",
                    }).show();
                default:
                    break;
            }
        }

        socket.onclose = function(){
            console.log("disconnected");
            $('.top-right').notify({
                message:{text:"Connection to ympd lost, retrying in 3 seconds "},
                type: "danger", 
                onClose: function () {
                    webSocketConnect();
                }
            }).show();
        }

    } catch(exception) {
        alert('<p>Error' + exception);
    }

}

function get_appropriate_ws_url()
{
    var pcol;
    var u = document.URL;
    var separator;

    /*
    /* We open the websocket encrypted if this page came on an
    /* https:// url itself, otherwise unencrypted
    /*/

    if (u.substring(0, 5) == "https") {
        pcol = "wss://";
        u = u.substr(8);
    } else {
        pcol = "ws://";
        if (u.substring(0, 4) == "http")
            u = u.substr(7);
    }

    u = u.split('#');

    if (/\/$/.test(u[0])) {
        separator = "";
    } else {
        separator = "/";
    }

    return pcol + u[0] + separator + "ws";
}

var updateVolumeIcon = function(volume)
{
    $("#volume-icon").removeClass("glyphicon-volume-off");
    $("#volume-icon").removeClass("glyphicon-volume-up");
    $("#volume-icon").removeClass("glyphicon-volume-down");

    if(volume == 0) {
        $("#volume-icon").addClass("glyphicon-volume-off");
    } else if (volume < 50) {
        $("#volume-icon").addClass("glyphicon-volume-down");
    } else {
        $("#volume-icon").addClass("glyphicon-volume-up");
    }
}

var updatePlayIcon = function(state)
{
    $("#play-icon").removeClass("glyphicon-play")
    .removeClass("glyphicon-pause");
    $('#track-icon').removeClass("glyphicon-play")
    .removeClass("glyphicon-pause")
    .removeClass("glyphicon-stop");

    if(state == 1) { // stop
        $("#play-icon").addClass("glyphicon-play");
        $('#track-icon').addClass("glyphicon-stop");
		document.getElementById('player').pause();
    } else if(state == 2) { // play
        $("#play-icon").addClass("glyphicon-pause");
        $('#track-icon').addClass("glyphicon-play");
    } else { // pause
        $("#play-icon").addClass("glyphicon-play");
        $('#track-icon').addClass("glyphicon-pause");
		document.getElementById('player').pause();
    }
}

function updateDB() {
    socket.send('MPD_API_UPDATE_DB');
    $('.top-right').notify({
        message:{text:"Updating MPD Database... "}
    }).show();
}

function clickPlay() {
    if($('#track-icon').hasClass('glyphicon-stop'))
        socket.send('MPD_API_SET_PLAY');
    else
        socket.send('MPD_API_SET_PAUSE');
}

function clickLocalPlay() {
    var player = document.getElementById('player');
    $("#localplay-icon").removeClass("glyphicon-play").removeClass("glyphicon-pause");
	

    if ( !$('#track-icon').hasClass('glyphicon-play') ) {
		clickPlay();
	}

    if ( player.paused ) {
        var mpdstream = $.cookie("mpdstream");

        if ( mpdstream ) {
            player.src = mpdstream;
            console.log("playing mpd stream: " + player.src);
            player.load();
            player.play();
            $("#localplay-icon").addClass("glyphicon-pause");
        } else {
            $("#mpdstream").change(function(){ clickLocalPlay(); $(this).unbind("change"); });
            $("#localplay-icon").addClass("glyphicon-play");
            getHost();
        }
    } else {
        player.pause();
    }
}

function setLocalStream(mpdhost) {
    var mpdstream = $.cookie("mpdstream");

    if ( !mpdstream ) {
        mpdstream = "http://";
        if ( mpdhost == "127.0.0.1" )
            mpdstream += window.location.hostname;
        else
            mpdstream += mpdhost;
        mpdstream += ":8000/";

        $.cookie("mpdstream", mpdstream, { expires: 424242 });
    }

    $("#mpdstream").val(mpdstream);
    $("#mpdstream").change();
}

function trash(tr) {
    if ( $('#btntrashmodeup').hasClass('active') ) {
        socket.send('MPD_API_RM_RANGE,0,' + (tr.index() + 1));
        tr.remove();
    } else if ( $('#btntrashmodesingle').hasClass('active') ) {
        socket.send('MPD_API_RM_TRACK,' + tr.attr('trackid'));
        tr.remove();
    } else if ( $('#btntrashmodedown').hasClass('active') ) {
        socket.send('MPD_API_RM_RANGE,' + tr.index() + ',-1');
        tr.remove();
    };
}

function renumber_table(tableID,item) {
    was = item.children("td").first().text();//Check if first item exists!
    is = item.index() + 1;//maybe add pagination

    if (was != is) {
        socket.send("MPD_API_MOVE_TRACK," + was + "," + is);
        socket.send('MPD_API_GET_QUEUE,'+pagination);
    }
}

function basename(path) {
    return path.split('/').reverse()[0];
}

function clickLove() {
    socket.send("MPD_API_SEND_MESSAGE,mpdas," + ($('#btnlove').hasClass('active') ? "unlove" : "love"));
	if ( $('#btnlove').hasClass('active') )
		$('#btnlove').removeClass("active");
	else
		$('#btnlove').addClass("active");
}

$('#btnrandom').on('click', function (e) {
    socket.send("MPD_API_TOGGLE_RANDOM," + ($(this).hasClass('active') ? 0 : 1));

});
$('#btnconsume').on('click', function (e) {
    socket.send("MPD_API_TOGGLE_CONSUME," + ($(this).hasClass('active') ? 0 : 1));

});
$('#btnsingle').on('click', function (e) {
    socket.send("MPD_API_TOGGLE_SINGLE," + ($(this).hasClass('active') ? 0 : 1));
});
$('#btncrossfade').on('click', function(e) {
    socket.send("MPD_API_TOGGLE_CROSSFADE," + ($(this).hasClass('active') ? 0 : 1));
});
$('#btnrepeat').on('click', function (e) {
    socket.send("MPD_API_TOGGLE_REPEAT," + ($(this).hasClass('active') ? 0 : 1));
});

function toggleoutput(button, id) {
    socket.send("MPD_API_TOGGLE_OUTPUT,"+id+"," + ($(button).hasClass('active') ? 0 : 1));
}

$('#trashmode').children("button").on('click', function(e) {
    $('#trashmode').children("button").removeClass("active");
    $(this).addClass("active");
});

$('#btnnotify').on('click', function (e) {
    if($.cookie("notification") === "true") {
        $.cookie("notification", false);
    } else {
        Notification.requestPermission(function (permission) {
            if(!('permission' in Notification)) {
                Notification.permission = permission;
            }

            if (permission === "granted") {
                $.cookie("notification", true, { expires: 424242 });
                $('btnnotify').addClass("active");
            }
        });
    }
});

function getHost() {
    socket.send('MPD_API_GET_MPDHOST');

    function onEnter(event) {
      if ( event.which == 13 ) {
        confirmSettings();
      }
    }

    $('#mpdhost').keypress(onEnter);
    $('#mpdport').keypress(onEnter);
    $('#mpdstream').keypress(onEnter);
    $('#mpd_pw').keypress(onEnter);
    $('#mpd_pw_con').keypress(onEnter);
}

$('#search').submit(function () {
    app.setLocation("#/search/"+$('#search > div > input').val());
    $('#wait').modal('show');
    setTimeout(function() {
        $('#wait').modal('hide');
    }, 10000);
    return false;
});

$('.page-btn').on('click', function (e) {

    switch ($(this).text()) {
        case "Next":
            if (current_app == "dirble") dirble_page++;
            else pagination += MAX_ELEMENTS_PER_PAGE;
            break;
        case "Previous":
            if (current_app == "dirble") dirble_page--
            else {
                pagination -= MAX_ELEMENTS_PER_PAGE;
                if(pagination <= 0)
                    pagination = 0;
            }
            break;
    }

    switch(current_app) {
        case "queue":
            app.setLocation('#/'+pagination);
            break;
        case "browse":
            app.setLocation('#/browse/'+pagination+'/'+browsepath);
            break;
        case "dirble":
            app.setLocation("#/dirble/"+dirble_catid+"/"+dirble_page);
            break;
    }
    e.preventDefault();
});

function addStream() {
    if($('#streamurl').val().length > 0) {
        socket.send('MPD_API_ADD_TRACK,'+$('#streamurl').val());
    }
    $('#streamurl').val("");
    $('#addstream').modal('hide');
}

function saveQueue() {
    if($('#playlistname').val().length > 0) {
        socket.send('MPD_API_SAVE_QUEUE,'+$('#playlistname').val());
    }
    $('#savequeue').modal('hide');
}

function confirmSettings() {
    if($('#mpd_pw').val().length + $('#mpd_pw_con').val().length > 0) {
        if ($('#mpd_pw').val() !== $('#mpd_pw_con').val())
        {
            $('#mpd_pw_con').popover('show');
            setTimeout(function() {
                $('#mpd_pw_con').popover('hide');
            }, 2000);
            return;
        } else
            socket.send('MPD_API_SET_MPDPASS,'+$('#mpd_pw').val());
    }
    socket.send('MPD_API_SET_MPDHOST,'+$('#mpdport').val()+','+$('#mpdhost').val());
    $.cookie("mpdstream", $("#mpdstream").val(), { expires: 424242 });
    $('#settings').modal('hide');
}

$('#mpd_password_set > button').on('click', function (e) {
    socket.send('MPD_API_SET_MPDPASS,');
    $('#mpd_pw').val("");
    $('#mpd_pw_con').val("");
    $('#mpd_password_set').addClass('hide');
})

function notificationsSupported() {
    return "Notification" in window;
}

function songNotify(title, artist, album) {
    /*var opt = {
        type: "list",
        title: title,
        message: title,
        items: []
    }
    if(artist.length > 0)
        opt.items.push({title: "Artist", message: artist});
    if(album.length > 0)
        opt.items.push({title: "Album", message: album});
*/
    //chrome.notifications.create(id, options, creationCallback);

    var textNotification = "";
    if(typeof artist != 'undefined' && artist.length > 0)
        textNotification += " " + artist;
    if(typeof album != 'undefined' && album.length > 0)
        textNotification += "\n " + album;

    var notification = new Notification(title, {icon: 'assets/favicon.ico', body: textNotification});
    setTimeout(function(notification) {
        notification.close();
    }, 3000, notification);
}

$(document).keydown(function(e){
    if (e.target.tagName == 'INPUT') {
        return;
    }
    switch (e.which) {
        case 37: //left
            socket.send('MPD_API_SET_PREV');
            break;
        case 39: //right
            socket.send('MPD_API_SET_NEXT');
            break;
        case 32: //space
            clickPlay();
            break;
        default:
            return;
    }
    e.preventDefault();
});

function dirble_load_categories() {

    dirble_page = 1;

    $.getJSON( "https://api.dirble.com/v2/categories?token=" + dirble_api_token, function( data ) {

        $('#dirble_loading').addClass('hide');

        data = data.sort(function(a, b) {
            return (a.title > b.title) ? 1 : 0;
        });

        var max = data.length - data.length%2;

        for(i = 0; i < max; i+=2) {

            $('#dirble_left > tbody').append(
                "<tr><td catid=\""+data[i].id+"\">"+data[i].title+"</td></tr>"
            );

            $('#dirble_right > tbody').append(
                "<tr><td catid=\""+data[i+1].id+"\">"+data[i+1].title+"</td></tr>"
            );
        }

        if (max != data.length) {
            $('#dirble_left > tbody').append(
                "<tr><td catid=\""+data[max].id+"\">"+data[max].title+"</td></tr>"
            );
        }

        $('#dirble_left > tbody > tr > td').on({
            click: function() {
                dirble_selected_cat = $(this).text();
                dirble_catid = $(this).attr("catid");
                app.setLocation("#/dirble/"+dirble_catid+"/"+dirble_page);
            }
        });

        $('#dirble_right > tbody > tr > td').on({
            click: function() {
                dirble_selected_cat = $(this).text();
                dirble_catid = $(this).attr("catid");
                app.setLocation("#/dirble/"+dirble_catid+"/"+dirble_page);
            }
        });
    });
}


function dirble_load_stations() {

    $.getJSON( "https://api.dirble.com/v2/category/"+dirble_catid+"/stations?page="+dirble_page+"&per_page=20&token=" + dirble_api_token, function( data ) {

        $('#dirble_loading').addClass('hide');
        if (data.length == 20) $('#next').removeClass('hide');

        var max = data.length - data.length%2;

        for(i = 0; i < max; i+=2) {

            $('#dirble_left > tbody').append(
                "<tr><td radioid=\""+data[i].id+"\">"+data[i].name+"</td></tr>"
            );
            $('#dirble_right > tbody').append(
                "<tr><td radioid=\""+data[i+1].id+"\">"+data[i+1].name+"</td></tr>"
            );
        }

        if (max != data.length) {
            $('#dirble_left > tbody').append(
                "<tr><td radioid=\""+data[max].id+"\">"+data[max].name+"</td></tr>"
            );
        }

        $('#dirble_left > tbody > tr > td').on({
            click: function() {
                var _this = $(this);

                $.getJSON( "https://api.dirble.com/v2/station/"+$(this).attr("radioid")+"?token=" + dirble_api_token, function( data ) {

                    socket.send("MPD_API_ADD_TRACK," + data.streams[0].stream);
                    $('.top-right').notify({
                        message:{
                            text: _this.text() + " added"
                        }
                    }).show();
                });
            },
            mouseenter: function() {
                var _this = $(this);

                $(this).last().append(
                "<a role=\"button\" class=\"pull-right btn-group-hover\">" +
                "<span class=\"glyphicon glyphicon-play\"></span></a>").find('a').click(function(e) {
                    e.stopPropagation();

                    $.getJSON( "https://api.dirble.com/v2/station/"+_this.attr("radioid")+"?token=" + dirble_api_token, function( data ) {

                        socket.send("MPD_API_ADD_PLAY_TRACK," + data.streams[0].stream);
                        $('.top-right').notify({
                            message:{
                                text: _this.text() + " added"
                            }
                        }).show();
                    });
                }).fadeTo('fast',1);
            },

            mouseleave: function(){
                $(this).last().find("a").stop().remove();
            }
        });

        $('#dirble_right> tbody > tr > td').on({
            click: function() {
                var _this = $(this);

                $.getJSON( "https://api.dirble.com/v2/station/"+$(this).attr("radioid")+"?token=" + dirble_api_token, function( data ) {

                    socket.send("MPD_API_ADD_TRACK," + data.streams[0].stream);
                    $('.top-right').notify({
                        message:{
                            text: _this.text() + " added"
                        }
                    }).show();
                });
            },
            mouseenter: function() {
                var _this = $(this);

                $(this).last().append(
                "<a role=\"button\" class=\"pull-right btn-group-hover\">" +
                "<span class=\"glyphicon glyphicon-play\"></span></a>").find('a').click(function(e) {
                    e.stopPropagation();

                    $.getJSON( "https://api.dirble.com/v2/station/"+_this.attr("radioid")+"?token=" + dirble_api_token, function( data ) {

                        socket.send("MPD_API_ADD_PLAY_TRACK," + data.streams[0].stream);
                        $('.top-right').notify({
                            message:{
                                text: _this.text() + " added"
                            }
                        }).show();
                    });
                }).fadeTo('fast',1);
            },

            mouseleave: function(){
                $(this).last().find("a").stop().remove();
            }
        });
    });
}

function set_filter (c) {
    filter = c;

    $.each($('#salamisandwich > tbody > tr.dir'), function(i, line) {
        var first = $(line).attr('uri')[0];

        if (filter === undefined) {
            $(line).removeClass('hide');
        }

        else if (filter === "#") {
            if (!isNaN(first)) {
                $(line).removeClass('hide');
            } else {
                $(line).addClass('hide');
            }
        }

        else if (filter >= "A" && filter <= "Z") {
            if (first.toUpperCase() === filter) {
                $(line).removeClass('hide');
            } else {
                $(line).addClass('hide');
            }
        }

        else if (filter === "||") {
            $(line).addClass('hide');
        }
    });

    $.each($('#salamisandwich > tbody > tr.plist'), function(i, line) {
        if (filter === undefined) {
            $(line).removeClass('hide');
        } else if (filter === "||") {
            $(line).removeClass('hide');
        } else {
            $(line).addClass('hide');
        }
    });
}

function add_filter () {
    $('#filter').append('&nbsp;<a onclick="set_filter(\'#\')" href="#/browse/0/">#</a>');

    for (i = 65; i <= 90; i++) {
        var c = String.fromCharCode(i);
        $('#filter').append('&nbsp;<a onclick="set_filter(\'' + c + '\')" href="#/browse/0/">' + c + '</a>');
    }

    $('#filter').append('&nbsp;<a onclick="set_filter(\'||\')" href="#/browse/0/" class="glyphicon glyphicon-list"></a>');
}<|MERGE_RESOLUTION|>--- conflicted
+++ resolved
@@ -299,16 +299,10 @@
 
                         $('#salamisandwich > tbody').append(
                             "<tr trackid=\"" + obj.data[song].id + "\"><td>" + (obj.data[song].pos + 1) + "</td>" +
-<<<<<<< HEAD
                                 "<td>"+ obj.data[song].title +"</td>" +
                                 "<td>"+ obj.data[song].album +"</td>" +
                                 "<td>"+ obj.data[song].artist +"</td>" + 
                                 "<td>"+ minutes + ":" + (seconds < 10 ? '0' : '') + seconds +
-=======
-                                "<td>" + obj.data[song].artist + "<br /><span>" + obj.data[song].album  + "</span></td>" +
-                                "<td>" + obj.data[song].title  + "</td>" +
-                                "<td>" + minutes + ":" + (seconds < 10 ? '0' : '') + seconds +
->>>>>>> 612f8fc0
                         "</td><td></td></tr>");
                     }
 
@@ -403,12 +397,7 @@
                                 $('#salamisandwich > tbody').append(
                                     "<tr uri=\"" + encodeURI(obj.data[item].dir) + "\" class=\"" + clazz + "\">" +
                                     "<td><span class=\"glyphicon glyphicon-folder-open\"></span></td>" +
-<<<<<<< HEAD
-                                    "<td><a>" + basename(obj.data[item].dir) + "</a></td>" +
-                                    "<td></td><td></td>" +
-=======
-                                    "<td colspan=\"2\"><a>" + basename(obj.data[item].dir) + "</a></td>" +
->>>>>>> 612f8fc0
+                                    "<td colspan=\"3\"><a>" + basename(obj.data[item].dir) + "</a></td>" +
                                     "<td></td><td></td></tr>"
                                 );
                                 break;
@@ -420,12 +409,7 @@
                                 $('#salamisandwich > tbody').append(
                                     "<tr uri=\"" + encodeURI(obj.data[item].plist) + "\" class=\"" + clazz + "\">" +
                                     "<td><span class=\"glyphicon glyphicon-list\"></span></td>" +
-<<<<<<< HEAD
-                                    "<td><a>" + basename(obj.data[item].plist) + "</a></td>" +
-                                    "<td></td><td></td>" +
-=======
-                                    "<td colspan=\"2\"><a>" + basename(obj.data[item].plist) + "</a></td>" +
->>>>>>> 612f8fc0
+                                    "<td colspan=\"3\"><a>" + basename(obj.data[item].plist) + "</a></td>" +
                                     "<td></td><td></td></tr>"
                                 );
                                 break;
@@ -441,14 +425,10 @@
 
 				$('#salamisandwich > tbody').append(
                                     "<tr uri=\"" + encodeURI(obj.data[item].uri) + "\" class=\"song\">" +
-<<<<<<< HEAD
                                     "<td><span class=\"glyphicon glyphicon-music\"></span></td>" + 
                                     "<td>" + obj.data[item].title  + "</td>" +
                                     "<td>" + obj.data[item].album  + "</td>" +
                                     "<td>" + obj.data[item].artist + "</td>" + 
-=======
-                                    "<td><span class=\"glyphicon glyphicon-music\"></span></td>" + details +
->>>>>>> 612f8fc0
                                     "<td>" + minutes + ":" + (seconds < 10 ? '0' : '') + seconds +
                                     "</td><td></td></tr>"
                                 );
@@ -458,14 +438,8 @@
                                     $('#next').removeClass('hide');
                                 } else {
                                     $('#salamisandwich > tbody').append(
-<<<<<<< HEAD
-                                        "<tr><td><span class=\"glyphicon glyphicon-remove\"></span></td>" + 
-                                        "<td>Too many results, please refine your search!</td>" + 
-                                        "<td></td><td></td>" +
-=======
                                         "<tr><td><span class=\"glyphicon glyphicon-remove\"></span></td>" +
-                                        "<td colspan=\"2\">Too many results, please refine your search!</td>" +
->>>>>>> 612f8fc0
+                                        "<td colspan=\"3\">Too many results, please refine your search!</td>" +
                                         "<td></td><td></td></tr>"
                                     );
                                 }
