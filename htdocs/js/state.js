--- conflicted
+++ resolved
@@ -127,42 +127,7 @@
     domCache.counter.innerHTML = counterText;
     
     //Set playing track in queue view
-<<<<<<< HEAD
-    if (lastState) {
-        if (lastState.currentSongId !== currentSongId) {
-            const tr = document.getElementById('queueTrackId' + lastState.currentSongId);
-            if (tr) {
-                const durationTd = tr.querySelector('[data-col=Duration]');
-                if (durationTd) {
-                    durationTd.innerText = getAttDec(tr, 'data-duration');
-                }
-                const posTd = tr.querySelector('[data-col=Pos]');
-                if (posTd) {
-                    posTd.classList.remove('mi');
-                    posTd.innerText = getAttDec(tr, 'data-songpos');
-                }
-                tr.classList.remove('queue-playing');
-            }
-        }
-    }
-    const tr = document.getElementById('queueTrackId' + currentSongId);
-    if (tr) {
-        const durationTd = tr.querySelector('[data-col=Duration]');
-        if (durationTd) {
-            durationTd.innerHTML = counterText;
-        }
-        const posTd = tr.querySelector('[data-col=Pos]');
-        if (posTd) {
-            if (!posTd.classList.contains('mi')) {
-                posTd.classList.add('mi');
-                posTd.innerText = 'play_arrow';
-            }
-        }
-        tr.classList.add('queue-playing');
-    }
-=======
     queueSetCurrentSong(currentSongId, elapsedTime, totalTime);
->>>>>>> 8586a792
 
     //synced lyrics
     if (showSyncedLyrics === true && settings.colsPlayback.includes('Lyrics')) {
