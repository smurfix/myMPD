--- conflicted
+++ resolved
@@ -7,19 +7,10 @@
 let socket = null;
 let websocketConnected = false;
 let websocketTimer = null;
-<<<<<<< HEAD
-let lastSong = '';
-let lastSongObj = {};
-let lastState;
-const currentSong = {};
-let playstate = '';
-let websocketKeepAliveTimer = null;
-=======
 let websocketKeepAliveTimer = null;
 let currentSong = '';
 let currentSongObj = {};
 let currentState = {};
->>>>>>> 0d41e84d
 let settings = {"loglevel": 2};
 let settingsParsed = 'no';
 let progressTimer = null;
