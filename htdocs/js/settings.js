"use strict";
// SPDX-License-Identifier: GPL-3.0-or-later
// myMPD (c) 2018-2021 Juergen Mang <mail@jcgames.de>
// https://github.com/jcorporation/mympd

function initSettings() {
    document.getElementById('selectMusicDirectory').addEventListener('change', function () {
        const musicDirMode = getSelectValue(this);
        if (musicDirMode === 'auto') {
            document.getElementById('inputMusicDirectory').value = settings.musicDirectoryValue;
            document.getElementById('inputMusicDirectory').setAttribute('readonly', 'readonly');
        }
        else if (musicDirMode === 'none') {
            document.getElementById('inputMusicDirectory').value = '';
            document.getElementById('inputMusicDirectory').setAttribute('readonly', 'readonly');
        }
        else {
            document.getElementById('inputMusicDirectory').value = '';
            document.getElementById('inputMusicDirectory').removeAttribute('readonly');
        }
    }, false);

    document.getElementById('modalSettings').addEventListener('shown.bs.modal', function () {
        cleanupModalId('modalSettings');
        getSettings();
    });

    document.getElementById('modalMaintenance').addEventListener('shown.bs.modal', function () {
        document.getElementById('selectSetLoglevel').value = settings.loglevel;
        cleanupModalId('modalMaintenance');
    });

    document.getElementById('modalQueueSettings').addEventListener('shown.bs.modal', function () {
        cleanupModalId('modalQueueSettings');
        getSettings();
    });

    setDataId('selectJukeboxPlaylist', 'data-cb-filter', 'filterPlaylistsSelect');
    setDataId('selectJukeboxPlaylist', 'data-cb-filter-options', [0, 'selectJukeboxPlaylist']);

    document.getElementById('modalConnection').addEventListener('shown.bs.modal', function () {
        getSettings();
        cleanupModalId('modalConnection');
    });

    document.getElementById('btnJukeboxModeGroup').addEventListener('mouseup', function () {
        setTimeout(function() {
            const value = getData(document.getElementById('btnJukeboxModeGroup').getElementsByClassName('active')[0], 'data-value');
            if (value === '0') {
                elDisableId('inputJukeboxQueueLength');
                elDisableId('selectJukeboxPlaylist');
            }
            else if (value === '2') {
                elDisableId('inputJukeboxQueueLength');
                elDisableId('selectJukeboxPlaylist');
                document.getElementById('selectJukeboxPlaylist').value = 'Database';
            }
            else if (value === '1') {
                elEnableId('inputJukeboxQueueLength');
                elEnableId('selectJukeboxPlaylist');
            }
            if (value !== '0') {
                toggleBtnChkId('btnConsume', true);
            }
            checkConsume();
        }, 100);
    });

    document.getElementById('btnConsume').addEventListener('mouseup', function() {
        setTimeout(function() { 
            checkConsume(); 
        }, 100);
    });
}

//eslint-disable-next-line no-unused-vars
function eventChangeLocale(event) {
    const value = getSelectValue(event.target);
    warnLocale(value);
}

//eslint-disable-next-line no-unused-vars
function eventChangeTheme(event) {
    const value = getSelectValue(event.target);
    const bgImageEl = document.getElementById('inputWebUIsettinguiBgImage');
    const bgImageValue = getSelectValue(bgImageEl);
    if (value === 'theme-light') {
        document.getElementById('inputWebUIsettinguiBgColor').value = '#ffffff';
        if (bgImageValue.indexOf('/assets/') === 0) {
            bgImageEl.value = '/assets/mympd-background-light.svg';
        }
    }
    else {
        //theme-dark is the default
        document.getElementById('inputWebUIsettinguiBgColor').value = '#060708';
        if (bgImageValue.indexOf('/assets/') === 0) {
            bgImageEl.value = '/assets/mympd-background-dark.svg';
        }
    }
}

//eslint-disable-next-line no-unused-vars
function saveConnection() {
    cleanupModalId('modalConnection');
    let formOK = true;
    const mpdHostEl = document.getElementById('inputMpdHost');
    const mpdPortEl = document.getElementById('inputMpdPort');
    const mpdPassEl = document.getElementById('inputMpdPass');
    const playlistDirectoryEl = document.getElementById('inputPlaylistDirectory');
    const mpdStreamPortEl = document.getElementById('inputMpdStreamPort');
    const mpdBinarylimitEl = document.getElementById('inputMpdBinarylimit');
    const mpdTimeoutEl = document.getElementById('inputMpdTimeout');
    const musicDirectoryEl = document.getElementById('selectMusicDirectory');
    let musicDirectory = getSelectValue(musicDirectoryEl);

    if (musicDirectory === 'auto' && mpdHostEl.value.indexOf('/') !== 0) {
        formOK = false;
        setIsInvalid(musicDirectoryEl);
    }

    if (musicDirectory === 'custom') {
        const musicDirectoryValueEl = document.getElementById('inputMusicDirectory');
        if (!validatePath(musicDirectoryValueEl)) {
            formOK = false;
        }
        musicDirectory = musicDirectoryValueEl.value;
    }
    if (mpdPortEl.value === '') {
        mpdPortEl.value = '6600';
    }
    if (!validateIntRange(mpdPortEl, 1024, 65535)) {
        formOK = false;
    }
    if (mpdHostEl.value.indexOf('/') !== 0) {
        if (!validateInt(mpdPortEl)) {
            formOK = false;
        }
        if (!validateHost(mpdHostEl)) {
            formOK = false;
        }
    }
    if (!validatePath(playlistDirectoryEl)) {
        formOK = false;
    }
    if (!validateIntRange(mpdStreamPortEl, 1024, 65535)) {
        formOK = false;
    }
    if (!validateIntRange(mpdBinarylimitEl, 4, 256)) {
        formOK = false;
    }
    if (!validateIntRange(mpdTimeoutEl, 1, 100)) {
        formOK = false;
    }
    if (formOK === true) {
        sendAPI("MYMPD_API_CONNECTION_SAVE", {
            "mpdHost": mpdHostEl.value,
            "mpdPort": Number(mpdPortEl.value),
            "mpdPass": mpdPassEl.value,
            "musicDirectory": musicDirectory,
            "playlistDirectory": playlistDirectoryEl.value,
            "mpdStreamPort": Number(mpdStreamPortEl.value),
            "mpdBinarylimit": Number(mpdBinarylimitEl.value) * 1024,
            "mpdTimeout": Number(mpdTimeoutEl.value) * 1000,
            "mpdKeepalive": (document.getElementById('btnMpdKeepalive').classList.contains('active') ? true : false)
        }, saveConnectionClose, true);
    }
}

function saveConnectionClose(obj) {
    if (obj.error) {
        showModalAlert(obj);
    }
    else {
        getSettings(false);
        uiElements.modalConnection.hide();
    }
}

function getSettings(onerror) {
    settingsParsed = 'no';
    sendAPI("MYMPD_API_SETTINGS_GET", {}, parseSettings, onerror);
}

function checkConsume() {
    const stateConsume = document.getElementById('btnConsume').classList.contains('active') ? true : false;
    const stateJukeboxMode = getBtnGroupValueId('btnJukeboxModeGroup');
    if (stateJukeboxMode > 0 && stateConsume === false) {
        elShowId('warnConsume');
    }
    else {
        elHideId('warnConsume');
    }
}

function parseSettings(obj) {
    if (obj.error) {
        settingsParsed = 'error';
        if (appInited === false) {
            showAppInitAlert(obj === '' ? tn('Can not parse settings') : tn(obj.error.message));
        }
        return;
    }
    settings = obj.result;
    
    //check for old cached javascript
    if ('serviceWorker' in navigator && settings.mympdVersion !== myMPDversion) {
        logWarn('Server version (' + settings.mympdVersion + ') not equal client version (' + myMPDversion + '), reloading');
        clearAndReload();
    }

    //set webuiSettings defaults
    for (const key in webuiSettingsDefault) {
        if (settings.webuiSettings[key] === undefined) {
            settings.webuiSettings[key] = webuiSettingsDefault[key].defaultValue;
        }
    }

    //set session state
    setSessionState();

    //set features object from settings
    setFeatures();

    //execute only if settings modal is displayed
    if (document.getElementById('modalSettings').classList.contains('show')) {
        populateSettingsFrm();
    }
    //execute only if connection modal is displayed
    if (document.getElementById('modalConnection').classList.contains('show')) {
        populateConnectionFrm();
    }
    //execute only if queue settings modal is displayed
    if (document.getElementById('modalQueueSettings').classList.contains('show')) {
        populateQueueSettingsFrm();
    }

    //locales
    setLocale(settings.webuiSettings.uiLocale);

    //theme
    let setTheme = settings.webuiSettings.uiTheme;
    if (setTheme === 'theme-default') {
        setTheme = 'theme-dark';
    }
    else if (setTheme === 'theme-autodetect') {
        setTheme = window.matchMedia && window.matchMedia('(prefers-color-scheme: dark)').matches ? 'theme-dark' : 'theme-light';
    }

    for (const theme in webuiSettingsDefault.uiTheme.validValues) {
        if (theme === setTheme) {
            domCache.body.classList.add(theme);
            setCssVars(theme);
        }
        else {
            domCache.body.classList.remove(theme);
        }
    }

    //background
    if (settings.webuiSettings.uiBgImage.indexOf('/assets/') === 0) {
        domCache.body.style.backgroundImage = 'url("' + subdir + myEncodeURI(settings.webuiSettings.uiBgImage) + '")';
    }
    else if (settings.webuiSettings.uiBgImage !== '') {
        domCache.body.style.backgroundImage = 'url("' + subdir + '/pics/' + myEncodeURI(settings.webuiSettings.uiBgImage) + '")';
    }
    else {
        domCache.body.style.backgroundImage = '';
    }
    document.documentElement.style.setProperty('--mympd-backgroundcolor', settings.webuiSettings.uiBgColor);

    const albumartbg = document.querySelectorAll('.albumartbg');
    for (let i = 0, j = albumartbg.length; i < j; i++) {
        albumartbg[i].style.filter = settings.webuiSettings.uiBgCssFilter;
    }

    //Navigation and footer
    setNavbarIcons();

    if (settings.webuiSettings.uiFooterQueueSettings === true) {
        elShowId('footerQueueSettings');
    }
    else {
        elHideId('footerQueueSettings');
    }

    if (settings.webuiSettings.uiFooterPlaybackControls === 'both') {
        elShowId('btnStop');
    }
    else {
        elHideId('btnStop');
    }

    //set local playback url
    if (settings.webuiSettings.enableLocalPlayback === true) {
        setLocalPlayerUrl();
    }
    
    //parse mpd settings if connected
    if (settings.mpdConnected === true) {
        parseMPDSettings();
    }

    //Info in about modal
    document.getElementById('mpdInfoHost').textContent = settings.mpdHost.indexOf('/') !== 0 ?
        settings.mpdHost + ':' + settings.mpdPort : settings.mpdHost;

    document.documentElement.style.setProperty('--mympd-coverimagesize', settings.webuiSettings.uiCoverimageSize + "px");
    document.documentElement.style.setProperty('--mympd-coverimagesizesmall', settings.webuiSettings.uiCoverimageSizeSmall + "px");
    document.documentElement.style.setProperty('--mympd-highlightcolor', settings.webuiSettings.uiHighlightColor);

    //default limit for all cards
    //convert from string to int
    let limit = settings.webuiSettings.uiMaxElementsPerPage;
    if (limit === 0) {
        limit = 500;
    }
    app.cards.Home.limit = limit;
    app.cards.Playback.limit = limit;
    app.cards.Queue.tabs.Current.limit = limit;
    app.cards.Queue.tabs.LastPlayed.limit = limit;
    app.cards.Queue.tabs.Jukebox.limit = limit;
    app.cards.Browse.tabs.Filesystem.limit = limit;
    app.cards.Browse.tabs.Playlists.views.List.limit = limit;
    app.cards.Browse.tabs.Playlists.views.Detail.limit = limit;
    app.cards.Browse.tabs.Database.views.List.limit = limit;
    app.cards.Browse.tabs.Database.views.Detail.limit = limit;
    app.cards.Search.limit = limit;

    //scripts
    if (scriptsInited === false) {
        const selectTimerAction = document.getElementById('selectTimerAction');
        elClear(document.getElementById('selectTimerAction'));
        selectTimerAction.appendChild(
            elCreateNodes('optgroup', {"data-value": "player", "label": tn('Playback')}, [
                elCreateText('option', {"value": "startplay"}, tn('Start playback')),
                elCreateText('option', {"value": "stopplay"}, tn('Stop playback'))
            ])
        );

        if (features.featScripting === true) {
            getScriptList(true);
        }
        else {
            elClear(document.getElementById('scripts'));
            //reinit mainmenu -> change of script list
            uiElements.dropdownMainMenu.dispose();
            uiElements.dropdownMainMenu = new BSN.Dropdown(document.getElementById('mainMenu'));
        }
        scriptsInited = true;
    }

    //volumebar
    document.getElementById('volumeBar').setAttribute('min', settings.volumeMin);
    document.getElementById('volumeBar').setAttribute('max', settings.volumeMax);

    //update columns
    if (app.id === 'QueueCurrent') {
        getQueue();
    }
    else if (app.id === 'QueueLastPlayed' ||
        app.id === 'QueueJukebox' ||
        app.id === 'Search' ||
        app.id === 'BrowseFilesystem' ||
        app.id === 'BrowsePlaylistsDetail' ||
        app.id === 'BrowseDatabase')
    {
        appRoute();
    }

    if (settings.mediaSession === true && 'mediaSession' in navigator) {
        navigator.mediaSession.setActionHandler('play', clickPlay);
        navigator.mediaSession.setActionHandler('pause', clickPlay);
        navigator.mediaSession.setActionHandler('stop', clickStop);
        navigator.mediaSession.setActionHandler('seekbackward', seekRelativeBackward);
        navigator.mediaSession.setActionHandler('seekforward', seekRelativeForward);
        navigator.mediaSession.setActionHandler('previoustrack', clickPrev);
        navigator.mediaSession.setActionHandler('nexttrack', clickNext);

        if (!navigator.mediaSession.setPositionState) {
            logDebug('mediaSession.setPositionState not supported by browser');
        }
    }
    else {
        logDebug('mediaSession not supported by browser');
    }

    //finished parse setting, set ui state
    toggleUI();
    btnWaiting(document.getElementById('btnApplySettings'), false);
    applyFeatures();
    settingsParsed = 'parsed';
}

function setCssVars(theme) {
    switch(theme) {
        case 'theme-light':
            document.documentElement.style.setProperty('--bs-body-color', '#343a40');
            document.documentElement.style.setProperty('--bs-body-color-rgb', '52, 58, 64');
            document.documentElement.style.setProperty('--bs-body-bg', 'white');
            document.documentElement.style.setProperty('--bs-dark-rgb', '206, 212, 218');
            document.documentElement.style.setProperty('--mympd-black-light', '#f8f9fa');
            break;
        default:
            document.documentElement.style.setProperty('--bs-body-color', '#f8f9fa');
            document.documentElement.style.setProperty('--bs-body-color-rgb', '248, 249, 250');
            document.documentElement.style.setProperty('--bs-body-bg', 'black');
            document.documentElement.style.setProperty('--bs-dark-rgb', '52, 58, 64');
            document.documentElement.style.setProperty('--mympd-black-light', '#1d2124');
    }
}

function setLocale(newLocale) {
    if (newLocale === 'default') {
        locale = navigator.language || navigator.userLanguage;
    }
    else {
        locale = newLocale;
    }
    let localeFound = false;
    for (const l of locales) {
        if (l.code === locale) {
            localeFound = true;
            break;
        }
    }
    if (localeFound === false) {
        logError('Locale ' + locale + 'not defined');
        locale = 'en-US';
    }

    i18nHtml(domCache.body);
}

function populateQueueSettingsFrm() {
    toggleBtnGroupValueCollapse(document.getElementById('btnJukeboxModeGroup'), 'collapseJukeboxMode', settings.jukeboxMode);
    addTagListSelect('selectJukeboxUniqueTag', 'tagListBrowse');

    document.getElementById('selectJukeboxUniqueTag').value = settings.jukeboxUniqueTag;
    document.getElementById('inputJukeboxQueueLength').value = settings.jukeboxQueueLength;
    document.getElementById('inputJukeboxLastPlayed').value = settings.jukeboxLastPlayed;
<<<<<<< HEAD
    
=======

>>>>>>> 0d41e84d
    if (settings.jukeboxMode === 0) {
        elDisableId('inputJukeboxQueueLength');
        elDisableId('selectJukeboxPlaylist');
    }
    else if (settings.jukeboxMode === 2) {
        elDisableId('inputJukeboxQueueLength');
        elDisableId('selectJukeboxPlaylist');
        document.getElementById('selectJukeboxPlaylist').value = 'Database';
    }
    else if (settings.jukeboxMode === 1) {
        elEnableId('inputJukeboxQueueLength');
        elEnableId('selectJukeboxPlaylist');
    }

    document.getElementById('selectJukeboxPlaylist').filterInput.value = '';

    if (settings.mpdConnected === true) {
        if (features.featPlaylists === true) {
            filterPlaylistsSelect(0, 'selectJukeboxPlaylist', '', settings.jukeboxPlaylist);
            setDataId('selectJukeboxPlaylist', 'data-value', settings.jukeboxPlaylist);
        }
        else {
            document.getElementById('selectJukeboxPlaylist').value = tn('Database');
            setDataId('selectJukeboxPlaylist', 'data-value', 'Database');
        }
        toggleBtnChkId('btnRandom', settings.random);
        toggleBtnChkId('btnConsume', settings.consume);
        toggleBtnChkId('btnRepeat', settings.repeat);
        toggleBtnChkId('btnAutoPlay', settings.autoPlay);
        toggleBtnGroupValue(document.getElementById('btnSingleGroup'), settings.single);
        toggleBtnGroupValue(document.getElementById('btnReplaygainGroup'), settings.replaygain);
        document.getElementById('inputCrossfade').value = settings.crossfade;
        if (features.featStickers === false) {
            elShowId('warnPlaybackStatistics');
            elDisableId('inputJukeboxLastPlayed');
        }
        else {
            elHideId('warnPlaybackStatistics');
            elEnableId('inputJukeboxLastPlayed');
        }
    }
    checkConsume();
}

function populateConnectionFrm() {
    document.getElementById('inputMpdHost').value = settings.mpdHost;
    document.getElementById('inputMpdPort').value = settings.mpdPort;
    document.getElementById('inputMpdPass').value = settings.mpdPass;
    document.getElementById('inputPlaylistDirectory').value = settings.playlistDirectory;
    document.getElementById('inputMpdStreamPort').value = settings.mpdStreamPort;
    document.getElementById('inputMpdBinarylimit').value = settings.mpdBinarylimit / 1024;
    document.getElementById('inputMpdTimeout').value = settings.mpdTimeout / 1000;

    toggleBtnChkId('btnMpdKeepalive', settings.mpdKeepalive);

    if (settings.musicDirectory === 'auto') {
        document.getElementById('selectMusicDirectory').value = settings.musicDirectory;
        document.getElementById('inputMusicDirectory').value = settings.musicDirectoryValue !== undefined ? settings.musicDirectoryValue : '';
        document.getElementById('inputMusicDirectory').setAttribute('readonly', 'readonly');
    }
    else if (settings.musicDirectory === 'none') {
        document.getElementById('selectMusicDirectory').value = settings.musicDirectory;
        document.getElementById('inputMusicDirectory').value = '';
        document.getElementById('inputMusicDirectory').setAttribute('readonly', 'readonly');
    }
    else {
        document.getElementById('selectMusicDirectory').value = 'custom';
        document.getElementById('inputMusicDirectory').value = settings.musicDirectoryValue;
        document.getElementById('inputMusicDirectory').removeAttribute('readonly');
    }

    if (settings.musicDirectoryValue === '' && settings.musicDirectory !== 'none') {
        elShowId('warnMusicDirectory');
    }
    else {
        elHideId('warnMusicDirectory');
    }
}

function populateSettingsFrm() {
    createSettingsFrm();

    getBgImageList(settings.webuiSettings.uiBgImage);

    //locales
    const localeList = document.getElementById('inputWebUIsettinguiLocale');
    elClear(localeList);
    for (const l of locales) {
        localeList.appendChild(
            elCreateText('option', {"value": l.code}, l.desc + ' (' + l.code + ')')
        );
        if (l.code === settings.webuiSettings.uiLocale) {
            localeList.lastChild.setAttribute('selected', 'selected');
        }
    }
    warnLocale(settings.webuiSettings.uiLocale);

    //web notifications - check permission
    const btnNotifyWeb = document.getElementById('inputWebUIsettingnotifyWeb');
    elHideId('warnNotifyWeb');
    if (notificationsSupported()) {
        if (Notification.permission !== 'granted') {
            if (settings.webuiSettings.notifyWeb === true) {
<<<<<<< HEAD
                document.getElementById('warnNotifyWeb').classList.remove('hide');
=======
                elShowId('warnNotifyWeb');
>>>>>>> 0d41e84d
            }
            settings.webuiSettings.notifyWeb = false;
        }
        if (Notification.permission === 'denied') {
            elShowId('warnNotifyWeb');
        }
        toggleBtnChk(btnNotifyWeb, settings.webuiSettings.notifyWeb);
        elEnable(btnNotifyWeb);
    }
    else {
        elDisable(btnNotifyWeb);
        toggleBtnChk(btnNotifyWeb, false);
    }

    if (isMobile === true) {
        document.getElementById('inputScaleRatio').value = scale;
    }

    document.getElementById('inputBookletName').value = settings.bookletName;
    document.getElementById('inputCoverimageNames').value = settings.coverimageNames;
    document.getElementById('inputCovercacheKeepDays').value = settings.covercacheKeepDays;

    //smart playlists
    if (settings.featSmartpls === true) {
        elEnableId('btnSmartpls');
        toggleBtnChkCollapseId('btnSmartpls', 'collapseSmartpls', settings.smartpls);
        elHideId('warnSmartpls');
    }
    else {
        elDisableId('btnSmartpls');
        toggleBtnChkCollapseId('btnSmartpls', 'collapseSmartpls', false);
        elShowId('warnSmartpls');
    }
    document.getElementById('inputSmartplsPrefix').value = settings.smartplsPrefix;
    document.getElementById('inputSmartplsInterval').value = settings.smartplsInterval / 60 / 60;
    addTagListSelect('selectSmartplsSort', 'tagList');
    document.getElementById('selectSmartplsSort').value = settings.smartplsSort;
    //lyrics
    if (features.featLibrary === false) {
        //lyrics need access to library
        settings.webuiSettings.enableLyrics = false;
    }
    toggleBtnChkCollapseId('btnEnableLyrics', 'collapseEnableLyrics', settings.webuiSettings.enableLyrics);

    const inputWebUIsettinguiBgCover = document.getElementById('inputWebUIsettinguiBgCover');
    inputWebUIsettinguiBgCover.setAttribute('data-toggle', 'collapse');
    inputWebUIsettinguiBgCover.setAttribute('data-target', '#bgCssFilterFrm');
    if (uiElements.collapseuiBgCover !== undefined) {
        uiElements.collapseuiBgCover.dispose();
    }
    uiElements.collapseuiBgCover = new BSN.Collapse(inputWebUIsettinguiBgCover);
    toggleBtnChkCollapseId('inputWebUIsettinguiBgCover', 'bgCssFilterFrm', settings.webuiSettings.uiBgCover);

    //tag multiselects
    initTagMultiSelect('inputEnabledTags', 'listEnabledTags', settings.tagListMpd, settings.tagList);
    initTagMultiSelect('inputSearchTags', 'listSearchTags', settings.tagList, settings.tagListSearch);
    initTagMultiSelect('inputBrowseTags', 'listBrowseTags', settings.tagList, settings.tagListBrowse);
    initTagMultiSelect('inputGeneratePlsTags', 'listGeneratePlsTags', settings.tagListBrowse, settings.smartplsGenerateTagList);
    //features - show or hide warnings - use settings object
    setFeatureBtnId('btnEnableLyrics', settings.featLibrary);
    setFeatureBtnId('inputWebUIsettingenableScripting', settings.featScripting);
    setFeatureBtnId('inputWebUIsettingenableMounts', settings.featMounts);
    setFeatureBtnId('inputWebUIsettingenablePartitions', settings.featPartitions);
}

function setFeatureBtnId(id, value) {
    if (value === true) {
        elEnableId(id);
        elHideId('warn' + id);
    }
    else {
        elDisableId(id);
        toggleBtnChkId(id, false);
        elShowId('warn' + id);
    }
}

function createSettingsFrm() {
    _createSettingsFrm(settings.webuiSettings, webuiSettingsDefault, 'inputWebUIsetting');
    _createSettingsFrm(settings, settingFields, 'inputSetting');
}

function _createSettingsFrm(fields, defaults, prefix) {
    //build form for web ui settings
    const advFrm = {};
    const advSettingsKeys = Object.keys(defaults);
    advSettingsKeys.sort();
    for (let i = 0, j = advSettingsKeys.length; i < j; i++) {
        const key = advSettingsKeys[i];
        if (defaults[key] === undefined || defaults[key].form === undefined) {
            continue;
        }
        const form = defaults[key].form;
        if (advFrm[form] === undefined) {
            advFrm[form] = document.getElementById(form);
            elClear(advFrm[form]);
        }

        if (defaults[key].inputType === 'section') {
            if (defaults[key].title !== undefined) {
                advFrm[form].appendChild(elCreateEmpty('hr', {}));
                advFrm[form].appendChild(elCreateText('h4', {}, tn(defaults[key].title)));
            }
            else if (defaults[key].subtitle !== undefined) {
                advFrm[form].appendChild(elCreateText('h4', {}, tn(defaults[key].subtitle)));
            }
            continue;
        }

        const col = elCreateEmpty('div', {"class": ["col-sm-8", "position-relative"]});
        if (defaults[key].inputType === 'select') {
            const select = elCreateEmpty('select', {"class": ["form-select"], "id": prefix + r(key)});
            for (let value in defaults[key].validValues) {
                if (defaults[key].contentType === 'integer') {
                    value = Number(value);
                }
                select.appendChild(elCreateText('option', {"value": value}, tn(defaults[key].validValues[value])));
                if (fields[key] === value) {
                    select.lastChild.setAttribute('selected', 'selected');
                }
            }
            col.appendChild(select);
        }
        else if (defaults[key].inputType === 'checkbox') {
            const btn = elCreateEmpty('button', {"type": "button", "id": prefix + r(key), "class": ["btn", "btn-sm", "btn-secondary", "mi", "chkBtn"]});
            if (fields[key] === true) {
                btn.classList.add('active');
                btn.textContent = 'check';
            }
            else {
                btn.textContent = 'radio_button_unchecked';
            }
            if (defaults[key].onClick !== undefined) {
                btn.addEventListener('click', function(event) {
                    window[defaults[key].onClick](event);
                }, false);
            }
            else {
                btn.addEventListener('click', function(event) {
                    toggleBtnChk(event.target);
                }, false);
            }
            col.appendChild(btn);
        }
        else {
            const it = defaults[key].inputType === 'color' ? 'color' : 'text';
            const input = elCreateEmpty('input', {"is": "mympd-input-reset", "id": prefix + r(key), "placeholder": defaults[key].defaultValue,
                "value": fields[key], "class": ["form-control"], "type": it});
            col.appendChild(input);
        }
        if (defaults[key].invalid !== undefined) {
            col.appendChild(elCreateText('div', {"class": ["invalid-feedback"], "data-phrase": defaults[key].invalid}, tn(defaults[key].invalid)));
        }
        if (defaults[key].warn !== undefined) {
            col.appendChild(elCreateText('div', {"id": "warn" + prefix + r(key), "class": ["mt-2", "mb-1", "alert", "alert-warning", "d-none"], "data-prase": defaults[key].warn}, tn(defaults[key].warn)));
        }

        advFrm[form].appendChild(
            elCreateNodes('div', {"class": ["mb-3", "row"]}, [
                elCreateText('label', {"class": ["col-sm-4", "col-form-label"], "for": prefix + r(key), "data-phrase": defaults[key].title}, defaults[key].title),
                col
            ])
        );
    }

    for (const key in defaults) {
        if (defaults[key].onChange !== undefined) {
            document.getElementById(prefix + r(key)).addEventListener('change', function(event) {
                window[defaults[key].onChange](event);
            }, false);
        }
    }

    for (const sel of ['inputWebUIsettingclickAlbumPlay', 'inputWebUIsettingclickFolder',
            'inputWebUIsettingclickPlaylist', 'inputWebUIsettingclickSong'])
    {
        const options = document.getElementById(sel).getElementsByTagName('option');
        for (const opt of options) {
            if (opt.value === 'insert' || opt.value === 'play') {
                opt.classList.add('featWhence');
            }
        }
    }
}

function setFeatures() {
    //web ui features
    features.featCacert = settings.featCacert;
    features.featHome = settings.webuiSettings.enableHome;
    features.featLocalPlayback = settings.webuiSettings.enableLocalPlayback === true ?
        (settings.mpdStreamPort > 0 ? true : false) : false;
    features.featScripting = settings.webuiSettings.enableScripting === true ?
        (settings.featScripting === true ? true : false) : false;
    features.featTimer = settings.webuiSettings.enableTimer;
    features.featTrigger = settings.webuiSettings.enableTrigger;

    //mpd features
    if (settings.mpdConnected === true) {
        features.featAdvsearch = settings.featAdvsearch;
        features.featLibrary = settings.featLibrary;
        features.featLyrics = settings.webuiSettings.enableLyrics === true ?
            (settings.featLibrary === true ? true : false) : false;
        features.featMounts = settings.webuiSettings.enableMounts === true ?
            (settings.featMounts === true ? true : false) : false;
        features.featNeighbors = settings.webuiSettings.enableMounts === true ?
            (settings.featNeighbors === true ? true : false) : false;
        features.featPartitions = settings.webuiSettings.enablePartitions === true ?
            (settings.featPartitions === true ? true : false) : false;
        features.featPlaylists = settings.featPlaylists;
        features.featSingleOneShot = settings.featSingleOneShot;
        features.featSmartpls = settings.featSmartpls === true ?
            (settings.smartpls === true ? true : false) : false;
        features.featStickers = settings.featStickers;
        features.featTags = settings.featTags;
        features.featBinarylimit = settings.featBinarylimit;
        features.featFingerprint = settings.featFingerprint;
        features.featPlaylistRmRange = settings.featPlaylistRmRange;
        features.featWhence = settings.featWhence;
    }
}

function applyFeatures() {
    //show or hide elements
    for (const feature in features) {
        const els = document.getElementsByClassName(feature);
        const displayValue = features[feature] === true ? '' : 'none';
        for (const el of els) {
            el.style.display = displayValue;
        }
    }
}

function parseMPDSettings() {
    document.getElementById('partitionName').textContent = settings.partition;

    if (settings.webuiSettings.uiBgCover === true) {
        setBackgroundImage(currentSongObj.uri);
    }
    else {
        clearBackgroundImage();
    }

    const triggerEventList = document.getElementById('selectTriggerEvent');
    elClear(triggerEventList);
    for (const event in settings.triggerEvents) {
        triggerEventList.appendChild(
            elCreateText('option', {"value": settings.triggerEvents[event]}, tn(event))
        );
    }

    settings.tagList.sort();
    settings.tagListSearch.sort();
    settings.tagListBrowse.sort();

    filterCols('Playback');

    for (const table of ['Search', 'QueueCurrent', 'QueueLastPlayed', 'QueueJukebox', 
            'BrowsePlaylistsDetail', 'BrowseFilesystem', 'BrowseDatabaseDetail'])
    {
        filterCols(table);
        setCols(table);
        //enforce albumartist and album for albumactions
        const col = 'cols' + table + 'Fetch';
        settings[col] = settings['cols' + table].slice();
        if (settings[col].includes('Album') === false && settings.tagList.includes('Album')) {
            settings[col].push('Album');
        }
        if (settings[col].includes(tagAlbumArtist) === false && settings.tagList.includes(tagAlbumArtist)) {
            settings[col].push(tagAlbumArtist);
        }
    }
    //enforce disc for album details view
    if (settings.colsBrowseDatabaseDetailFetch.includes('Disc') === false && settings.tagList.includes('Disc')) {
        settings.colsBrowseDatabaseDetailFetch.push('Disc');
    }

    if (features.featTags === false) {
        app.cards.Browse.active = 'Filesystem';
        app.cards.Search.sort = 'filename';
        app.cards.Search.filter = 'filename';
        app.cards.Queue.tabs.Current.filter = 'filename';
        settings.colsQueueCurrent = ["Pos", "Title", "Duration"];
        settings.colsQueueLastPlayed = ["Pos", "Title", "LastPlayed"];
        settings.colsQueueJukebox = ["Pos", "Title"];
        settings.colsSearch = ["Title", "Duration"];
        settings.colsBrowseFilesystem = ["Type", "Title", "Duration"];
        settings.colsBrowseDatabase = ["Track", "Title", "Duration"];
        settings.colsPlayback = [];
    }
    else {
        //construct playback view
        const pbtl = document.getElementById('cardPlaybackTags');
        elClear(pbtl);
        for (let i = 0, j = settings.colsPlayback.length; i < j; i++) {
            const div = elCreateNodes('div', {"id": "current" + settings.colsPlayback[i]}, [
                elCreateText('small', {}, tn(settings.colsPlayback[i])),
                elCreateEmpty('p', {})
            ]);
            setData(div, 'data-tag', settings.colsPlayback[i]);
            pbtl.appendChild(div);
        }
        //fill blank card with currentSongObj
        if (currentSongObj !== null) {
            setPlaybackCardTags(currentSongObj);
        }
        //tagselect dropdown
        const menu = document.getElementById('PlaybackColsDropdown').getElementsByTagName('form')[0];
        elClear(menu);
        setColsChecklist('Playback', menu);
    }

    if (settings.tagList.includes('Title')) {
        app.cards.Search.sort = 'Title';
    }

    if (settings.tagList.includes('AlbumArtist')) {
        tagAlbumArtist = 'AlbumArtist';
    }
    else if (settings.tagList.includes('Artist')) {
        tagAlbumArtist = 'Artist';
    }

    if (!settings.tagList.includes('AlbumArtist') && app.cards.Browse.tabs.Database.views.List.filter === 'AlbumArtist') {
        app.cards.Browse.tabs.Database.views.List.sort = 'Artist';
    }

    if (features.featAdvsearch === false && app.cards.Browse.active === 'Database') {
        app.cards.Browse.active = 'Filesystem';
    }

    if (features.featAdvsearch === false) {
        const tagEls = document.getElementById('cardPlaybackTags').getElementsByTagName('p');
        for (let i = 0, j = tagEls.length; i < j; i++) {
            tagEls[i].classList.remove('clickable');
        }
    }

    addTagList('BrowseDatabaseByTagDropdown', 'tagListBrowse');
    addTagList('BrowseNavPlaylistsDropdown', 'tagListBrowse');
    addTagList('BrowseNavFilesystemDropdown', 'tagListBrowse');

    addTagList('searchqueuetags', 'tagListSearch');
    addTagList('searchtags', 'tagListSearch');
    addTagList('searchDatabaseTags', 'tagListBrowse');
    addTagList('databaseSortTagsList', 'tagListBrowse');
    addTagList('dropdownSortPlaylistTags', 'tagList');
    addTagList('saveSmartPlaylistSort', 'tagList');

    addTagListSelect('saveSmartPlaylistSort', 'tagList');
}

//eslint-disable-next-line no-unused-vars
function resetSettings() {
    sendAPI("MYMPD_API_SETTINGS_RESET", {}, getSettings);
}

//eslint-disable-next-line no-unused-vars
function saveSettings(closeModal) {
    cleanupModalId('modalSettings');
    let formOK = true;

    for (const inputId of ['inputWebUIsettinguiCoverimageSize', 'inputWebUIsettinguiCoverimageSizeSmall',
            'inputSettinglastPlayedCount', 'inputSmartplsInterval', 'inputSettingvolumeMax', 'inputSettingvolumeMin',
            'inputSettingvolumeStep', 'inputCovercacheKeepDays']) 
    {
        const inputEl = document.getElementById(inputId);
        if (!validateUint(inputEl)) {
            formOK = false;
        }
    }

    const inputCoverimageNames = document.getElementById('inputCoverimageNames');
    if (!validateFilenameList(inputCoverimageNames)) {
        formOK = false;
    }

    const inputBookletName = document.getElementById('inputBookletName');
    if (!validateFilename(inputBookletName)) {
        formOK = false;
    }

    if (isMobile === true) {
        const inputScaleRatio = document.getElementById('inputScaleRatio');
        if (!validateFloat(inputScaleRatio)) {
            formOK = false;
        }
        else {
            scale = parseFloat(inputScaleRatio.value);
            setViewport(true);
        }
    }

    //from hours to seconds
    const smartplsInterval = Number(document.getElementById('inputSmartplsInterval').value) * 60 * 60;

    const webuiSettings = {};
    for (const key in webuiSettingsDefault) {
        const el = document.getElementById('inputWebUIsetting' + r(key));
        if (el) {
            if (webuiSettingsDefault[key].inputType === 'select') {
                webuiSettings[key] = webuiSettingsDefault[key].contentType === 'integer' ? Number(getSelectValue(el)) : getSelectValue(el);
            }
            else if (webuiSettingsDefault[key].inputType === 'checkbox') {
                webuiSettings[key] = el.classList.contains('active') ? true : false;
            }
            else {
                webuiSettings[key] = webuiSettingsDefault[key].contentType === 'integer' ? Number(el.value) : el.value;
            }
        }
    }

    webuiSettings.enableLyrics = (document.getElementById('btnEnableLyrics').classList.contains('active') ? true : false);

    if (formOK === true) {
        const params = {
            "coverimageNames": inputCoverimageNames.value,
            "lastPlayedCount": Number(document.getElementById('inputSettinglastPlayedCount').value),
            "smartpls": (document.getElementById('btnSmartpls').classList.contains('active') ? true : false),
            "smartplsPrefix": document.getElementById('inputSmartplsPrefix').value,
            "smartplsInterval": smartplsInterval,
            "smartplsSort": document.getElementById('selectSmartplsSort').value,
            "smartplsGenerateTagList": getTagMultiSelectValues(document.getElementById('listGeneratePlsTags'), false),
            "tagList": getTagMultiSelectValues(document.getElementById('listEnabledTags'), false),
            "tagListSearch": getTagMultiSelectValues(document.getElementById('listSearchTags'), false),
            "tagListBrowse": getTagMultiSelectValues(document.getElementById('listBrowseTags'), false),
            "bookletName": inputBookletName.value,
            "volumeMin": Number(document.getElementById('inputSettingvolumeMin').value),
            "volumeMax": Number(document.getElementById('inputSettingvolumeMax').value),
            "volumeStep": Number(document.getElementById('inputSettingvolumeStep').value),
            "lyricsUsltExt": document.getElementById('inputSettinglyricsUsltExt').value,
            "lyricsSyltExt": document.getElementById('inputSettinglyricsSyltExt').value,
            "lyricsVorbisUslt": document.getElementById('inputSettinglyricsVorbisUslt').value,
            "lyricsVorbisSylt": document.getElementById('inputSettinglyricsVorbisSylt').value,
            "covercacheKeepDays": Number(document.getElementById('inputCovercacheKeepDays').value),
            "webuiSettings": webuiSettings
        };

        if (closeModal === true) {
            sendAPI("MYMPD_API_SETTINGS_SET", params, saveSettingsClose, true);
        }
        else {
            sendAPI("MYMPD_API_SETTINGS_SET", params, saveSettingsApply, true);
        }
    }
}

function saveSettingsClose(obj) {
    if (obj.error) {
        showModalAlert(obj);
    }
    else {
        getSettings(true);
        uiElements.modalSettings.hide();
    }
}

function saveSettingsApply(obj) {
    if (obj.error) {
        showModalAlert(obj);
    }
    else {
        getSettings(true);
        btnWaiting(document.getElementById('btnApplySettings'), true);
    }
}

//eslint-disable-next-line no-unused-vars
function saveQueueSettings() {
    cleanupModalId('modalQueueSettings');
    let formOK = true;

    for (const inputId of ['inputCrossfade', 'inputJukeboxQueueLength', 'inputJukeboxLastPlayed']) {
        const inputEl = document.getElementById(inputId);
        if (!validateInt(inputEl)) {
            formOK = false;
        }
    }

    const singleState = getBtnGroupValueId('btnSingleGroup');
    const jukeboxMode = getBtnGroupValueId('btnJukeboxModeGroup');
    const replaygain = getBtnGroupValueId('btnReplaygainGroup');
    let jukeboxUniqueTag = getSelectValueId('selectJukeboxUniqueTag');
    const jukeboxPlaylist = getDataId('selectJukeboxPlaylist', 'data-value');

    if (jukeboxMode === '2') {
        jukeboxUniqueTag = 'Album';
    }

    if (formOK === true) {
        sendAPI("MYMPD_API_PLAYER_OPTIONS_SET", {
            "consume": (document.getElementById('btnConsume').classList.contains('active') ? 1 : 0),
            "random": (document.getElementById('btnRandom').classList.contains('active') ? 1 : 0),
            "single": Number(singleState),
            "repeat": (document.getElementById('btnRepeat').classList.contains('active') ? 1 : 0),
            "replaygain": replaygain,
            "crossfade": Number(document.getElementById('inputCrossfade').value),
            "jukeboxMode": Number(jukeboxMode),
            "jukeboxPlaylist": jukeboxPlaylist,
            "jukeboxQueueLength": Number(document.getElementById('inputJukeboxQueueLength').value),
            "jukeboxLastPlayed": Number(document.getElementById('inputJukeboxLastPlayed').value),
            "jukeboxUniqueTag": jukeboxUniqueTag,
            "autoPlay": (document.getElementById('btnAutoPlay').classList.contains('active') ? true : false)
        }, saveQueueSettingsClose, true);
    }
}

function saveQueueSettingsClose(obj) {
    if (obj.error) {
        showModalAlert(obj);
    }
    else {
        getSettings(false);
        uiElements.modalQueueSettings.hide();
    }
}

function getTagMultiSelectValues(taglist, translated) {
    const values = [];
    const chkBoxes = taglist.getElementsByTagName('button');
    for (let i = 0, j = chkBoxes.length; i < j; i++) {
        if (chkBoxes[i].classList.contains('active')) {
            if (translated === true) {
                values.push(tn(chkBoxes[i].name));
            }
            else {
                values.push(chkBoxes[i].name);
            }
        }
    }
    if (translated === true) {
        return values.join(', ');
    }
    return values.join(',');
}

function initTagMultiSelect(inputId, listId, allTags, enabledTags) {
    const values = [];
    const list = document.getElementById(listId);
    elClear(list);
    for (let i = 0, j = allTags.length; i < j; i++) {
        if (enabledTags.includes(allTags[i])) {
            values.push(tn(allTags[i]));
        }
        const btn = elCreateEmpty('button', {"class": ["btn", "btn-secondary", "btn-xs", "mi", "mi-small", "me-2"], "name": allTags[i]});
        if (enabledTags.includes(allTags[i])) {
            btn.classList.add('active');
            btn.textContent = 'check';
        }
        else {
            btn.textContent = 'radio_button_unchecked';
        }
        list.appendChild(
            elCreateNodes('div', {"class": "form-check"}, [
                btn,
                elCreateText('label', {"class": ["form-check-label"], "for": allTags[i]}, allTags[i])
            ])
        );
    }

    const inputEl = document.getElementById(inputId);
    inputEl.value = values.join(', ');
    if (getData(inputEl, 'data-init') === 'true') {
        return;
    }
    setData(inputEl, 'data-init', 'true');
    document.getElementById(listId).addEventListener('click', function(event) {
        event.stopPropagation();
        event.preventDefault();
        if (event.target.nodeName === 'BUTTON') {
            toggleBtnChk(event.target);
            event.target.parentNode.parentNode.parentNode.previousElementSibling.value = getTagMultiSelectValues(event.target.parentNode.parentNode, true);
        }
    });
}

function filterCols(x) {
    const tags = setColTags(x);
    const set = "cols" + x;
    const cols = [];
    for (let i = 0, j = settings[set].length; i < j; i++) {
        if (tags.includes(settings[set][i])) {
            cols.push(settings[set][i]);
        }
    }
    settings[set] = cols;
    logDebug('Columns for ' + set + ': ' + cols);
}

//eslint-disable-next-line no-unused-vars
<<<<<<< HEAD
function toggleBtnNotifyWeb() {
    const btnNotifyWeb = document.getElementById('inputWebUIsettingnotifyWeb');
=======
function toggleBtnNotifyWeb(event) {
    const btnNotifyWeb = event.target;
>>>>>>> 0d41e84d
    const notifyWebState = btnNotifyWeb.classList.contains('active') ? true : false;
    if (notificationsSupported()) {
        if (notifyWebState === false) {
            Notification.requestPermission(function (permission) {
                if (!('permission' in Notification)) {
                    Notification.permission = permission;
                }
                if (permission === 'granted') {
                    toggleBtnChk(btnNotifyWeb, true);
                    settings.webuiSettings.notifyWeb = true;
<<<<<<< HEAD
                    document.getElementById('warnNotifyWeb').classList.add('hide');
=======
                    elHideId('warnNotifyWeb');
>>>>>>> 0d41e84d
                } 
                else {
                    toggleBtnChk(btnNotifyWeb, false);
                    settings.webuiSettings.notifyWeb = false;
<<<<<<< HEAD
                    document.getElementById('warnNotifyWeb').classList.remove('hide');
=======
                    elShowId('warnNotifyWeb');
>>>>>>> 0d41e84d
                }
            });
        }
        else {
            toggleBtnChk(btnNotifyWeb, false);
            settings.webuiSettings.notifyWeb = false;
<<<<<<< HEAD
            document.getElementById('warnNotifyWeb').classList.add('hide');
=======
            elHideId('warnNotifyWeb');
>>>>>>> 0d41e84d
        }
    }
    else {
        toggleBtnChk(btnNotifyWeb, false);
        settings.webuiSettings.notifyWeb = false;
    }
}

function setNavbarIcons() {
    const oldBadgeQueueItems = document.getElementById('badgeQueueItems');
    let oldQueueLength = 0;
    if (oldBadgeQueueItems) {
        oldQueueLength = oldBadgeQueueItems.textContent;
    }

    const container = document.getElementById('navbar-main');
    elClear(container);
    for (const icon of settings.navbarIcons) {
        const id = "nav" + icon.options.join('');
        const btn = elCreateEmpty('div', {"id": id, "class": ["nav-item", "flex-fill", "text-center"]});
        if (id === 'nav' + app.current.card) {
            btn.classList.add('active');
        }
        if (features.featHome === false && icon.options[0] === 'Home') {
            elHide(btn);
        }
        const a = elCreateEmpty('a', {"data-title-phrase": icon.title, "title": tn(icon.title), "href": "#", "class": ["nav-link"]});
        a.appendChild(elCreateText('span', {"class": ["mi"]}, icon.ligature));
        if (icon.options[0] === 'Queue' && icon.options.length === 1) {
            a.appendChild(elCreateText('span', {"id": "badgeQueueItems", "class": ["badge", "bg-secondary"]}, oldQueueLength));
        }
        btn.appendChild(a);
        container.appendChild(btn);
        setData(a, 'data-href', JSON.stringify({"cmd": "appGoto", "options": icon.options}));
    }

    //cache elements, reused in appPrepare
    domCache.navbarBtns = container.getElementsByTagName('div');
    domCache.navbarBtnsLen = domCache.navbarBtns.length;
}

function getBgImageList(image) {
    getImageList('inputWebUIsettinguiBgImage', image, [
        {"value": "", "text": "None"},
        {"value": "/assets/mympd-background-dark.svg", "text": "Default image dark"},
        {"value": "/assets/mympd-background-light.svg", "text": "Default image light"},
    ]);
}

function getImageList(selectEl, value, addOptions) {
    sendAPI("MYMPD_API_PICTURE_LIST", {}, function(obj) {
        const sel = document.getElementById(selectEl);
        elClear(sel);
        for (const option of addOptions) {
            sel.appendChild(elCreateText('option', {"value": option.value}, option.text));
        }
        for (let i = 0; i < obj.result.returnedEntities; i++) {
            sel.appendChild(elCreateText('option', {"value": obj.result.data[i]}, obj.result.data[i]));
        }
        sel.value = value;
    });
}

function warnLocale(value) {
    const warnEl = document.getElementById('warnMissingPhrases');
    elClear(warnEl);
    if (missingPhrases[value] !== undefined) {
        warnEl.appendChild(elCreateText('p', {}, tn('Missing translations', missingPhrases[value])));
        warnEl.appendChild(elCreateText('a', {"class": ["alert-link", "external"], "target": "_blank",
            "href": "https://github.com/jcorporation/myMPD/discussions/167"}, tn('Help to improve myMPD')));
        elShow(warnEl);
    }
    else {
        elHide(warnEl);
    }
}

//eslint-disable-next-line no-unused-vars
function setLoglevel() {
    const loglevel = getSelectValueId('selectSetLoglevel');
    sendAPI("MYMPD_API_LOGLEVEL", {
        "loglevel": Number(loglevel)
    });
}<|MERGE_RESOLUTION|>--- conflicted
+++ resolved
@@ -438,11 +438,6 @@
     document.getElementById('selectJukeboxUniqueTag').value = settings.jukeboxUniqueTag;
     document.getElementById('inputJukeboxQueueLength').value = settings.jukeboxQueueLength;
     document.getElementById('inputJukeboxLastPlayed').value = settings.jukeboxLastPlayed;
-<<<<<<< HEAD
-    
-=======
-
->>>>>>> 0d41e84d
     if (settings.jukeboxMode === 0) {
         elDisableId('inputJukeboxQueueLength');
         elDisableId('selectJukeboxPlaylist');
@@ -546,11 +541,7 @@
     if (notificationsSupported()) {
         if (Notification.permission !== 'granted') {
             if (settings.webuiSettings.notifyWeb === true) {
-<<<<<<< HEAD
-                document.getElementById('warnNotifyWeb').classList.remove('hide');
-=======
                 elShowId('warnNotifyWeb');
->>>>>>> 0d41e84d
             }
             settings.webuiSettings.notifyWeb = false;
         }
@@ -1140,13 +1131,8 @@
 }
 
 //eslint-disable-next-line no-unused-vars
-<<<<<<< HEAD
-function toggleBtnNotifyWeb() {
-    const btnNotifyWeb = document.getElementById('inputWebUIsettingnotifyWeb');
-=======
 function toggleBtnNotifyWeb(event) {
     const btnNotifyWeb = event.target;
->>>>>>> 0d41e84d
     const notifyWebState = btnNotifyWeb.classList.contains('active') ? true : false;
     if (notificationsSupported()) {
         if (notifyWebState === false) {
@@ -1157,31 +1143,19 @@
                 if (permission === 'granted') {
                     toggleBtnChk(btnNotifyWeb, true);
                     settings.webuiSettings.notifyWeb = true;
-<<<<<<< HEAD
-                    document.getElementById('warnNotifyWeb').classList.add('hide');
-=======
                     elHideId('warnNotifyWeb');
->>>>>>> 0d41e84d
                 } 
                 else {
                     toggleBtnChk(btnNotifyWeb, false);
                     settings.webuiSettings.notifyWeb = false;
-<<<<<<< HEAD
-                    document.getElementById('warnNotifyWeb').classList.remove('hide');
-=======
                     elShowId('warnNotifyWeb');
->>>>>>> 0d41e84d
                 }
             });
         }
         else {
             toggleBtnChk(btnNotifyWeb, false);
             settings.webuiSettings.notifyWeb = false;
-<<<<<<< HEAD
-            document.getElementById('warnNotifyWeb').classList.add('hide');
-=======
             elHideId('warnNotifyWeb');
->>>>>>> 0d41e84d
         }
     }
     else {
