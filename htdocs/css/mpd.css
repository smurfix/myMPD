--- conflicted
+++ resolved
@@ -27,8 +27,6 @@
   margin-top: 2px;
 }
 
-<<<<<<< HEAD
-=======
 #breadcrump {
   display: block;
 
@@ -36,7 +34,6 @@
   white-space: nowrap;
 }
 
->>>>>>> 93ec197f
 #breadcrump > li > a{
   cursor: pointer;
 }
