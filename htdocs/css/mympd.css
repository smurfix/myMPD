--- conflicted
+++ resolved
@@ -906,12 +906,7 @@
 }
 
 div.album-grid-mouseover:hover {
-<<<<<<< HEAD
-  transform: scale(1.05);
-  background-color: rgba(0, 0, 0, 55%);
-=======
   background-color: var(--mympd-highlightcolor);
->>>>>>> 0f0b791c
 }
 
 .page-dropdown {
