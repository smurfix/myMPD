<!DOCTYPE html>
<!--
 myMPD (c) 2018-2023 Juergen Mang <mail@jcgames.de> | SPDX-License-Identifier: GPL-3.0-or-later | https://github.com/jcorporation/mympd
-->
<html lang="en">
<head>
  <title>myMPD</title>
  <meta charset="utf-8"/>
  <meta name="viewport" content="width=device-width, initial-scale=1.0, maximum-scale=1.0"/>
  <meta name="apple-mobile-web-app-capable" content="yes"/>
  <meta name="apple-mobile-web-app-status-bar-style" content="black"/>
  <meta name="theme-color" content="#343a40"/>
<!--debug-->  <link href="css/bootstrap.css" rel="stylesheet"/>
  <link href="assets/MaterialIcons-Regular.woff2" rel="preload" as="font" type="font/woff2" crossorigin="anonymous"/>
<!--debug-->  <link href="css/mympd.css" rel="stylesheet"/>
<!--debug-->  <link href="css/theme-light.css" rel="stylesheet"/>
<!--debug-->  <link href="css/theme-dark.css" rel="stylesheet"/>
<!--release   <link href="css/combined.css" rel="stylesheet">-->
  <link href="mympd.webmanifest" rel="manifest" crossorigin="use-credentials"/>
  <link href="assets/appicon-192.png" rel="apple-touch-icon"/>
  <link href="assets/appicon-192.png" rel="icon"/>
</head>
<body class="overflow-hidden mobile">
<!-- Splash screen start -->
  <div id="splashScreen">
    <div id="splashScreenLogo">
      <svg version="1.1" viewBox="0 0 8.4666665 8.4666669" xmlns="http://www.w3.org/2000/svg">
        <path d="m1.5772 4.8257h0.59026v-1.1847h-0.59026z" fill="#fff" stroke-width=".26458"/>
        <path d="m3.9382 7.195h0.59025v-5.9233h-0.59025z" fill="#fff" stroke-width=".26458"/>
        <path d="m2.7577 6.0103h0.59026v-3.554h-0.59026z" fill="#fff" stroke-width=".26458"/>
        <path d="m5.1187 2.4563v3.554l2.7826-1.777z" fill="#fff" stroke-width=".26458"/>
      </svg>
    </div>
    <div id="splashScreenAlert" data-phrase="Initializing myMPD"></div>
  </div>
<!-- Splash screen end -->
<!-- Header start -->
  <header>
    <nav id="header" class="navbar navbar-expand fixed-top d-flex justify-content-between">
      <div id="headerLeft">
        <a class="alwaysEnabled" href="#offcanvasMenu" id="mainMenu" data-bs-toggle="offcanvas" data-title-phrase="myMPD menu">
          <svg version="1.1" viewBox="0 0 8.4666665 8.4666669" xmlns="http://www.w3.org/2000/svg">
            <ellipse class="logoBg" cx="4.2333" cy="4.2333" rx="4.2333" ry="4.2333" fill="#6c757d"/>
            <path class="logoFg" d="m1.5772 4.8257h0.59026v-1.1847h-0.59026z" fill="#fff" stroke-width=".26458"/>
            <path class="logoFg" d="m3.9382 7.195h0.59025v-5.9233h-0.59025z" fill="#fff" stroke-width=".26458"/>
            <path class="logoFg" d="m2.7577 6.0103h0.59026v-3.554h-0.59026z" fill="#fff" stroke-width=".26458"/>
            <path class="logoFg" d="m5.1187 2.4563v3.554l2.7826-1.777z" fill="#fff" stroke-width=".26458"/>
          </svg>
        </a>
      </div>
      <div id="navbar-main" class="d-flex overflow-auto noInitChilds"></div>
    </nav>
  </header>
<!-- Header end -->
<!-- Main menu start -->
  <div class="offcanvas offcanvas-start" tabindex="-1" id="offcanvasMenu">
    <div class="offcanvas-header px-3">
      <h4 class="offcanvas-title">
        <svg class="me-2" version="1.1" viewBox="0 0 8.4666665 8.4666669" xmlns="http://www.w3.org/2000/svg">
          <ellipse class="logoBg" cx="4.2333" cy="4.2333" rx="4.2333" ry="4.2333" fill="#28a745"/>
          <path class="logoFg" d="m1.5772 4.8257h0.59026v-1.1847h-0.59026z" fill="#fff" stroke-width=".26458"/>
          <path class="logoFg" d="m3.9382 7.195h0.59025v-5.9233h-0.59025z" fill="#fff" stroke-width=".26458"/>
          <path class="logoFg" d="m2.7577 6.0103h0.59026v-3.554h-0.59026z" fill="#fff" stroke-width=".26458"/>
          <path class="logoFg" d="m5.1187 2.4563v3.554l2.7826-1.777z" fill="#fff" stroke-width=".26458"/>
        </svg>myMPD</h4>
      <button type="button" class="btn-close alwaysEnabled" data-bs-dismiss="offcanvas"></button>
    </div>
    <div class="offcanvas-body">
      <a class="dropdown-item py-2" data-title-phrase="Shortcut: A" href="#" data-href='{"cmd": "showAddToPlaylist", "options": ["stream", []]}'><span class="mi me-2">playlist_add</span><span data-phrase="Add stream"></span></a>
      <div class="dropdown-divider"></div>
      <a class="dropdown-item py-2 alwaysEnabled" data-title-phrase="Shortcut: C" href="#" data-href='{"cmd": "showConnectionModal", "options": []}'><span class="mi me-2">settings_ethernet</span><span data-phrase="MPD connection"></span></a>
      <a class="dropdown-item py-2" data-title-phrase="Shortcut: T" data-href='{"cmd": "showSettingsModal", "options": []}'><span class="mi me-2">settings</span><span data-phrase="Settings"></span></a>
      <a class="dropdown-item py-2 featScripting" data-title-phrase="Shortcut: S" href="#" data-href='{"cmd": "showListScriptModal", "options": []}'><span class="mi me-2">code</span><span data-phrase="Scripts"></span></a>
      <a class="dropdown-item py-2 featTimer" data-title-phrase="Shortcut: I" data-bs-toggle="modal" href="#modalTimer"><span class="mi me-2">timer</span><span data-phrase="Timer"></span></a>
      <a class="dropdown-item py-2 featTrigger" data-title-phrase="Shortcut: G" data-bs-toggle="modal" href="#modalTrigger"><span class="mi me-2">bolt</span><span data-phrase="Trigger"></span></a>
      <a class="dropdown-item py-2 featMounts" data-title-phrase="Shortcut: O" data-bs-toggle="modal" href="#modalMounts"><span class="mi me-2">dns</span><span data-phrase="Mounts"></span></a>
      <a class="dropdown-item py-2 featPartitions" data-title-phrase="Shortcut: P" href="#" data-href='{"cmd": "showPartitionsModal", "options": []}'><span class="mi me-2">dashboard</span><span data-phrase="Partitions"></span></a>
      <div class="dropdown-divider"></div>
      <a class="dropdown-item py-2" data-title-phrase="Shortcut: M" data-bs-toggle="modal" href="#modalMaintenance"><span class="mi me-2">build</span><span data-phrase="Maintenance"></span></a>
      <a class="dropdown-item py-2 featLibrary" href="browse/" target="_blank"><span class="mi me-2">folder_open</span><span data-phrase="Browse directories"></span></a>
      <a class="dropdown-item py-2" data-title-phrase="Shortcut: N" data-bs-toggle="modal" href="#modalNotifications"><span class="mi me-2">chat_bubble_outline</span><span data-phrase="Notifications"></span></a>
      <a class="dropdown-item py-2" data-title-phrase="Shortcut: ?" data-bs-toggle="modal" href="#modalAbout"><span class="mi me-2">help_outline</span><span data-phrase="About"></span></a>
      <div class="dropdown-divider" id="mmLoginLogoutDivider"></div>
      <a class="dropdown-item py-2" data-title-phrase="Shortcut: L" id="mmLogin" data-href='{"cmd": "enterPin", "options": []}' href="#"><span class="mi me-2">login</span><span data-phrase="Login"></span></a>
      <a class="dropdown-item py-2" data-title-phrase="Shortcut: L" id="mmLogout" data-href='{"cmd": "removeSession", "options": []}' href="#"><span class="mi me-2">logout</span><span data-phrase="Logout"></span></a>
      <div class="dropdown-divider featScripting"></div>
      <div id="scripts" class="featScripting noInitChilds"></div>
    </div>
    <div class="offcanvas-footer px-3 py-2">
      <a class="external" rel="noreferrer" target="_blank" href="https://github.com/jcorporation/myMPD/discussions/167" data-phrase="Help to improve myMPD"></a>
    </div>
  </div>
<!-- Main menu end -->
<!-- Context menu start -->
  <div class="offcanvas offcanvas-end" tabindex="-1" id="offcanvasContext">
    <div class="offcanvas-header px-0 pb-0"></div>
    <div class="offcanvas-body px-0"></div>
  </div>
<!-- Context menu end -->
<!-- Alerts start -->
  <div id="top-alerts" class="d-none"></div>
<!-- Alerts end -->
<!-- Main content start-->
  <main>
<!-- Home start-->
    <div class="card" id="cardHome">
      <div class="card-body">
        <div id="homeActions" class="btn-group">
          <button data-title-phrase="Homescreen" class="btn btn-xs btn-transparent dropdown-toggle mi mi-sm" type="button" data-bs-toggle="dropdown">add_to_home_screen</button>
          <div class="dropdown-menu px-2">
            <h2 class="dropdown-header" data-phrase="Add to homescreen"></h2>
            <button data-phrase="External link" data-href='{"cmd": "addExternalLinkToHome", "options": []}' class="btn btn-secondary w-100 btn-sm mb-2"></button>
            <button data-phrase="Modal shortcut" data-href='{"cmd": "addOpenModalToHome", "options": []}' class="btn btn-secondary w-100 btn-sm"></button>
          </div>
        </div>
        <div class="container-fluid cardsContainer scrollContainer">
          <div id="HomeList" class="row mympd-grid noInitChilds"></div>
        </div>
      </div>
    </div>
    <div class="card" id="cardPlayback">
      <div class="card-body">
        <div class="btn-toolbar card-toolbar">
          <div class="btn-group featStickers me-2" data-href='{"cmd": "voteSong", "options": ["target"]}'>
            <button data-vote="0" data-title-phrase="Hate song" id="PlaybackSongHateBtn" class="btn btn-secondary mi">thumb_down</button>
            <button data-vote="2" data-title-phrase="Love song" id="PlaybackSongLoveBtn" class="btn btn-secondary mi">thumb_up</button>
          </div>
          <div class="btn-group btn-group featPlaylists me-2">
            <button id="PlaybackAddToPlaylist" data-title-phrase="Add to playlist" data-href='{"cmd": "showAddToPlaylistCurrentSong", "options": []}' class="btn btn-secondary mi">playlist_add</button>
          </div>
          <div class="btn-group me-2">
            <button data-title-phrase="Playback settings" type="button" class="btn btn-secondary mi" data-href='{"cmd": "showPlaybackModal", "options": []}'>tune</button>
            <button type="button" class="btn btn-secondary dropdown-toggle dropdown-toggle-split" data-bs-toggle="dropdown" data-title-phrase="Select preset"></button>
            <div class="dropdown-menu px-2" id="selectPresetDropdown2">
              <h2 class="dropdown-header" data-phrase="Presets"></h2>
              <div class="d-grid gap-2"></div>
            </div>
          </div>
          <div class="btn-group me-2 featTags">
            <button data-title-phrase="Display tags" class="btn btn-secondary dropdown-toggle mi" type="button" data-bs-toggle="dropdown">settings</button>
            <div class="dropdown-menu px-2" id="PlaybackColsDropdown">
              <h2 class="dropdown-header" data-phrase="Tags"></h2>
              <form></form>
              <button data-phrase="Apply" data-href='{"cmd": "saveColsDropdown", "options": ["colsPlayback", "PlaybackColsDropdown"]}' class="btn btn-success w-100 btn-sm mt-2"></button>
            </div>
          </div>
        </div>
        <div class="container-fluid scrollContainer">
          <div id="PlaybackList" class="row">
            <div class="col-12 col-sm-6 col-xl-4 ps-0 mb-3">
              <div class="album-cover album-cover-loading clickable carousel" id="PlaybackCover" data-href='{"cmd": "zoomPicture", "options": ["target"]}'></div>
            </div>
            <div class="text-break col-12 col-sm-6 col-xl-8">
              <h2 id="PlaybackTitle" data-href='{"cmd": "clickTitle", "options": []}'></h2>
              <div class="featTags row" id="PlaybackListTags"></div>
              <div class="d-none row" id="PlaybackListWebradio"></div>
              <div id="PlaybackBooklet"></div>
            </div>
          </div>
        </div>
      </div>
    </div>
<!-- Home end -->
    <div class="card d-none" id="cardQueue">
<!-- Queue current start-->
      <div class="card-body d-none" id="tabQueueCurrent">
        <div class="btn-toolbar card-toolbar">
          <div class="btn-group me-2">
            <button data-title-phrase="Select view" class="btn btn-secondary dropdown-toggle mi" type="button" data-bs-toggle="dropdown">layers</button>
            <div class="dropdown-menu px-2">
              <div class="d-grid gap-2">
                <button data-phrase="Queue" class="btn btn-sm btn-secondary active" data-href='{"cmd": "appGoto", "options": ["Queue", "Current"]}'></button>
                <button data-phrase="LastPlayed" class="btn btn-sm btn-secondary" data-href='{"cmd": "appGoto", "options": ["Queue", "LastPlayed"]}'></button>
                <button data-phrase="Jukebox" class="btn btn-sm btn-secondary" data-href='{"cmd": "gotoJukebox", "options": []}'></button>
              </div>
            </div>
          </div>
          <div class="input-group me-2 flex-grow-1">
            <div class="btn-group">
              <button data-title-phrase="Select tag to search" class="btn btn-secondary dropdown-toggle rounded-end-0" type="button" data-bs-toggle="dropdown">
                <span class="mi">search</span>
                <span data-phrase="Any Tag" id="QueueCurrentSearchTagsDesc"></span>
              </button>
              <div class="dropdown-menu px-2" id="QueueCurrentSearchTags"></div>
            </div>
            <select class="form-select rounded-0 no-flex" id="QueueCurrentSearchMatch">
              <option data-phrase="contains" value="contains"></option>
              <option data-phrase="starts_with" value="starts_with" class="featPcreOrStartsWith"></option>
              <option value="==">==</option>
              <option value="=~" class="featPcre">=~</option>
              <option value="!=">!=</option>
              <option value="!~" class="featPcre">!~</option>
              <option id="QueueCurrentSearchPriorityMatch" value=">=">&gt;=</option>
            </select>
            <input data-is="mympd-input-clear" data-clear-event="keyup" data-placeholder-phrase="Search queue" class="form-control rounded-start-0 rounded-end" id="QueueCurrentSearchStr"/>
          </div>
          <div class="btn-group me-2">
            <button data-title-phrase="Playback settings" type="button" class="btn btn-secondary mi" data-href='{"cmd": "showPlaybackModal", "options": []}'>tune</button>
            <button type="button" class="btn btn-secondary dropdown-toggle dropdown-toggle-split" data-bs-toggle="dropdown" data-title-phrase="Select preset"></button>
            <div class="dropdown-menu px-2" id="selectPresetDropdown1">
              <h2 class="dropdown-header" data-phrase="Presets"></h2>
              <div class="d-grid gap-2"></div>
            </div>
          </div>
          <div class="btn-group me-2 featPlaylists">
            <button data-title-phrase="Save queue" type="button" class="btn btn-secondary mi" data-href='{"cmd": "showQueueSave", "options": []}'>save_as</button>
          </div>
          <div class="btn-group me-2">
            <button data-title-phrase="Shuffle queue" type="button" class="btn btn-secondary mi" data-href='{"cmd": "sendAPI", "options": [{"cmd": "MYMPD_API_QUEUE_SHUFFLE"}]}'>shuffle</button>
          </div>
          <div class="btn-group me-2">
            <button data-title-phrase="Add to queue" type="button" class="btn btn-secondary mi" data-href='{"cmd": "showAddRandomToQueue", "options": []}'>add_to_queue</button>
          </div>
          <div class="btn-group me-2">
            <button data-title-phrase="Crop queue" type="button" class="btn btn-secondary mi" data-href='{"cmd": "clearQueue", "options": []}'>clear_all</button>
            <button class="btn btn-secondary dropdown-toggle dropdown-toggle-split" type="button" data-bs-toggle="dropdown"></button>
            <div class="dropdown-menu px-2">
              <div class="d-grid gap-2">
                <button data-phrase="Clear queue" type="button" class="btn btn-secondary btn-sm" data-href='{"cmd": "sendAPI", "options": [{"cmd": "MYMPD_API_QUEUE_CLEAR"}]}' ></button>
                <button data-phrase="Crop queue" type="button" class="btn btn-secondary btn-sm" data-href='{"cmd": "sendAPI", "options": [{"cmd": "MYMPD_API_QUEUE_CROP"}]}' ></button>
              </div>
            </div>
          </div>
          <div class="btn-group me-2">
            <button id="QueueCurrentGotoPlayingSongBtn" data-title-phrase="Goto playing song" type="button" class="btn btn-secondary mi" data-href='{"cmd": "gotoPlayingSong", "options": []}'>playlist_play</button>
          </div>
          <div class="btn-group me-2 featHome">
            <button data-title-phrase="Add view to homescreen" data-href='{"cmd": "addViewToHome", "options": []}' type="button" class="btn btn-secondary mi">add_to_home_screen</button>
          </div>
          <div class="btn-group me-2">
            <button data-title-phrase="Select" id="QueueCurrentSelectModeBtn" data-href='{"cmd": "switchTableMode", "options": ["target"]}' type="button" class="btn btn-secondary mi rounded-end">checklist_rtl</button>
            <button data-title-phrase="Action for selection" class="btn btn-secondary dropdown-toggle mi d-none" type="button" data-bs-toggle="dropdown">add_task</button>
            <div class="dropdown-menu px-2 dropdownWide" id="QueueCurrentSelectionDropdown">
              <h2 data-phrase="Action for selection" class="dropdown-header"></h2>
              <div class="d-grid gap-2"></div>
              <div class="dropdown-divider"></div>
              <small class="mb-0 px-2"></small>
            </div>
          </div>
          <div id="QueueCurrentPaginationTop" class="btn-group me-2 pagination"></div>
        </div>
        <ol class="breadcrumb p-2 rounded-2 d-none" id="QueueCurrentSearchCrumb"></ol>
        <div class="table-responsive scrollContainer">
          <table id="QueueCurrentList" class="table table-hover table-sm">
            <thead>
              <tr></tr>
            </thead>
            <tbody class="clickable"></tbody>
            <tfoot></tfoot>
          </table>
        </div>
        <div class="btn-toolbar d-none justify-content-between" id="QueueCurrentButtonsBottom"></div>
      </div>
<!-- Queue current end-->
<!-- Last played start-->
      <div class="card-body d-none" id="tabQueueLastPlayed">
        <div class="btn-toolbar card-toolbar">
          <div class="btn-group me-2">
            <button data-title-phrase="Select view" class="btn btn-secondary dropdown-toggle mi" type="button" data-bs-toggle="dropdown">layers</button>
            <div class="dropdown-menu px-2">
              <div class="d-grid gap-2">
                <button data-phrase="Queue" class="btn btn-sm btn-secondary" data-href='{"cmd": "appGoto", "options": ["Queue", "Current"]}'></button>
                <button data-phrase="LastPlayed" class="btn btn-sm btn-secondary active" data-href='{"cmd": "appGoto", "options": ["Queue", "LastPlayed"]}'></button>
                <button data-phrase="Jukebox" class="btn btn-sm btn-secondary" data-href='{"cmd": "gotoJukebox", "options": []}'></button>
              </div>
            </div>
          </div>
          <div class="input-group me-2 flex-grow-1">
            <div class="btn-group">
              <button data-title-phrase="Select tag to search" class="btn btn-secondary dropdown-toggle rounded-end-0" type="button" data-bs-toggle="dropdown">
                <span class="mi">search</span>
                <span data-phrase="AlbumArtist" id="QueueLastPlayedSearchTagsDesc"></span>
              </button>
              <div class="dropdown-menu px-2" id="QueueLastPlayedSearchTags"></div>
            </div>
            <select class="form-select rounded-0 no-flex" id="QueueLastPlayedSearchMatch">
              <option data-phrase="contains" value="contains"></option>
              <option data-phrase="starts_with" value="starts_with"></option>
              <option value="==">==</option>
              <option value="=~">=~</option>
              <option value="!=">!=</option>
              <option value="!~">!~</option>
            </select>
            <input data-is="mympd-input-clear" data-clear-event="keyup" data-placeholder-phrase="Search" class="form-control rounded-end" id="QueueLastPlayedSearchStr"/>
          </div>
          <div class="btn-group me-2 featHome">
            <button data-title-phrase="Add view to homescreen" data-href='{"cmd": "addViewToHome", "options": []}' type="button" class="btn btn-secondary mi">add_to_home_screen</button>
          </div>
          <div class="btn-group me-2">
            <button data-title-phrase="Select" id="QueueLastPlayedSelectModeBtn" data-href='{"cmd": "switchTableMode", "options": ["target"]}' type="button" class="btn btn-secondary mi rounded-end">checklist_rtl</button>
            <button data-title-phrase="Action for selection" class="btn btn-secondary dropdown-toggle mi d-none" type="button" data-bs-toggle="dropdown">add_task</button>
            <div class="dropdown-menu px-2 dropdownWide" id="QueueLastPlayedSelectionDropdown">
              <h2 data-phrase="Action for selection" class="dropdown-header"></h2>
              <div class="d-grid gap-2"></div>
              <div class="dropdown-divider"></div>
              <small class="mb-0 px-2"></small>
            </div>
          </div>
          <div id="QueueLastPlayedPaginationTop" class="btn-group me-2 pagination"></div>
        </div>
        <ol class="breadcrumb p-2 rounded-2 d-none" id="QueueLastPlayedSearchCrumb"></ol>
        <div class="table-responsive scrollContainer">
          <table id="QueueLastPlayedList" class="table table-hover table-sm">
            <thead>
              <tr></tr>
            </thead>
            <tbody class="clickable"></tbody>
          </table>
        </div>
        <div class="btn-toolbar d-none justify-content-between" id="QueueLastPlayedButtonsBottom"></div>
      </div>
<!-- Last played end -->
      <div class="card-body d-none" id="tabQueueJukebox">
<!-- Jukebox song start -->
        <div id="viewQueueJukeboxSong">
          <div class="btn-toolbar card-toolbar">
            <div class="btn-group me-2">
              <button data-title-phrase="Select view" class="btn btn-secondary dropdown-toggle mi" type="button" data-bs-toggle="dropdown">layers</button>
              <div class="dropdown-menu px-2">
                <div class="d-grid gap-2">
                  <button data-phrase="Queue" class="btn btn-sm btn-secondary" data-href='{"cmd": "appGoto", "options": ["Queue", "Current"]}'></button>
                  <button data-phrase="LastPlayed" class="btn btn-sm btn-secondary" data-href='{"cmd": "appGoto", "options": ["Queue", "LastPlayed"]}'></button>
                  <button data-phrase="Jukebox" class="btn btn-sm btn-secondary active" data-href='{"cmd": "gotoJukebox", "options": []}'></button>
                </div>
              </div>
            </div>
            <div class="input-group me-2 flex-grow-1">
              <div class="btn-group">
                <button data-title-phrase="Select tag to search" class="btn btn-secondary dropdown-toggle rounded-end-0" type="button" data-bs-toggle="dropdown">
                  <span class="mi">search</span>
                  <span data-phrase="AlbumArtist" id="QueueJukeboxSongSearchTagsDesc"></span>
                </button>
                <div class="dropdown-menu px-2" id="QueueJukeboxSongSearchTags"></div>
              </div>
              <select class="form-select rounded-0 no-flex" id="QueueJukeboxSongSearchMatch">
                <option data-phrase="contains" value="contains"></option>
                <option data-phrase="starts_with" value="starts_with"></option>
                <option value="==">==</option>
                <option value="=~">=~</option>
                <option value="!=">!=</option>
                <option value="!~">!~</option>
              </select>
              <input data-is="mympd-input-clear" data-clear-event="keyup" data-placeholder-phrase="Search" class="form-control rounded-end" id="QueueJukeboxSongSearchStr"/>
            </div>
            <div class="btn-group me-2">
              <button data-title-phrase="Clear jukebox queue" type="button" class="btn btn-secondary mi" data-href='{"cmd": "clearJukeboxQueue", "options": []}'>clear_all</button>
            </div>
            <div class="btn-group me-2 featHome">
              <button data-title-phrase="Add view to homescreen" data-href='{"cmd": "addViewToHome", "options": []}' type="button" class="btn btn-secondary mi">add_to_home_screen</button>
            </div>
            <div class="btn-group me-2">
              <button data-title-phrase="Select" id="QueueJukeboxSongSelectModeBtn" data-href='{"cmd": "switchTableMode", "options": ["target"]}' type="button" class="btn btn-secondary mi rounded-end">checklist_rtl</button>
              <button data-title-phrase="Action for selection" class="btn btn-secondary dropdown-toggle mi d-none" type="button" data-bs-toggle="dropdown">add_task</button>
              <div class="dropdown-menu px-2 dropdownWide" id="QueueJukeboxSongSelectionDropdown">
                <h2 data-phrase="Action for selection" class="dropdown-header"></h2>
                <div class="d-grid gap-2"></div>
                <div class="dropdown-divider"></div>
                <small class="mb-0 px-2"></small>
              </div>
            </div>
            <div id="QueueJukeboxSongPaginationTop" class="btn-group me-2 pagination"></div>
          </div>
          <ol class="breadcrumb p-2 rounded-2 d-none" id="QueueJukeboxSongSearchCrumb"></ol>
          <div class="table-responsive scrollContainer">
            <div id="QueueJukeboxSongDisabled" class="alert alert-warning" data-phrase="Jukebox is disabled"></div>
            <table id="QueueJukeboxSongList" class="table table-hover table-sm">
              <thead>
                <tr></tr>
              </thead>
              <tbody class="clickable"></tbody>
            </table>
          </div>
          <div class="btn-toolbar d-none justify-content-between" id="QueueJukeboxSongButtonsBottom"></div>
        </div>
<!-- Jukebox song end -->
<!-- Jukebox album start -->
        <div id="viewQueueJukeboxAlbum">
          <div class="btn-toolbar card-toolbar">
            <div class="btn-group me-2">
              <button data-title-phrase="Select view" class="btn btn-secondary dropdown-toggle mi" type="button" data-bs-toggle="dropdown">layers</button>
              <div class="dropdown-menu px-2">
                <div class="d-grid gap-2">
                  <button data-phrase="Queue" class="btn btn-sm btn-secondary" data-href='{"cmd": "appGoto", "options": ["Queue", "Current"]}'></button>
                  <button data-phrase="LastPlayed" class="btn btn-sm btn-secondary" data-href='{"cmd": "appGoto", "options": ["Queue", "LastPlayed"]}'></button>
                  <button data-phrase="Jukebox" class="btn btn-sm btn-secondary active" data-href='{"cmd": "gotoJukebox", "options": []}'></button>
                </div>
              </div>
            </div>
            <div class="input-group me-2 flex-grow-1">
              <div class="btn-group">
                <button data-title-phrase="Select tag to search" class="btn btn-secondary dropdown-toggle rounded-end-0" type="button" data-bs-toggle="dropdown">
                  <span class="mi">search</span>
                  <span data-phrase="AlbumArtist" id="QueueJukeboxAlbumSearchTagsDesc"></span>
                </button>
                <div class="dropdown-menu px-2" id="QueueJukeboxAlbumSearchTags"></div>
              </div>
              <select class="form-select rounded-0 no-flex" id="QueueJukeboxAlbumSearchMatch">
                <option data-phrase="contains" value="contains"></option>
                <option data-phrase="starts_with" value="starts_with"></option>
                <option value="==">==</option>
                <option value="=~">=~</option>
                <option value="!=">!=</option>
                <option value="!~">!~</option>
              </select>
              <input data-is="mympd-input-clear" data-clear-event="keyup" data-placeholder-phrase="Search" class="form-control rounded-end" id="QueueJukeboxAlbumSearchStr"/>
            </div>
            <div class="btn-group me-2">
              <button data-title-phrase="Clear jukebox queue" type="button" class="btn btn-secondary mi" data-href='{"cmd": "clearJukeboxQueue", "options": []}'>clear_all</button>
            </div>
            <div class="btn-group me-2 featHome">
              <button data-title-phrase="Add view to homescreen" data-href='{"cmd": "addViewToHome", "options": []}' type="button" class="btn btn-secondary mi">add_to_home_screen</button>
            </div>
            <div class="btn-group me-2">
              <button data-title-phrase="Select" id="QueueJukeboxAlbumSelectModeBtn" data-href='{"cmd": "switchTableMode", "options": ["target"]}' type="button" class="btn btn-secondary mi rounded-end">checklist_rtl</button>
              <button data-title-phrase="Action for selection" class="btn btn-secondary dropdown-toggle mi d-none" type="button" data-bs-toggle="dropdown">add_task</button>
              <div class="dropdown-menu px-2 dropdownWide" id="QueueJukeboxAlbumSelectionDropdown">
                <h2 data-phrase="Action for selection" class="dropdown-header"></h2>
                <div class="d-grid gap-2"></div>
                <div class="dropdown-divider"></div>
                <small class="mb-0 px-2"></small>
              </div>
            </div>
            <div id="QueueJukeboxAlbumPaginationTop" class="btn-group me-2 pagination"></div>
          </div>
          <ol class="breadcrumb p-2 rounded-2 d-none" id="QueueJukeboxAlbumSearchCrumb"></ol>
          <div class="table-responsive scrollContainer">
            <div id="QueueJukeboxAlbumDisabled" class="alert alert-warning" data-phrase="Jukebox is disabled"></div>
            <table id="QueueJukeboxAlbumList" class="table table-hover table-sm">
              <thead>
                <tr></tr>
              </thead>
              <tbody class="clickable"></tbody>
            </table>
          </div>
          <div class="btn-toolbar d-none justify-content-between" id="QueueJukeboxAlbumButtonsBottom"></div>
        </div>
      </div>
    </div>
<!-- Jukebox album end -->
    <div class="card d-none" id="cardBrowse">
      <div class="card-body d-none" id="tabBrowsePlaylist">
<!-- Playlists start -->
        <div id="viewBrowsePlaylistList">
          <div class="btn-toolbar card-toolbar">
            <div class="btn-group me-2">
              <button data-title-phrase="Select view" class="btn btn-secondary dropdown-toggle mi" type="button" data-bs-toggle="dropdown">layers</button>
              <div class="dropdown-menu px-2" id="BrowsePlaylistListNavDropdown"></div>
            </div>
            <div class="input-group me-2 flex-grow-1">
              <span class="input-group-text bg-secondary">
                <span class="mi me-2">search</span>
                <span id="BrowsePlaylistListSearchTagsDesc"></span>
              </span>
              <input data-is="mympd-input-clear" data-clear-event="keyup" data-placeholder-phrase="Search" class="form-control rounded-end" id="BrowsePlaylistListSearchStr"/>
            </div>
            <div class="btn-group me-2 featSmartpls">
              <button data-title-phrase="Add smart playlist" class="btn btn-secondary dropdown-toggle mi" type="button" data-bs-toggle="dropdown">playlist_add</button>
              <div class="dropdown-menu px-2">
                <h2 class="dropdown-header" data-phrase="Add smart playlist"></h2>
                <div class="d-grid gap-2">
                  <button data-phrase="Best rated" data-href='{"cmd": "addSmartpls", "options": ["bestRated"]}' type="button" class="btn btn-secondary"></button>
                  <button data-phrase="Most played" data-href='{"cmd": "addSmartpls", "options": ["mostPlayed"]}' type="button" class="btn btn-secondary"></button>
                  <button data-phrase="Newest songs" data-href='{"cmd": "addSmartpls", "options": ["newest"]}' type="button" class="btn btn-secondary"></button>
                </div>
              </div>
            </div>
            <div class="btn-group me-2 featHome">
              <button data-title-phrase="Add view to homescreen" data-href='{"cmd": "addViewToHome", "options": []}' type="button" class="btn btn-secondary mi">add_to_home_screen</button>
            </div>
            <div class="btn-group me-2">
              <button data-title-phrase="Select" id="BrowsePlaylistListSelectModeBtn" data-href='{"cmd": "switchTableMode", "options": ["target"]}' type="button" class="btn btn-secondary mi rounded-end">checklist_rtl</button>
              <button data-title-phrase="Action for selection" class="btn btn-secondary dropdown-toggle mi d-none" type="button" data-bs-toggle="dropdown">add_task</button>
              <div class="dropdown-menu px-2 dropdownWide" id="BrowsePlaylistListSelectionDropdown">
                <h2 data-phrase="Action for selection" class="dropdown-header"></h2>
                <div class="d-grid gap-2"></div>
                <div class="dropdown-divider"></div>
                <small class="mb-0 px-2"></small>
              </div>
            </div>
            <div id="BrowsePlaylistListPaginationTop" class="btn-group me-2 pagination"></div>
          </div>
          <div class="table-responsive scrollContainer">
            <table id="BrowsePlaylistListList" class="table table-hover table-sm">
              <thead>
                <tr>
                  <th></th>
                  <th data-phrase="Playlist"></th>
                  <th data-phrase="Last modified"></th>
                  <th></th>
                </tr>
              </thead>
              <tbody class="clickable"></tbody>
            </table>
          </div>
          <div class="btn-toolbar d-none justify-content-between" id="BrowsePlaylistListButtonsBottom"></div>
        </div>
<!--  Playlists end -->
<!--  Playlist content start -->
        <div id="viewBrowsePlaylistDetail">
          <div class="btn-toolbar card-toolbar">
            <div class="btn-group me-2">
              <button data-title-phrase="Playlists" data-href='{"cmd": "appGoto", "options": ["Browse", "Playlist", "List"]}' id="btnBrowsePlaylistAll" type="button" class="btn btn-secondary mi">apps</button>
            </div>
            <div class="input-group me-2 flex-grow-1">
              <div class="btn-group">
                <button data-title-phrase="Select tag to search" class="btn btn-secondary dropdown-toggle rounded-end-0" type="button" data-bs-toggle="dropdown">
                  <span class="mi">search</span>
                  <span data-phrase="AlbumArtist" id="BrowsePlaylistDetailSearchTagsDesc"></span>
                </button>
                <div class="dropdown-menu px-2" id="BrowsePlaylistDetailSearchTags"></div>
              </div>
              <select class="form-select rounded-0 no-flex" id="BrowsePlaylistDetailSearchMatch">
                <option data-phrase="contains" value="contains"></option>
                <option data-phrase="starts_with" value="starts_with"></option>
                <option value="==">==</option>
                <option value="=~">=~</option>
                <option value="!=">!=</option>
                <option value="!~">!~</option>
              </select>
              <input data-is="mympd-input-clear" data-clear-event="keyup" data-placeholder-phrase="Search" class="form-control rounded-end" id="BrowsePlaylistDetailSearchStr"/>
            </div>
            <div id="BrowsePlaylistDetailContentBtns">
              <div class="btn-group me-2">
                <button data-title-phrase="Validate and deduplicate playlist" class="btn btn-secondary mi" data-href='{"cmd": "currentPlaylistValidateDedup", "options": [true]}'>fact_check</button>
                <button class="btn btn-secondary dropdown-toggle dropdown-toggle-split" type="button" data-bs-toggle="dropdown"></button>
                <div class="dropdown-menu px-2">
                  <div class="d-grid gap-2">
                    <button data-phrase="Validate" data-href='{"cmd": "currentPlaylistValidate", "options": [true]}' type="button" class="btn btn-secondary btn-sm"></button>
                    <button data-phrase="Deduplicate" data-href='{"cmd": "currentPlaylistDedup", "options": [true]}' type="button" class="btn btn-secondary btn-sm"></button>
                  </div>
                </div>
              </div>
              <div class="btn-group me-2">
                <button data-title-phrase="Clear playlist" type="button" class="btn btn-secondary mi" data-href='{"cmd": "showClearPlaylist", "options": []}'>clear_all</button>
              </div>
              <div class="btn-group me-2">
                <button data-href='{"cmd": "currentPlaylistShuffle", "options": []}' class="btn btn-secondary mi" type="button" data-title-phrase="Shuffle playlist">shuffle</button>
              </div>
              <div class="btn-group me-2">
                <button data-title-phrase="Sort playlist" class="btn btn-secondary dropdown-toggle mi" type="button" data-bs-toggle="dropdown">sort</button>
                <div class="dropdown-menu px-2">
                  <h2 class="dropdown-header" data-phrase="Sort playlist"></h2>
                  <div id="BrowsePlaylistDetailSortTagsDropdown"></div>
                </div>
              </div>
            </div>
            <div class="d-none" id="BrowsePlaylistDetailSmartPlaylistContentBtns">
              <div class="btn-group me-2">
                <button data-title-phrase="Edit smart playlist" type="button" class="btn btn-secondary mi" data-href='{"cmd": "editSmartPlaylistClick", "options": []}'>edit</button>
              </div>
              <div class="btn-group me-2">
                <button data-title-phrase="Update smart playlist" type="button" class="btn btn-secondary mi" data-href='{"cmd": "updateSmartPlaylistClick", "options": []}'>refresh</button>
              </div>
            </div>
            <div class="btn-group me-2">
              <button data-title-phrase="Append to queue" class="btn btn-secondary mi" data-href='{"cmd": "currentPlaylistAddTo", "options": ["appendQueue"]}'>library_add</button>
              <button class="btn btn-secondary dropdown-toggle dropdown-toggle-split" type="button" data-bs-toggle="dropdown"></button>
              <div class="dropdown-menu px-2 dropdownWide">
                <div class="d-grid gap-2">
                  <button data-phrase="Append to queue" data-href='{"cmd": "currentPlaylistAddTo", "options": ["appendQueue"]}' type="button" class="btn btn-secondary btn-sm"></button>
                  <button data-phrase="Append to queue and play" data-href='{"cmd": "currentPlaylistAddTo", "options": ["appendPlayQueue"]}' type="button" class="btn btn-secondary btn-sm"></button>
                  <button data-phrase="Insert after current playing song" data-href='{"cmd": "currentPlaylistAddTo", "options": ["insertAfterCurrentQueue"]}' type="button" class="featWhence btn btn-secondary btn-sm"></button>
                  <button data-phrase="Replace queue" data-href='{"cmd": "currentPlaylistAddTo", "options": ["replaceQueue"]}' type="button" class="btn btn-secondary btn-sm"></button>
                  <button data-phrase="Replace queue and play" data-href='{"cmd": "currentPlaylistAddTo", "options": ["replacePlayQueue"]}' type="button" class="btn btn-secondary btn-sm"></button>
                  <button data-phrase="Add to homescreen" data-href='{"cmd": "currentPlaylistAddTo", "options": ["addToHome"]}' type="button" class="btn btn-secondary btn-sm featHome"></button>
                </div>
              </div>
            </div>
            <div class="btn-group me-2">
              <button data-title-phrase="Select" id="BrowsePlaylistDetailSelectModeBtn" data-href='{"cmd": "switchTableMode", "options": ["target"]}' type="button" class="btn btn-secondary mi rounded-end">checklist_rtl</button>
              <button data-title-phrase="Action for selection" class="btn btn-secondary dropdown-toggle mi d-none" type="button" data-bs-toggle="dropdown">add_task</button>
              <div class="dropdown-menu px-2 dropdownWide" id="BrowsePlaylistDetailSelectionDropdown">
                <h2 data-phrase="Action for selection" class="dropdown-header"></h2>
                <div class="d-grid gap-2"></div>
                <div class="dropdown-divider"></div>
                <small class="mb-0 px-2"></small>
              </div>
            </div>
            <div id="BrowsePlaylistDetailPaginationTop" class="btn-group me-2 pagination"></div>
          </div>
          <ol class="breadcrumb p-2 rounded-2 d-none" id="BrowsePlaylistDetailSearchCrumb"></ol>
          <div class="table-responsive scrollContainer">
            <div id="playlistDetailAlert" class="alert alert-warning alert-dismissible d-none">
              <span></span>
              <button class="btn-close" data-href='{"cmd": "hideAlert", "options": ["target"]}'></button>
            </div>
            <table id="BrowsePlaylistDetailList" class="table table-hover table-sm">
              <caption></caption>
              <thead>
                <tr></tr>
              </thead>
              <tbody class="clickable"></tbody>
              <tfoot></tfoot>
            </table>
          </div>
          <div class="btn-toolbar d-none justify-content-between" id="BrowsePlaylistDetailButtonsBottom"></div>
        </div>
      </div>
<!-- Playlist content end -->
      <div class="card-body d-none" id="tabBrowseDatabase">
<!-- Tag list start -->
        <div id="viewBrowseDatabaseTagList">
          <div class="btn-toolbar card-toolbar">
            <div class="btn-group me-2">
              <button data-title-phrase="Select view" id="btnBrowseDatabaseTagListTag" class="btn btn-secondary dropdown-toggle mi" type="button" data-bs-toggle="dropdown">layers</button>
              <div class="dropdown-menu px-2" id="BrowseDatabaseTagListTagDropdown"></div>
            </div>
            <div class="input-group me-2 flex-grow-1">
              <span class="input-group-text bg-secondary">
                <span class="mi me-2">search</span>
                <span id="BrowseDatabaseTagSearchTagDesc"></span>
              </span>
              <input data-is="mympd-input-clear" data-clear-event="keyup" data-placeholder-phrase="Search" class="form-control rounded-end" id="BrowseDatabaseTagSearchStr"/>
            </div>
            <div class="btn-group me-2">
              <button class="btn btn-secondary mi" id="BrowseDatabaseTagListSortDesc" data-title-phrase="Sort">sort</button>
            </div>
            <div class="btn-group me-2 featHome">
              <button data-title-phrase="Add view to homescreen" data-href='{"cmd": "addViewToHome", "options": []}' type="button" class="btn btn-secondary mi">add_to_home_screen</button>
            </div>
            <div id="BrowseDatabaseTagListPaginationTop" class="btn-group me-2 pagination"></div>
          </div>
          <div class="container-fluid cardsContainer scrollContainer">
            <div id="BrowseDatabaseTagListList" class="row mympd-grid"></div>
          </div>
          <div class="btn-toolbar d-none justify-content-between" id="BrowseDatabaseTagListButtonsBottom"></div>
        </div>
<!-- Tag list end -->
<!-- Album list start -->
        <div id="viewBrowseDatabaseAlbumList">
          <div class="btn-toolbar card-toolbar">
            <div class="btn-group me-2">
              <button data-title-phrase="Select view" id="btnBrowseDatabaseAlbumListTag" class="btn btn-secondary dropdown-toggle mi" type="button" data-bs-toggle="dropdown">layers</button>
              <div class="dropdown-menu px-2" id="BrowseDatabaseAlbumListTagDropdown"></div>
            </div>
            <div class="input-group me-2 flex-grow-1">
              <div class="btn-group">
                <button data-title-phrase="Select tag to search" class="btn btn-secondary dropdown-toggle rounded-end-0" type="button" data-bs-toggle="dropdown">
                  <span class="mi">search</span>
                  <span data-phrase="AlbumArtist" id="BrowseDatabaseAlbumListSearchTagsDesc"></span>
                </button>
                <div class="dropdown-menu px-2" id="BrowseDatabaseAlbumListSearchTags"></div>
              </div>
              <select class="form-select rounded-0 no-flex" id="BrowseDatabaseAlbumListSearchMatch">
                <option data-phrase="contains" value="contains"></option>
                <option data-phrase="starts_with" value="starts_with"></option>
                <option value="==">==</option>
                <option value="=~">=~</option>
                <option value="!=">!=</option>
                <option value="!~">!~</option>
              </select>
              <input data-is="mympd-input-clear" data-clear-event="keyup" data-placeholder-phrase="Search" class="form-control rounded-end" id="BrowseDatabaseAlbumListSearchStr"/>
            </div>
            <div class="btn-group me-2">
              <button id="btnDatabaseAlbumListSortDropdown" data-title-phrase="Sort by" class="btn btn-secondary dropdown-toggle mi" type="button" data-bs-toggle="dropdown">sort</button>
              <div class="dropdown-menu px-2" id="BrowseDatabaseAlbumListSortTags">
                <div id="BrowseDatabaseAlbumListSortTagsList"></div>
                <div class="dropdown-divider"></div>
                <div class="form-check">
                  <button class="btn btn-secondary btn-xs mi mi-sm" id="BrowseDatabaseAlbumListSortDesc">radio_button_unchecked</button>&nbsp;
                  <label class="form-check-label" for="databaseSortDesc" data-phrase="Descending"></label>
                </div>
              </div>
            </div>
            <div class="btn-group me-2 featTags">
              <button data-title-phrase="Display tags" id="DatabaseAlbumListColsBtn" class="btn btn-secondary dropdown-toggle mi" type="button" data-bs-toggle="dropdown">settings</button>
              <div class="dropdown-menu px-2" id="BrowseDatabaseAlbumListColsDropdown">
                <h2 class="dropdown-header" data-phrase="Tags"></h2>
                <form></form>
                <button data-phrase="Apply" data-href='{"cmd": "saveColsDatabaseAlbumList", "options": []}' class="btn btn-success w-100 btn-sm mt-2"></button>
              </div>
            </div>
            <div class="btn-group me-2 featHome">
              <button data-title-phrase="Add view to homescreen" data-href='{"cmd": "addViewToHome", "options": []}' type="button" class="btn btn-secondary mi">add_to_home_screen</button>
            </div>
            <div class="btn-group me-2">
              <button data-title-phrase="Select" id="BrowseDatabaseAlbumListSelectModeBtn" data-href='{"cmd": "switchGridMode", "options": ["target"]}' type="button" class="btn btn-secondary mi rounded-end">checklist_rtl</button>
              <button data-title-phrase="Action for selection" class="btn btn-secondary dropdown-toggle mi d-none" type="button" data-bs-toggle="dropdown">add_task</button>
              <div class="dropdown-menu px-2 dropdownWide" id="BrowseDatabaseAlbumListSelectionDropdown">
                <h2 data-phrase="Action for selection" class="dropdown-header"></h2>
                <div class="d-grid gap-2"></div>
                <div class="dropdown-divider"></div>
                <small class="mb-0 px-2"></small>
              </div>
            </div>
            <div id="BrowseDatabaseAlbumListPaginationTop" class="btn-group me-2 pagination"></div>
          </div>
          <ol class="breadcrumb p-2 rounded-2 d-none" id="BrowseDatabaseAlbumListSearchCrumb"></ol>
          <div class="container-fluid cardsContainer scrollContainer">
            <div id="BrowseDatabaseAlbumListList" class="row mympd-grid"></div>
          </div>
          <div class="btn-toolbar d-none justify-content-between" id="BrowseDatabaseAlbumListButtonsBottom"></div>
        </div>
<!-- Album list end -->
<!-- Album detail start -->
        <div id="viewBrowseDatabaseAlbumDetail">
          <div class="btn-toolbar card-toolbar">
            <div class="input-group me-2">
              <button class="btn btn-secondary mi" data-title-phrase="Back to album list" data-href='{"cmd": "backToAlbumGrid", "options": []}'>apps</button>
            </div>
            <div class="btn-group me-2">
              <button data-title-phrase="Append to queue" class="btn btn-secondary mi" data-href='{"cmd": "currentAlbumAdd", "options": ["appendQueue"]}'>library_add</button>
              <button class="btn btn-secondary dropdown-toggle dropdown-toggle-split rounded-end" type="button" data-bs-toggle="dropdown"></button>
              <div class="dropdown-menu px-2 dropdownWide">
                <div class="d-grid gap-2">
                  <button data-phrase="Append to queue" data-href='{"cmd": "currentAlbumAdd", "options": ["appendQueue"]}' type="button" class="btn btn-secondary btn-sm"></button>
                  <button data-phrase="Append to queue and play" data-href='{"cmd": "currentAlbumAdd", "options": ["appendPlayQueue"]}' type="button" class="btn btn-secondary btn-sm"></button>
                  <button data-phrase="Insert after current playing song" data-href='{"cmd": "currentAlbumAdd", "options": ["insertAfterCurrentQueue"]}' type="button" class="featWhence btn btn-secondary btn-sm"></button>
                  <button data-phrase="Replace queue" data-href='{"cmd": "currentAlbumAdd", "options": ["replaceQueue"]}' type="button" class="btn btn-secondary btn-sm"></button>
                  <button data-phrase="Replace queue and play" data-href='{"cmd": "currentAlbumAdd", "options": ["replacePlayQueue"]}' type="button" class="btn btn-secondary btn-sm"></button>
                  <button data-phrase="Add to playlist" data-href='{"cmd": "currentAlbumAdd", "options": ["addPlaylist"]}' type="button" class="btn btn-secondary btn-sm featPlaylists"></button>
                  <button data-phrase="Add to homescreen" data-href='{"cmd": "currentAlbumAdd", "options": ["addAlbumToHome"]}' type="button" class="btn btn-secondary btn-sm featHome"></button>
                </div>
              </div>
            </div>
            <div class="btn-group me-2">
              <button data-title-phrase="Select" id="BrowseDatabaseAlbumDetailSelectModeBtn" data-href='{"cmd": "switchTableMode", "options": ["target"]}' type="button" class="btn btn-secondary mi rounded-end">checklist_rtl</button>
              <button data-title-phrase="Action for selection" class="btn btn-secondary dropdown-toggle mi d-none" type="button" data-bs-toggle="dropdown">add_task</button>
              <div class="dropdown-menu px-2 dropdownWide" id="BrowseDatabaseAlbumDetailSelectionDropdown">
                <h2 data-phrase="Action for selection" class="dropdown-header"></h2>
                <div class="d-grid gap-2"></div>
                <div class="dropdown-divider"></div>
                <small class="mb-0 px-2"></small>
              </div>
            </div>
            <div class="btn-group me-2 featTags">
              <button data-title-phrase="Display tags" id="DatabaseAlbumDetailInfoColsBtn" class="btn btn-secondary dropdown-toggle mi" type="button" data-bs-toggle="dropdown">settings</button>
              <div class="dropdown-menu px-2" id="BrowseDatabaseAlbumDetailInfoColsDropdown">
                <h2 class="dropdown-header" data-phrase="Tags"></h2>
                <form></form>
                <button data-phrase="Apply" data-href='{"cmd": "saveColsDropdown", "options": ["colsBrowseDatabaseAlbumDetailInfo", "BrowseDatabaseAlbumDetailInfoColsDropdown"]}' class="btn btn-success w-100 btn-sm mt-2"></button>
              </div>
            </div>
          </div>
          <div class="table-responsive scrollContainer">
            <div class="row me-0">
              <div class="col-12 col-sm-6 col-xl-4 mb-3">
                <div id="viewDatabaseAlbumDetailCover" class="mb-3 album-cover album-cover-loading clickable carousel" data-href='{"cmd": "zoomPicture", "options": []}'></div>
              </div>
              <div id="viewDatabaseAlbumDetailInfo" class="text-break col-12 col-sm-6 col-xl-8 mb-3">
                <div id="viewDatabaseAlbumDetailInfoTags" class="row"></div>
              </div>
            </div>
            <table id="BrowseDatabaseAlbumDetailList" class="table table-hover table-sm">
              <thead>
                <tr></tr>
              </thead>
              <tbody class="clickable"></tbody>
              <tfoot></tfoot>
            </table>
          </div>
        </div>
      </div>
<!-- Album detail end -->
<!-- Filesystem start -->
      <div class="card-body d-none" id="tabBrowseFilesystem">
        <div class="btn-toolbar card-toolbar">
          <div class="btn-group me-2">
            <button data-title-phrase="Select view" class="btn btn-secondary dropdown-toggle mi" type="button" data-bs-toggle="dropdown">layers</button>
            <div class="dropdown-menu px-2" id="BrowseFilesystemNavDropdown"></div>
          </div>
          <div class="input-group me-2 flex-grow-1">
            <span class="input-group-text bg-secondary">
              <span class="mi me-2">search</span>
              <span id="BrowseFilesystemSearchTagDesc"></span>
            </span>
            <input data-is="mympd-input-clear" data-clear-event="keyup" data-placeholder-phrase="Search" class="form-control rounded-end" id="BrowseFilesystemSearchStr"/>
          </div>
          <div class="btn-group me-2" id="BrowseFilesystemAddAllSongsGrp">
            <button data-title-phrase="Append to queue" data-href='{"cmd": "addAllFromSearch", "options": ["append", "dir"]}' id="BrowseFilesystemAddAllSongs" class="btn btn-secondary mi">library_add</button>
            <button id="BrowseFilesystemAddAllSongsBtn" class="btn btn-secondary dropdown-toggle dropdown-toggle-split rounded-end" type="button" data-bs-toggle="dropdown"></button>
            <div class="dropdown-menu px-2 dropdownWide" id="BrowseFilesystemAddAllSongsDropdown">
              <div class="d-grid gap-2">
                <button data-href='{"cmd": "addAllFromSearch", "options": ["append", "dir"]}' data-phrase="Append to queue" type="button" class="btn btn-secondary btn-sm"></button>
                <button data-href='{"cmd": "addAllFromSearch", "options": ["appendPlay", "dir"]}' data-phrase="Append to queue and play" type="button" class="btn btn-secondary btn-sm"></button>
                <button data-href='{"cmd": "addAllFromSearch", "options": ["insertAfterCurrent", "dir"]}' data-phrase="Insert after current playing song" type="button" class="featWhence btn btn-secondary btn-sm"></button>
                <button data-href='{"cmd": "addAllFromSearch", "options": ["replace", "dir"]}' data-phrase="Replace queue" type="button" class="btn btn-secondary btn-sm"></button>
                <button data-href='{"cmd": "addAllFromSearch", "options": ["replacePlay", "dir"]}' data-phrase="Replace queue and play" type="button" class="btn btn-secondary btn-sm"></button>
                <button data-href='{"cmd": "showAddToPlaylistFromFilesystem", "options": []}' data-phrase="Add to playlist" type="button" class="btn btn-secondary btn-sm featPlaylists"></button>
                <button data-href='{"cmd": "addDirToHome", "options": []}' data-phrase="Add to homescreen" type="button" class="btn btn-secondary btn-sm featHome"></button>
              </div>
            </div>
          </div>
          <div class="btn-group me-2">
            <button data-title-phrase="Select" id="BrowseFilesystemSelectModeBtn" data-href='{"cmd": "switchTableMode", "options": ["target"]}' type="button" class="btn btn-secondary mi rounded-end">checklist_rtl</button>
            <button data-title-phrase="Action for selection" class="btn btn-secondary dropdown-toggle mi d-none" type="button" data-bs-toggle="dropdown">add_task</button>
            <div class="dropdown-menu px-2 dropdownWide" id="BrowseFilesystemSelectionDropdown">
              <h2 data-phrase="Action for selection" class="dropdown-header"></h2>
              <div class="d-grid gap-2"></div>
              <div class="dropdown-divider"></div>
              <small class="mb-0 px-2"></small>
            </div>
          </div>
          <div id="BrowseFilesystemPaginationTop" class="btn-group me-2 pagination"></div>
        </div>
        <ol id="BrowseBreadcrumb" class="breadcrumb p-2 rounded-2 overflow-auto nowrap"></ol>
        <div id="BrowseFilesystemImages" class="featLibrary not-clickable" data-href='{"cmd": "zoomPicture", "options": []}'></div>
        <div class="table-responsive scrollContainer">
          <table id="BrowseFilesystemList" class="table table-hover table-sm">
            <thead>
              <tr></tr>
            </thead>
            <tbody class="clickable"></tbody>
            <tfoot></tfoot>
          </table>
        </div>
        <div class="btn-toolbar d-none justify-content-between" id="BrowseFilesystemButtonsBottom"></div>
      </div>
<!-- Filesystem end -->
      <div class="card-body d-none" id="tabBrowseRadio">
<!-- Radio favorites start -->
        <div id="viewBrowseRadioFavorites">
          <div class="btn-toolbar card-toolbar">
            <div class="btn-group me-2">
              <button data-title-phrase="Select view" class="btn btn-secondary dropdown-toggle mi" type="button" data-bs-toggle="dropdown">layers</button>
              <div class="dropdown-menu px-2" id="BrowseRadioFavoritesNavDropdown"></div>
            </div>
            <div class="btn-group me-2">
              <button data-title-phrase="Browse WebradioDB" class="btn btn-secondary mi" data-href='{"cmd": "appGoto", "options": ["Browse", "Radio", "Webradiodb"]}'>radio</button>
              <button class="btn btn-secondary dropdown-toggle dropdown-toggle-split" type="button" data-bs-toggle="dropdown"></button>
              <div class="dropdown-menu px-2 dropdownWide">
                <div class="d-grid gap-2">
                  <button data-href='{"cmd": "appGoto", "options": ["Browse", "Radio", "Webradiodb"]}' data-phrase="Browse WebradioDB" type="button" class="btn btn-secondary btn-sm"></button>
                  <button data-href='{"cmd": "appGoto", "options": ["Browse", "Radio", "Radiobrowser"]}' data-phrase="Browse radio-browser.info" type="button" class="btn btn-secondary btn-sm"></button>
                </div>
              </div>
            </div>
            <div class="btn-group me-2">
              <button data-title-phrase="Manually add webradio favorite" data-href='{"cmd": "manualAddRadioFavorite", "options": []}' type="button" class="btn btn-secondary mi">add</button>
            </div>
            <div class="input-group flex-grow-1 me-2">
              <span class="input-group-text border-secondary bg-secondary mi">search</span>
              <input data-is="mympd-input-clear" data-clear-event="keyup" data-placeholder-phrase="Search" class="form-control rounded-end" id="BrowseRadioFavoritesSearchStr"/>
            </div>
            <div class="btn-group me-2 featHome">
              <button data-title-phrase="Add view to homescreen" data-href='{"cmd": "addViewToHome", "options": []}' type="button" class="btn btn-secondary mi">add_to_home_screen</button>
            </div><div class="btn-group me-2">
              <button data-title-phrase="Select" id="BrowseRadioFavoritesListSelectModeBtn" data-href='{"cmd": "switchGridMode", "options": ["target"]}' type="button" class="btn btn-secondary mi rounded-end">checklist_rtl</button>
              <button data-title-phrase="Action for selection" class="btn btn-secondary dropdown-toggle mi d-none" type="button" data-bs-toggle="dropdown">add_task</button>
              <div class="dropdown-menu px-2 dropdownWide" id="BrowseRadioFavoritesSelectionDropdown">
                <h2 data-phrase="Action for selection" class="dropdown-header"></h2>
                <div class="d-grid gap-2"></div>
                <div class="dropdown-divider"></div>
                <small class="mb-0 px-2"></small>
              </div>
            </div>
            <div id="BrowseRadioFavoritesPaginationTop" class="btn-group me-2 pagination"></div>
          </div>
          <div class="container-fluid scrollContainer cardsContainer">
            <div id="BrowseRadioFavoritesList" class="row mympd-grid"></div>
          </div>
          <div class="btn-toolbar d-none justify-content-between" id="BrowseRadioFavoritesButtonsBottom"></div>
        </div>
<!-- Radio favorites end -->
<!-- WebradioDB start -->
        <div id="viewBrowseRadioWebradiodb">
          <div class="btn-toolbar card-toolbar">
            <div class="btn-group me-2">
              <button data-title-phrase="Select view" class="btn btn-secondary dropdown-toggle mi" type="button" data-bs-toggle="dropdown">layers</button>
              <div class="dropdown-menu px-2" id="BrowseRadioWebradiodbNavDropdown"></div>
            </div>
            <div class="btn-group me-2">
              <button data-title-phrase="Webradio favorites" data-href='{"cmd": "appGoto", "options": ["Browse", "Radio", "Favorites"]}' type="button" class="btn btn-secondary mi">favorite</button>
            </div>
            <div class="input-group flex-grow-1 me-2">
              <span class="input-group-text border-secondary bg-secondary mi">search</span>
              <input data-is="mympd-input-clear" data-clear-event="keyup" data-placeholder-phrase="Search" class="form-control rounded-end" id="BrowseRadioWebradiodbSearchStr"/>
            </div>
            <div class="btn-group me-2">
              <button id="BrowseRadioWebradiodbFilterBtn" data-title-phrase="Filter" class="btn btn-secondary rounded-end mi" type="button" data-bs-target="#BrowseRadioWebradiodbFilter" data-bs-toggle="collapse">filter_list_off</button>
            </div>
            <div class="collapse btn-group2" id="BrowseRadioWebradiodbFilter">
              <div class="btn-group position-relative me-2">
                <input readonly="readonly" data-is="mympd-select-search" id="BrowseRadioWebradiodbGenreFilter" class="form-select" data-placeholder-phrase="Genre"/>
              </div>
              <div class="btn-group position-relative me-2">
                <input readonly="readonly" data-is="mympd-select-search" id="BrowseRadioWebradiodbCountryFilter" class="form-select" data-placeholder-phrase="Country"/>
              </div>
              <div class="btn-group position-relative me-2">
                <input readonly="readonly" data-is="mympd-select-search" id="BrowseRadioWebradiodbLanguageFilter" class="form-select" data-placeholder-phrase="Language"/>
              </div>
              <div class="btn-group position-relative me-2">
                <input readonly="readonly" data-is="mympd-select-search" id="BrowseRadioWebradiodbCodecFilter" class="form-select" data-placeholder-phrase="Codec"/>
              </div>
              <div class="btn-group position-relative me-2">
                <input readonly="readonly" data-is="mympd-select-search" id="BrowseRadioWebradiodbBitrateFilter" class="form-select" data-placeholder-phrase="Bitrate"/>
              </div>
            </div>
            <div class="btn-group me-2 featHome">
              <button data-title-phrase="Add view to homescreen" data-href='{"cmd": "addViewToHome", "options": []}' type="button" class="btn btn-secondary mi">add_to_home_screen</button>
            </div>
            <div class="btn-group me-2">
              <button data-title-phrase="Select" id="BrowseRadioWebradiodbSelectModeBtn" data-href='{"cmd": "switchTableMode", "options": ["target"]}' type="button" class="btn btn-secondary mi rounded-end">checklist_rtl</button>
              <button data-title-phrase="Action for selection" class="btn btn-secondary dropdown-toggle mi d-none" type="button" data-bs-toggle="dropdown">add_task</button>
              <div class="dropdown-menu px-2 dropdownWide" id="BrowseRadioWebradiodbSelectionDropdown">
                <h2 data-phrase="Action for selection" class="dropdown-header"></h2>
                <div class="d-grid gap-2"></div>
                <div class="dropdown-divider"></div>
                <small class="mb-0 px-2"></small>
              </div>
            </div>
            <div id="BrowseRadioWebradiodbPaginationTop" class="btn-group me-2 pagination"></div>
          </div>
          <div class="table-responsive scrollContainer">
            <table id="BrowseRadioWebradiodbList" class="table table-hover table-sm">
              <thead>
                <tr></tr>
              </thead>
              <tbody class="clickable"></tbody>
              <tfoot></tfoot>
            </table>
          </div>
          <div class="btn-toolbar d-none justify-content-between" id="BrowseRadioWebradiodbButtonsBottom"></div>
        </div>
<!-- WebradioDB end -->
<!-- Radiobrowser start -->
        <div id="viewBrowseRadioRadiobrowser">
          <div class="btn-toolbar card-toolbar">
            <div class="btn-group me-2">
              <button data-title-phrase="Select view" class="btn btn-secondary dropdown-toggle mi" type="button" data-bs-toggle="dropdown">layers</button>
              <div class="dropdown-menu px-2" id="BrowseRadioRadiobrowserNavDropdown">
              </div>
            </div>
            <div class="btn-group me-2">
              <button data-title-phrase="Webradio favorites" data-href='{"cmd": "appGoto", "options": ["Browse", "Radio", "Favorites"]}' type="button" class="btn btn-secondary mi">favorite</button>
            </div>
            <div class="input-group flex-grow-1 me-2">
              <span class="input-group-text border-secondary bg-secondary mi">search</span>
              <input data-is="mympd-input-clear" data-clear-event="keyup" data-placeholder-phrase="Search" class="form-control rounded-end" id="BrowseRadioRadiobrowserSearchStr"/>
            </div>
            <div class="btn-group me-2">
              <button id="BrowseRadioRadiobrowserFilterBtn" data-title-phrase="Filter" class="btn btn-secondary rounded-end mi" type="button" data-bs-target="#BrowseRadioRadiobrowserFilter" data-bs-toggle="collapse">filter_list_off</button>
              <div class="collapse input-group ms-2" id="BrowseRadioRadiobrowserFilter">
                <input data-placeholder-phrase="Tags" id="BrowseRadioRadiobrowserTagsInput" class="form-control me-2 rounded"/>
                <input data-placeholder-phrase="Country" id="BrowseRadioRadiobrowserCountryInput" class="form-control me-2 rounded"/>
                <input data-placeholder-phrase="Language" id="BrowseRadioRadiobrowserLanguageInput" class="form-control me-2 rounded"/>
                <button class="btn btn-success rounded mi" data-href='{"cmd": "searchRadiobrowser", "options": []}'>done</button>
              </div>
            </div>
            <div class="btn-group me-2 featHome">
              <button data-title-phrase="Add view to homescreen" data-href='{"cmd": "addViewToHome", "options": []}' type="button" class="btn btn-secondary mi">add_to_home_screen</button>
            </div>
            <div class="btn-group me-2">
              <button data-title-phrase="Select" id="BrowseRadioRadiobrowserSelectModeBtn" data-href='{"cmd": "switchTableMode", "options": ["target"]}' type="button" class="btn btn-secondary mi rounded-end">checklist_rtl</button>
              <button data-title-phrase="Action for selection" class="btn btn-secondary dropdown-toggle mi d-none" type="button" data-bs-toggle="dropdown">add_task</button>
              <div class="dropdown-menu px-2 dropdownWide" id="BrowseRadioRadiobrowserSelectionDropdown">
                <h2 data-phrase="Action for selection" class="dropdown-header"></h2>
                <div class="d-grid gap-2"></div>
                <div class="dropdown-divider"></div>
                <small class="mb-0 px-2"></small>
              </div>
            </div>
            <div id="BrowseRadioRadiobrowserPaginationTop" class="btn-group me-2 pagination"></div>
          </div>
          <div class="table-responsive scrollContainer">
            <table id="BrowseRadioRadiobrowserList" class="table table-hover table-sm">
              <thead>
                <tr></tr>
              </thead>
              <tbody class="clickable"></tbody>
              <tfoot></tfoot>
            </table>
          </div>
          <div class="btn-toolbar d-none justify-content-between" id="BrowseRadioRadiobrowserButtonsBottom"></div>
        </div>
<!-- Radiobrowser end -->
      </div>
    </div>
<!-- Search start -->
    <div class="card d-none" id="cardSearch">
      <div class="card-body">
        <div class="btn-toolbar card-toolbar">
          <div class="input-group me-2 flex-grow-1">
            <div class="btn-group">
              <button data-title-phrase="Select tag to search" class="btn btn-secondary dropdown-toggle rounded-end-0" type="button" data-bs-toggle="dropdown">
                <span class="mi">search</span>
                <span data-phrase="Any Tag" id="SearchSearchTagsDesc"></span>
              </button>
              <div class="dropdown-menu px-2" id="SearchSearchTags"></div>
            </div>
            <select class="form-select rounded-0 no-flex" id="SearchSearchMatch">
              <option data-phrase="contains" value="contains"></option>
              <option data-phrase="starts_with" value="starts_with" class="featPcreOrStartsWith"></option>
              <option value="==">==</option>
              <option value="=~" class="featPcre">=~</option>
              <option value="!=">!=</option>
              <option value="!~" class="featPcre">!~</option>
            </select>
            <input data-is="mympd-input-clear" data-clear-event="keyup" data-placeholder-phrase="Search" class="form-control rounded-end" id="SearchSearchStr"/>
          </div>
          <div class="btn-group me-2">
            <button data-title-phrase="Append to queue" id="SearchAddAllSongsBtn" class="btn btn-secondary mi" data-href='{"cmd": "addAllFromSearch", "options": ["append", "search"]}'>library_add</button>
            <button id="SearchAddAllSongsDropdownBtn" class="btn btn-secondary dropdown-toggle dropdown-toggle-split" type="button" data-bs-toggle="dropdown"></button>
            <div class="dropdown-menu px-2 dropdownWide">
              <div class="d-grid gap-2">
                <button data-href='{"cmd": "addAllFromSearch", "options": ["append", "search"]}' data-phrase="Append to queue" type="button" class="btn btn-secondary btn-sm"></button>
                <button data-href='{"cmd": "addAllFromSearch", "options": ["appendPlay", "search"]}' data-phrase="Append to queue and play" type="button" class="btn btn-secondary btn-sm"></button>
                <button data-href='{"cmd": "addAllFromSearch", "options": ["insertAfterCurrent", "search"]}' data-phrase="Insert after current playing song" type="button" class="featWhence btn btn-secondary btn-sm"></button>
                <button data-href='{"cmd": "addAllFromSearch", "options": ["replace", "search"]}' data-phrase="Replace queue" type="button" class="btn btn-secondary btn-sm"></button>
                <button data-href='{"cmd": "addAllFromSearch", "options": ["replacePlay", "search"]}' data-phrase="Replace queue and play" type="button" class="btn btn-secondary btn-sm"></button>
                <button data-href='{"cmd": "showAddToPlaylistCurrentSearch", "options": []}' data-phrase="Add to playlist" type="button" class="btn btn-secondary btn-sm featPlaylists"></button>
                <button data-href='{"cmd": "saveSearchAsSmartPlaylist", "options": []}' data-phrase="Save as smart playlist" type="button" class="btn btn-secondary btn-sm featSmartpls"></button>
                <button data-href='{"cmd": "addSearchToHome", "options": []}' data-phrase="Add to homescreen" type="button" class="btn btn-secondary btn-sm featHome"></button>
              </div>
            </div>
          </div>
          <div class="btn-group me-2">
            <button data-title-phrase="Select" id="SearchSelectModeBtn" data-href='{"cmd": "switchTableMode", "options": ["target"]}' type="button" class="btn btn-secondary mi rounded-end">checklist_rtl</button>
            <button data-title-phrase="Action for selection" class="btn btn-secondary dropdown-toggle mi d-none" type="button" data-bs-toggle="dropdown">add_task</button>
            <div class="dropdown-menu px-2 dropdownWide" id="SearchSelectionDropdown">
              <h2 data-phrase="Action for selection" class="dropdown-header"></h2>
              <div class="d-grid gap-2"></div>
              <div class="dropdown-divider"></div>
              <small class="mb-0 px-2"></small>
            </div>
          </div>
          <div id="SearchPaginationTop" class="btn-group me-2 pagination"></div>
        </div>
        <ol class="breadcrumb p-2 rounded-2 d-none" id="SearchSearchCrumb"></ol>
        <div class="table-responsive scrollContainer">
          <table id="SearchList" class="table table-hover table-sm">
            <thead>
              <tr></tr>
            </thead>
            <tbody class="clickable"></tbody>
            <tfoot></tfoot>
          </table>
        </div>
        <div class="btn-toolbar d-none justify-content-between" id="SearchButtonsBottom"></div>
      </div>
    </div>
<!-- Search end -->
<!-- Notifications start -->
    <div id="alertBox"></div>
<!-- Notifications end -->
  </main>
<!-- Main content end -->
<!-- Footer start -->
  <footer class="fixed-bottom">
    <div id="footerProgressPos" class="px-2 py-1 rounded-sm"></div>
    <div id="footerProgress" class="progress clickable align-items-center">
      <div id="footerProgressBar" class="progress-bar highlight-bg"></div>
    </div>
    <nav class="navbar navbar-expand">
      <div class="btn-toolbar nav-item flex-nowrap">
        <div class="btn-group me-2">
          <button data-title-phrase="Previous" data-href='{"cmd": "clickPrev", "options": []}' id="footerPrevBtn" type="button" class="btn px-2 mi rounded-2">skip_previous</button>
          <button data-title-phrase="Stop" data-href='{"cmd": "clickStop", "options": []}' id="footerStopBtn" type="button" class="btn px-2 mi rounded-2 d-none">stop</button>
          <button data-title-phrase="Toggle play" data-href='{"cmd": "clickPlay", "options": []}' id="footerPlayBtn" type="button" class="footerPlayBtn btn btn-lg px-1 mi mi-lg rounded-2">pause</button>
          <button data-title-phrase="Next" data-href='{"cmd": "clickNext", "options": []}' id="footerNextBtn" type="button" class="btn px-2 mi rounded-2">skip_next</button>
        </div>
        <div class="align-self-center footerCounter">
          <small id="counter"></small>
        </div>
      </div>
      <div class="d-flex flex-fill navbar-nav ms-3 text-truncate" id="footerInfo">
        <div data-title-phrase="Show cover" id="footerCover" class="album-cover-loading rounded me-3 clickable carousel" data-href='{"cmd": "zoomPicture", "options": []}'></div>
        <div id="footerPlaying">
          <span id="footerTitle" class="not-clickable d-block" data-href='{"cmd": "clickTitle", "options": []}'>Title</span>
          <span data-tag="Artist" id="footerArtist" data-href='{"cmd": "gotoBrowse", "options": ["event"]}'>Artist</span><span id="footerDivider">&nbsp;&ndash;&nbsp;</span><span data-tag="Album" id="footerAlbum" data-href='{"cmd": "gotoBrowse", "options": ["event"]}'>Album</span>
        </div>
      </div>
      <div class="btn-toolbar nav-item flex-nowrap ms-3">
        <div class="btn-group ms-2 d-none dropup" id="footerSettingsPlayback">
          <button data-title-phrase="Playback settings" type="button" class="btn mi pe-0 rounded-end" data-href='{"cmd": "showPlaybackModal", "options": []}'>tune</button>
          <button type="button" class="btn dropdown-toggle dropdown-toggle-split rounded-start" data-bs-toggle="dropdown" data-title-phrase="Select preset"></button>
          <div class="dropdown-menu px-2" id="selectPresetDropdown3">
            <h2 class="dropdown-header" data-phrase="Presets"></h2>
            <div class="d-grid gap-2"></div>
          </div>
        </div>
        <div class="btn-group dropup">
          <button data-title-phrase="Outputs" id="volumeMenu" class="btn dropdown-toggle" type="button" data-bs-toggle="dropdown">
            <span class="mi">volume_up</span><span class="featVolumeLevel ms-1"></span>
          </button>
          <div id="outputsDropdown" class="dropdown-menu">
            <form id="outputs" class="px-3 py-2 d-grid gap-2 overflow-auto"></form>
            <div class="dropdown-divider featPartitions"></div>
            <a class="dropdown-item featPartitions" data-title-phrase="Manage partitions" href="#" data-href='{"cmd": "showPartitionsModal", "options": []}'><span data-phrase="Current partition"></span>: <span id="partitionName"></span></a>
            <a class="dropdown-item featPartitions" data-phrase="Move an output to this partition" href="#" data-href='{"cmd": "showPartitionOutputsModal", "options": []}'></a>
            <div class="dropdown-divider"></div>
            <div class="dropdown-item">
              <span data-phrase="Volume"></span>: <span id="volumePrct"></span>
            </div>
            <div id="volumeControl" class="px-3 pt-0 pb-3">
              <form class="btn-group w-100">
                <button id="btnChVolumeDown" data-href='{"cmd": "volumeStep", "options": ["down"]}' class="btn btn-secondary">&minus;</button>
                <div class="bg-secondary w-100 volumeRangeDiv">
                  <input type="range" min="0" max="100" step="1" class="form-range w-100" id="volumeBar"/>
                </div>
                <button id="btnChVolumeUp" data-href='{"cmd": "volumeStep", "options": ["up"]}' class="btn btn-secondary">+</button>
              </form>
            </div>
          </div>
        </div>
        <div class="btn-group dropup featLocalPlayback">
          <button data-title-phrase="Local playback" id="localPlaybackMenu" class="btn dropdown-toggle px-2 mi" data-bs-toggle="dropdown">airplay</button>
          <div class="dropdown-menu dropdownWide">
            <h5 class="dropdown-header"><span class="mi mi-sm me-2">airplay</span><span data-phrase="Local playback"></span></h5>
            <hr class="mt-0"/>
            <div id="errorLocalPlayback" class="alert alert-danger mx-3 p-2 d-none" data-phrase="Error loading stream"></div>
            <audio id="localPlayer" preload="none"></audio>
            <form class="d-grid mx-3 mb-3">
              <div class="mb-3"><span data-phrase="Duration"></span>: <span id="localPlayerProgress"></span></div>
              <button class="btn btn-success mi mb-3" id="localPlaybackBtn" data-href='{"cmd": "createLocalPlaybackEl", "options": ["event"]}'>play_arrow</button>
              <div class="mb-3">
                <span data-phrase="Volume"></span>: <span id="localPlaybackVolume"></span>
              </div>
              <div class="btn-group">
                <button data-href='{"cmd": "localPlaybackVolumeStep", "options": ["down"]}' class="btn btn-secondary">&minus;</button>
                <div class="bg-secondary volumeRangeDiv">
                  <input type="range" min="0" max="1" step="0.1" class="form-range" id="localPlaybackVolumeBar"/>
                </div>
                <button data-href='{"cmd": "localPlaybackVolumeStep", "options": ["up"]}' class="btn btn-secondary">+</button>
              </div>
            </form>
          </div>
        </div>
        <div class="btn-group featFooterNotifications" id="footerNotifications">
          <button data-title-phrase="Notifications" class="btn mi" data-href='{"cmd": "showModalNotifications", "options": []}'>chat_bubble_outline</button>
        </div>
      </div>
    </nav>
  </footer>
<!-- Footer end -->
<!-- Modals start -->
<!-- Modal add to playlist start -->
  <div class="modal fade" id="modalPlaylistAddTo" tabindex="-1">
    <div class="modal-dialog modal-lg">
      <div class="modal-content">
        <div class="modal-header">
          <h5 class="modal-title"><span class="mi title-icon">playlist_add</span> <span id="addToPlaylistCaption" data-phrase="Add to playlist"></span></h5>
          <button type="button" class="btn-close" data-bs-dismiss="modal"></button>
        </div>
        <div class="modal-body">
          <div id="modalPlaylistAddToAddStreamFrm" class="d-none">
            <div class="row mb-3">
              <label class="col-sm-4 col-form-label" for="modalPlaylistAddToUrisInput" data-phrase="Stream URI"></label>
              <div class="col-sm-8">
                <input class="form-control" id="modalPlaylistAddToUrisInput" data-placeholder-phrase="http://uri.to/stream.mp3"/>
                <div class="invalid-feedback" data-phrase="Invalid URI"></div>
              </div>
            </div>
            <div class="row mb-3 featPlaylists">
              <label class="col-sm-4 col-form-label" data-phrase="Add to"></label>
              <div class="col-sm-8">
<<<<<<< HEAD
                <div class="btn-group">
                  <button id="modalPlaylistAddToQueueBtn" class="btn btn-secondary active" data-href='{"cmd": "toggleAddToPlaylistFrm", "options":["target"]}' data-phrase="Queue"></button>
                  <button id="modalPlaylistAddToPlaylistBtn" class="btn btn-secondary" data-href='{"cmd": "toggleAddToPlaylistFrm", "options":["target"]}' data-phrase="Playlist"></button>
                  <button type="button" class="btn btn-secondary" data-href='{"cmd": "addStreamToHome", "options": []}' data-phrase="Homescreen"></button>
=======
                <div class="btn-group d-flex">
                  <button id="toggleAddToPlaylistQueue" class="btn btn-secondary active text-truncate" data-href='{"cmd": "toggleAddToPlaylistFrm", "options":[]}' data-phrase="Queue"></button>
                  <button id="toggleAddToPlaylistPlaylist" class="btn btn-secondary text-truncate" data-href='{"cmd": "toggleAddToPlaylistFrm", "options":[]}' data-phrase="Playlist"></button>
                  <button type="button" class="btn btn-secondary text-truncate" data-href='{"cmd": "addStreamToHome", "options": []}' data-phrase="Homescreen"></button>
>>>>>>> 148d780d
                </div>
              </div>
            </div>
          </div>
          <div class="row mb-3" id="modalPlaylistAddToSrcRow">
            <label class="col-sm-4 col-form-label" for="modalPlaylistAddToSrc" data-phrase="Entities to add"></label>
            <div class="col-sm-8">
              <div class="btn-group d-flex">
                <textarea id="modalPlaylistAddToSrc" class="form-control" readonly="readonly"></textarea>
              </div>
            </div>
          </div>
          <div class="d-none" id="modalPlaylistAddToPlaylistFrm">
            <div class="row mb-3">
              <label class="col-sm-4 col-form-label" for="addToPlaylistPlaylist" data-phrase="Playlist"></label>
              <div class="col-sm-8 position-relative">
                <div class="btn-group d-flex">
                  <input data-is="mympd-select-search" id="modalPlaylistAddToPlistInput" data-placeholder-phrase="Choose a playlist or enter a new playlist name" class="form-control"/>
                </div>
                <div class="invalid-feedback" data-phrase="Choose a playlist or enter a new playlist name"></div>
              </div>
            </div>
          </div>
          <div class="row mb-3">
            <label class="col-sm-4 col-form-label" data-phrase="Insert mode"></label>
            <div class="col-sm-8" id="modalPlaylistAddToPos">
              <div class="form-check ms-4">
                <input class="form-check-input" type="radio" name="modalPlaylistAddToPos" value="append" id="modalPlaylistAddToPosAppend"/>
                <label class="form-check-label" for="modalPlaylistAddToPosAppend" data-phrase="Append"></label>
              </div>
              <div class="form-check ms-4" id="modalPlaylistAddToPosAppendPlayRow">
                <input class="form-check-input" type="radio" name="modalPlaylistAddToPos" value="appendPlay" id="modalPlaylistAddToPosAppendPlay"/>
                <label class="form-check-label" for="modalPlaylistAddToPosAppendPlay" data-phrase="Append and play"></label>
              </div>
              <div class="form-check ms-4 featWhence" id="modalPlaylistAddToPosInsertRow">
                <input class="form-check-input" type="radio" name="modalPlaylistAddToPos" value="insertAfterCurrent" id="modalPlaylistAddToPosInsert"/>
                <label class="form-check-label" for="modalPlaylistAddToPosInsert" id="modalPlaylistAddToPosInsertLabel" data-phrase="Insert after current playing song"></label>
              </div>
              <div class="form-check ms-4 featWhence" id="modalPlaylistAddToPosInsertFirstRow">
                <input class="form-check-input" type="radio" name="modalPlaylistAddToPos" value="insertFirst" id="modalPlaylistAddToPosInsertFirst"/>
                <label class="form-check-label" for="modalPlaylistAddToPosInsertFirst" id="modalPlaylistAddToPosInsertFirstLabel" data-phrase="Insert at start of playlist"></label>
              </div>
              <div class="form-check ms-4">
                <input class="form-check-input" type="radio" name="modalPlaylistAddToPos" value="replace" id="modalPlaylistAddToPosReplace"/>
                <label class="form-check-label" for="modalPlaylistAddToPosReplace" data-phrase="Replace"></label>
              </div>
              <div class="form-check ms-4" id="modalPlaylistAddToPosReplacePlayRow">
                <input class="form-check-input" type="radio" name="modalPlaylistAddToPos" value="replacePlay" id="modalPlaylistAddToPosReplacePlay"/>
                <label class="form-check-label" for="modalPlaylistAddToPosReplacePlay" data-phrase="Replace and play"></label>
              </div>
            </div>
          </div>
        </div>
        <div class="modal-footer justify-content-between">
          <button type="button" class="btn btn-secondary" data-bs-dismiss="modal" data-phrase="Cancel"></button>
          <button type="button" class="btn btn-success" data-href='{"cmd": "addToPlaylist", "options": ["target"]}' data-phrase="Add"></button>
        </div>
      </div>
    </div>
  </div>
<!-- Modal add to playlist end -->
<!-- Modal copy playlist start -->
  <div class="modal fade" id="modalPlaylistCopy" tabindex="-1">
    <div class="modal-dialog modal-lg">
      <div class="modal-content">
        <div class="modal-header">
          <h5 class="modal-title"><span class="mi title-icon">playlist_add</span> <span data-phrase="Copy playlist"></span></h5>
          <button type="button" class="btn-close" data-bs-dismiss="modal"></button>
        </div>
        <div class="modal-body">
          <div class="row mb-3">
            <label class="col-sm-4 col-form-label" for="modalPlaylistCopySrcPlists" data-phrase="Playlists to copy"></label>
            <div class="col-sm-8">
              <div class="btn-group d-flex">
                <textarea id="modalPlaylistCopySrcPlists" class="form-control" readonly="readonly"></textarea>
              </div>
            </div>
          </div>
          <div class="row mb-3">
            <label class="col-sm-4 col-form-label" for="modalPlaylistCopyDstPlistInput" data-phrase="Destination playlist"></label>
            <div class="col-sm-8 position-relative">
              <div class="btn-group d-flex">
                <input data-is="mympd-select-search" id="modalPlaylistCopyDstPlistInput" data-placeholder-phrase="Choose a playlist or enter a new playlist name" class="form-control"/>
              </div>
              <div class="invalid-feedback" data-phrase="Choose a playlist or enter a new playlist name"></div>
            </div>
          </div>
          <div class="row mb-3" id="modalPlaylistCopyMode">
            <label class="col-sm-4 col-form-label" data-phrase="Insert mode"></label>
            <div class="col-sm-8">
              <div class="form-check ms-4">
                <input class="form-check-input" type="radio" name="modalPlaylistCopyMode" value="0" id="modalPlaylistCopyModeAppend" checked="checked"/>
                <label class="form-check-label" for="modalPlaylistCopyModeAppend" data-phrase="Append"></label>
              </div>
              <div class="form-check ms-4 featWhence">
                <input class="form-check-input" type="radio" name="modalPlaylistCopyMode" value="1" id="modalPlaylistCopyModeInsertFirst"/>
                <label class="form-check-label" for="modalPlaylistCopyModeInsertFirst" data-phrase="Insert at start of playlist"></label>
              </div>
              <div class="form-check ms-4">
                <input class="form-check-input" type="radio" name="modalPlaylistCopyMode" value="2" id="modalPlaylistCopyModeReplace"/>
                <label class="form-check-label" for="modalPlaylistCopyModeReplace" data-phrase="Replace"></label>
              </div>
            </div>
          </div>
        </div>
        <div class="modal-footer justify-content-between">
          <button type="button" class="btn btn-secondary" data-bs-dismiss="modal" data-phrase="Cancel"></button>
          <button type="button" class="btn btn-success" data-href='{"cmd": "copyPlaylist", "options": ["target"]}' data-phrase="Copy"></button>
        </div>
      </div>
    </div>
  </div>
<!-- Modal copy playlist end -->
<!-- Modal move to playlist start -->
  <div class="modal fade" id="modalPlaylistMoveTo" tabindex="-1">
    <div class="modal-dialog modal-lg">
      <div class="modal-content">
        <div class="modal-header">
          <h5 class="modal-title"><span class="mi title-icon">playlist_add</span> <span data-phrase="Move to playlist"></span></h5>
          <button type="button" class="btn-close" data-bs-dismiss="modal"></button>
        </div>
        <div class="modal-body">
          <div class="row mb-3">
            <label class="col-sm-4 col-form-label" for="modalPlaylistMoveToPositions" data-phrase="Positions to move"></label>
            <div class="col-sm-8">
              <div class="btn-group d-flex">
                <textarea id="modalPlaylistMoveToPositions" class="form-control" readonly="readonly"></textarea>
              </div>
            </div>
          </div>
          <div class="row mb-3">
            <label class="col-sm-4 col-form-label" for="modalPlaylistMoveToDstPlistInput" data-phrase="Playlist"></label>
            <div class="col-sm-8 position-relative">
              <div class="btn-group d-flex">
                <input data-is="mympd-select-search" id="modalPlaylistMoveToDstPlistInput" data-placeholder-phrase="Choose a playlist or enter a new playlist name" class="form-control"/>
              </div>
              <div class="invalid-feedback" data-phrase="Choose a playlist or enter a new playlist name"></div>
            </div>
          </div>
          <div class="row mb-3" id="modalPlaylistMoveToPos">
            <label class="col-sm-4 col-form-label" data-phrase="Insert mode"></label>
            <div class="col-sm-8">
              <div class="form-check ms-4">
                <input class="form-check-input" type="radio" name="modalPlaylistMoveToPos" value="0" id="modalPlaylistMoveToPosAppend" checked="checked"/>
                <label class="form-check-label" for="modalPlaylistMoveToPosPosAppend" data-phrase="Append"></label>
              </div>
              <div class="form-check ms-4 featWhence">
                <input class="form-check-input" type="radio" name="modalPlaylistMoveToPos" value="1" id="modalPlaylistMoveToPosInsertFirst"/>
                <label class="form-check-label" for="modalPlaylistMoveToPosInsertFirst" data-phrase="Insert at start of playlist"></label>
              </div>
            </div>
          </div>
        </div>
        <div class="modal-footer justify-content-between">
          <button type="button" class="btn btn-secondary" data-bs-dismiss="modal" data-phrase="Cancel"></button>
          <button type="button" class="btn btn-success" data-href='{"cmd": "moveToPlaylist", "options": ["target"]}' data-phrase="Move"></button>
        </div>
      </div>
    </div>
  </div>
<!-- Modal move to playlist end -->
<!-- Modal rename playlist start -->
  <div class="modal fade" id="modalPlaylistRename" tabindex="-1">
    <div class="modal-dialog modal-lg">
      <div class="modal-content">
        <div class="modal-header">
          <h5 class="modal-title"><span class="mi title-icon">playlist_add</span> <span data-phrase="Rename playlist"></span></h5>
          <button type="button" class="btn-close" data-bs-dismiss="modal"></button>
        </div>
        <div class="modal-body">
          <div class="row mb-3">
            <label class="col-sm-4 col-form-label" for="modalPlaylistRenamePlistInput" data-phrase="From"></label>
            <div class="col-sm-8">
              <input class="form-control" id="modalPlaylistRenamePlistInput" readonly="readonly"/>
            </div>
          </div>
          <div class="row mb-3">
            <label class="col-sm-4 col-form-label" for="modalPlaylistRenameNewNameInput" data-phrase="To"></label>
            <div class="col-sm-8">
              <input class="form-control" id="modalPlaylistRenameNewNameInput"/>
            </div>
          </div>
        </div>
        <div class="modal-footer justify-content-between">
          <button type="button" class="btn btn-secondary" data-bs-dismiss="modal" data-phrase="Cancel"></button>
          <button type="button" class="btn btn-success" data-href='{"cmd": "renamePlaylist", "options": ["target"]}' data-phrase="Rename"></button>
        </div>
      </div>
    </div>
  </div>
<!-- Modal rename playlist end -->
<!-- Modal save smart playlist start -->
  <div class="modal fade" id="modalSmartPlaylistEdit" tabindex="-1">
    <div class="modal-dialog modal-lg">
      <div class="modal-content">
        <div class="modal-header">
          <h5 class="modal-title"><span class="mi title-icon">queue_music</span> <span data-phrase="Save smart playlist"></span></h5>
          <button type="button" class="btn-close" data-bs-dismiss="modal"></button>
        </div>
        <div class="modal-body">
          <div class="mb-3 row">
            <label class="col-sm-4 col-form-label" for="modalSmartPlaylistEditPlistInput" data-phrase="Name"></label>
            <div class="col-sm-8">
              <input class="form-control" id="modalSmartPlaylistEditPlistInput"/>
              <div class="invalid-feedback" data-phrase="Invalid filename"></div>
            </div>
          </div>
          <div class="mb-3 row">
            <label class="col-sm-4 col-form-label" for="modalSmartPlaylistEditTypeInput" data-phrase="Type"></label>
            <div class="col-sm-8">
              <input class="form-control" id="modalSmartPlaylistEditTypeInput" readonly="readonly"/>
              <div class="invalid-feedback" data-phrase="Invalid type"></div>
            </div>
          </div>
          <div class="mb-3 row">
            <label class="col-sm-4 col-form-label" for="modalSmartPlaylistEditSortInput" data-phrase="Order"></label>
            <div class="col-sm-8">
              <select id="modalSmartPlaylistEditSortInput" class="form-select"></select>
            </div>
          </div>
          <hr/>
          <div class="d-none" id="modalSmartPlaylistEditTypeSearch">
            <div class="mb-3 row">
              <label class="col-sm-4 col-form-label" for="modalSmartPlaylistEditExpressionInput" data-phrase="Expression"></label>
              <div class="col-sm-8">
                <input class="form-control" id="modalSmartPlaylistEditExpressionInput"/>
              </div>
            </div>
          </div>
          <div class="d-none" id="modalSmartPlaylistEditTypeSticker">
            <div class="mb-3 row">
              <label class="col-sm-4 col-form-label" for="modalSmartPlaylistEditStickerInput" data-phrase="Sticker"></label>
              <div class="col-sm-8">
                <select id="modalSmartPlaylistEditStickerInput" class="form-select">
                  <option value="like" data-phrase="Like"></option>
                  <option value="playCount" data-phrase="Play count"></option>
                </select>
              </div>
            </div>
            <div class="mb-3 row">
              <label class="col-sm-4 col-form-label" for="modalSmartPlaylistEditMinvalueInput" data-phrase="Min. value"></label>
              <div class="col-sm-8">
                <input class="form-control" id="modalSmartPlaylistEditMinvalueInput"/>
                <div class="invalid-feedback" data-phrase="Must be a number"></div>
              </div>
            </div>
            <div class="mb-3 row">
              <label class="col-sm-4 col-form-label" for="modalSmartPlaylistEditMaxentriesInput" data-phrase="Max. songs"></label>
              <div class="col-sm-8">
                <input class="form-control" id="modalSmartPlaylistEditMaxentriesInput"/>
                <div class="invalid-feedback" data-phrase="Must be a number"></div>
              </div>
            </div>
          </div>
          <div class="d-none" id="modalSmartPlaylistEditTypeNewest">
            <div class="mb-3 row">
              <label class="col-sm-4 col-form-label" for="modalSmartPlaylistEditTimerangeInput" data-phrase="Timerange (days)"></label>
              <div class="col-sm-8">
                <input class="form-control" id="modalSmartPlaylistEditTimerangeInput"/>
                <div class="invalid-feedback" data-phrase="Must be a number"></div>
              </div>
            </div>
          </div>
        </div>
        <div class="modal-footer justify-content-between">
          <button type="button" class="btn btn-secondary" data-bs-dismiss="modal" data-phrase="Cancel"></button>
          <button type="button" class="btn btn-success" data-href='{"cmd": "saveSmartPlaylist", "options": ["target"]}' data-phrase="Save"></button>
        </div>
      </div>
    </div>
  </div>
<!-- Modal save smart playlist end -->
<!-- Modal settings start -->
  <div class="modal fade" id="modalSettings" tabindex="-1">
    <div class="modal-dialog modal-lg">
      <div class="modal-content">
        <div class="modal-header pb-0">
          <ul class="nav nav-tabs border-bottom-0">
            <li class="nav-item">
              <a class="nav-link active" href="#modalSettingsGeneralTab" data-bs-toggle="tab" data-height="true" data-phrase="General"></a>
            </li>
            <li class="nav-item">
              <a class="nav-link" href="#modalSettingsAppearanceTab" data-bs-toggle="tab" data-height="true" data-phrase="Appearance"></a>
            </li>
            <li class="nav-item">
              <a class="nav-link" href="#modalSettingsFeaturesTab" data-bs-toggle="tab" data-height="true" data-phrase="Features"></a>
            </li>
            <li class="nav-item">
              <a class="nav-link" href="#modalSettingsNotificationTab" data-bs-toggle="tab" data-height="true" data-phrase="Notifications"></a>
            </li>
            <li class="nav-item">
              <a class="nav-link" href="#modalSettingsAdvancedTab" data-bs-toggle="tab" data-height="true" data-phrase="Advanced"></a>
            </li>
            <li class="nav-item">
              <a class="nav-link" href="#modalSettingsCloudTab" data-bs-toggle="tab" data-height="true" data-phrase="Cloud"></a>
            </li>
          </ul>
          <button type="button" class="btn-close" data-bs-dismiss="modal"></button>
        </div>
        <div class="modal-body">
          <div class="tab-content">
            <div class="tab-pane active" id="modalSettingsGeneralTab">
              <h4 data-phrase="Startup"></h4>
              <div id="modalSettingsStartupFrm"></div>
              <hr/>
              <div class="featTags">
                <h4 data-phrase="Tags"></h4>
                <div class="mb-3 row">
                  <label class="col-sm-4 col-form-label" for="modalSettingsEnabledTagsBtn" data-phrase="Tags to use"></label>
                  <div class="col-sm-8">
                    <div class="input-group">
                      <input class="form-control" id="modalSettingsEnabledTagsInput" readonly="readonly"/>
                      <div class="btn-group">
                        <button id="modalSettingsEnabledTagsBtn" type="button" data-bs-toggle="dropdown" class="rounded-start-0 text-left btn btn-secondary dropdown-toggle"></button>
                        <div id="modalSettingsEnabledTagsList" class="dropdown-menu px-2"></div>
                      </div>
                    </div>
                    <small class="help" data-phrase="helpSettingsTagsToUse"></small>
                  </div>
                </div>
                <div class="mb-3 row">
                  <label class="col-sm-4 col-form-label" for="modalSettingsSearchTagsBtn" data-phrase="Tags to search"></label>
                  <div class="col-sm-8">
                    <div class="input-group">
                      <input class="form-control" id="modalSettingsSearchTagsInput" readonly="readonly"/>
                      <div class="btn-group">
                        <button id="modalSettingsSearchTagsBtn" type="button" data-bs-toggle="dropdown" class="rounded-start-0 text-left btn btn-secondary dropdown-toggle"></button>
                        <div id="modalSettingsSearchTagsList" class="dropdown-menu px-2"></div>
                      </div>
                    </div>
                    <small class="help" data-phrase="helpSettingsSearchTags"></small>
                  </div>
                </div>
                <div class="mb-3 row">
                  <label class="col-sm-4 col-form-label" for="modalSettingsBrowseTagsBtn" data-phrase="Tags to browse"></label>
                  <div class="col-sm-8">
                    <div class="input-group">
                      <input class="form-control" id="modalSettingsBrowseTagsInput" readonly="readonly"/>
                      <div class="btn-group">
                        <button id="modalSettingsBrowseTagsBtn" type="button" data-bs-toggle="dropdown" class="rounded-start-0 text-left btn btn-secondary dropdown-toggle"></button>
                        <div id="modalSettingsBrowseTagsList" class="dropdown-menu px-2"></div>
                      </div>
                    </div>
                    <small class="help" data-phrase="helpSettingsBrowseTags"></small>
                  </div>
                </div>
              </div>
              <hr/>
              <h4 data-phrase="Albumart"></h4>
              <div class="alert alert-warning notfeatLibrary" data-phrase="Music directory not available"></div>
              <div id="modalSettingsAlbumartFrm"></div>
              <hr/>
              <h4 data-phrase="Statistics"></h4>
              <div id="modalSettingsStatisticsFrm"></div>
              <div class="featSmartplsAvailable">
                <hr/>
                <h4 data-phrase="Smart playlists"></h4>
                <div id="modalSettingsSmartplsWarn" class="alert alert-warning d-none" data-phrase="MPD does not support playlists"></div>
                <div class="mb-3 row">
                  <label class="col-sm-4 col-form-label" for="modalSettingsSmartplsInput" data-phrase="Smart playlists"></label>
                  <div class="col-sm-8 ">
                    <button id="modalSettingsSmartplsInput" data-bs-toggle="collapse" data-bs-target="#modalSettingsSmartplsCollapse" data-href='{"cmd": "toggleBtnChk", "options": ["target"]}' type="button" class="btn btn-sm btn-secondary mi"></button>
                  </div>
                </div>
                <div class="collapse" id="modalSettingsSmartplsCollapse">
                  <div class="mb-3 row">
                    <label class="col-sm-4 col-form-label" for="modalSettingsGeneratePlsTagsBtn" data-phrase="Generate smart playlist per"></label>
                    <div class="col-sm-8">
                      <div class="input-group">
                        <input class="form-control" id="modalSettingsGeneratePlsTagsInput" readonly="readonly"/>
                        <div class="btn-group">
                          <button id="modalSettingsGeneratePlsTagsBtn" type="button" data-bs-toggle="dropdown" class="rounded-start-0 text-left btn btn-secondary dropdown-toggle"></button>
                          <div id="modalSettingsGeneratePlsTagsList" class="dropdown-menu px-2"></div>
                        </div>
                      </div>
                      <small class="help" data-phrase="helpSettingsGeneratePlsTags"></small>
                    </div>
                  </div>
                  <div id="modalSettingsSmartplsFrm"></div>
                </div>
              </div>
            </div>
            <div class="tab-pane" id="modalSettingsAppearanceTab">
              <h4 data-phrase="Locale"></h4>
              <div id="modalSettingsLocaleFrm"></div>
              <div id="modalSettingsMissingPhrasesWarn" class="alert alert-warning d-none mt-2"></div>
              <hr/>
              <h4 data-phrase="Theme"></h4>
              <div id="modalSettingsThemeFrm1"></div>
              <div id="modalSettingsThemeFrm2"></div>
              <div id="modalSettingsThemeFrm3"></div>
              <hr/>
              <h4 data-phrase="Background"></h4>
              <div id="modalSettingsBgFrm"></div>
              <hr/>
              <h4 data-phrase="Navigation bar"></h4>
              <div id="modalSettingsNavigationBarFrm"></div>
              <hr/>
              <h4 data-phrase="Footer"></h4>
              <div id="modalSettingsFooterFrm"></div>
              <hr/>
              <h4 data-phrase="Lists"></h4>
              <div id="modalSettingsListsFrm"></div>
            </div>
            <div class="tab-pane" id="modalSettingsNotificationTab">
              <h4 data-phrase="Notifications"></h4>
              <div id="modalSettingsNotificationsFrm"></div>
              <div id="modalSettingsNotifyWebWarn" class="alert alert-warning d-none" data-phrase="Web notifications are blocked by the browser"></div>
              <hr/>
              <h4 data-phrase="Facilities"></h4>
              <div id="modalSettingsFacilitiesFrm"></div>
            </div>
            <div class="tab-pane" id="modalSettingsFeaturesTab">
              <h4 data-phrase="Lyrics"></h4>
              <div class="mb-3 row">
                <label class="col-sm-4 col-form-label" for="SettingsEnableLyricsInput" data-phrase="Enable"></label>
                <div class="col-sm-8 ">
                  <button id="modalSettingsEnableLyricsInput" data-bs-toggle="collapse" data-bs-target="#modalSettingsLyricsCollapse" data-href='{"cmd": "toggleBtnChk", "options": ["target"]}' type="button" class="btn btn-sm btn-secondary mi"></button>
                  <small class="help" data-phrase="helpSettingsEnableLyrics"></small>
                </div>
              </div>
              <div class="collapse" id="modalSettingsLyricsCollapse"></div>
              <div id="modalSettingsEnableLyricsInputWarn" class="alert alert-warning" data-phrase="Music directory not available"></div>
              <hr/>
              <h4 data-phrase="Local playback"></h4>
              <div class="mb-3 row">
                <label class="col-sm-4 col-form-label" for="modalSettingsEnableLocalPlaybackInput" data-phrase="Enable"></label>
                <div class="col-sm-8 ">
                  <button id="modalSettingsEnableLocalPlaybackInput" data-bs-toggle="collapse" data-bs-target="#modalSettingsLocalPlaybackCollapse" data-href='{"cmd": "toggleBtnChk", "options": ["target"]}' type="button" class="btn btn-sm btn-secondary mi"></button>
                  <small class="help" data-phrase="helpSettingsEnableLocalPlayback"></small>
                </div>
              </div>
              <div class="collapse" id="modalSettingsLocalPlaybackCollapse"></div>
              <hr/>
              <h4 data-phrase="Further Features"></h4>
              <div id="modalSettingsFurtherFeaturesFrm"></div>
            </div>
            <div class="tab-pane" id="modalSettingsAdvancedTab">
              <h4 data-phrase="Default actions"></h4>
              <div id="modalSettingsDefaultActionsFrm"></div>
              <hr/>
              <h4 data-phrase="Volume control"></h4>
              <div id="modalSettingsVolumeFrm"></div>
              <div class="featLibrary">
                <hr/>
                <h4 data-phrase="Booklet"></h4>
                <div id="modalSettingsBookletFrm"></div>
              </div>
            </div>
            <div class="tab-pane" id="modalSettingsCloudTab">
              <h4 data-phrase="Cloud"></h4>
              <div id="modalSettingsCloudFrm"></div>
            </div>
          </div>
        </div>
        <div class="modal-footer justify-content-between">
          <button type="button" class="btn btn-secondary" data-bs-dismiss="modal" data-phrase="Cancel"></button>
          <div>
            <button type="button" class="btn btn-success me-2 protected" data-href='{"cmd": "saveSettings", "options": ["target", false]}' data-phrase="Apply"></button>
            <button type="button" class="btn btn-success protected" data-href='{"cmd": "saveSettings", "options": ["target", true]}' data-phrase="Save"></button>
          </div>
        </div>
      </div>
    </div>
  </div>
<!-- Modal settings end -->
<!-- Modal queue settings start -->
  <div class="modal fade" id="modalPlayback" tabindex="-1">
    <div class="modal-dialog modal-lg">
      <div class="modal-content">
        <div class="modal-header pb-0">
          <ul class="nav nav-tabs border-bottom-0">
            <li class="nav-item">
              <a class="nav-link active" href="#modalPlaybackPlaybackTab" data-bs-toggle="tab" data-height="true" data-phrase="Playback"></a>
            </li>
            <li class="nav-item">
              <a class="nav-link" href="#modalPlaybackJukeboxTab" data-bs-toggle="tab" data-height="true" data-phrase="Jukebox"></a>
            </li>
            <li class="nav-item">
              <a class="nav-link" href="#modalPlaybackPresetsTab" data-bs-toggle="tab" data-height="true" data-phrase="Presets"></a>
            </li>
          </ul>
          <button type="button" class="btn-close" data-bs-dismiss="modal"></button>
        </div>
        <div class="modal-body">
          <div class="tab-content">
            <div class="tab-pane active" id="modalPlaybackPlaybackTab">
              <div id="modalPlaybackPlaybackFrm1"></div>
              <div class="mb-3 row">
                <label class="col-sm-4 col-form-label" data-phrase="Consume"></label>
                <div class="col-sm-8">
                  <div class="btn-group" id="modalPlaybackConsumeGroup">
                    <button data-value="0" class="btn btn-secondary" data-href='{"cmd": "toggleBtnGroup", "options": ["target"]}' type="button" data-phrase="Off"></button>
                    <button data-value="oneshot" class="btn btn-secondary featConsumeOneshot" data-href='{"cmd": "toggleBtnGroup", "options": ["target"]}' type="button" data-phrase="Oneshot"></button>
                    <button data-value="1" class="btn btn-secondary" data-href='{"cmd": "toggleBtnGroup", "options": ["target"]}' type="button" data-phrase="On"></button>
                  </div>
                  <small class="help" data-phrase="helpQueueConsume"></small>
                </div>
              </div>
              <div class="mb-3 row">
                <label class="col-sm-4 col-form-label" data-phrase="Single"></label>
                <div class="col-sm-8">
                  <div class="btn-group" id="modalPlaybackSingleGroup">
                    <button data-value="0" class="btn btn-secondary" data-href='{"cmd": "toggleBtnGroup", "options": ["target"]}' type="button" data-phrase="Off"></button>
                    <button data-value="oneshot" class="btn btn-secondary" data-href='{"cmd": "toggleBtnGroup", "options": ["target"]}' type="button" data-phrase="Oneshot"></button>
                    <button data-value="1" class="btn btn-secondary" data-href='{"cmd": "toggleBtnGroup", "options": ["target"]}' type="button" data-phrase="On"></button>
                  </div>
                  <small class="help" data-phrase="helpQueueSingle"></small>
                </div>
              </div>
              <div class="mb-3 row">
                <label class="col-sm-4 col-form-label" data-phrase="Replaygain"></label>
                <div class="col-sm-8">
                  <div class="btn-group" id="modalPlaybackReplaygainGroup">
                    <button data-value="off" class="btn btn-secondary" data-href='{"cmd": "toggleBtnGroup", "options": ["target"]}' type="button" data-phrase="Off"></button>
                    <button data-value="auto" class="btn btn-secondary" data-href='{"cmd": "toggleBtnGroup", "options": ["target"]}' type="button" data-phrase="Auto"></button>
                    <button data-value="track" class="btn btn-secondary" data-href='{"cmd": "toggleBtnGroup", "options": ["target"]}' type="button" data-phrase="Song"></button>
                    <button data-value="album" class="btn btn-secondary" data-href='{"cmd": "toggleBtnGroup", "options": ["target"]}' type="button" data-phrase="Album"></button>
                  </div>
                  <small class="help" data-phrase="helpQueueReplaygain"></small>
                </div>
              </div>
              <div id="modalPlaybackPlaybackFrm2"></div>
              <div class="mb-3 row">
                <div class="col-sm-4"></div>
                <div class="col-sm-8">
                  <a class="external" target="_blank" href="https://mpd.readthedocs.io/en/latest/user.html#mixramp" data-phrase="Mixramp documentation"></a>
                </div>
              </div>
            </div>
            <div class="tab-pane" id="modalPlaybackJukeboxTab">
              <div id="warnConsume" class="alert alert-warning d-none" data-phrase="Consume must be enabled"></div>
              <div class="mb-3 row">
                <label id="labelJukeboxMode" class="col-sm-4 col-form-label" data-phrase="Jukebox mode" data-bs-toggle="collapse" data-bs-target="#modalPlaybackJukeboxCollapse"></label>
                <div class="col-sm-8">
                  <div class="btn-group" id="modalPlaybackJukeboxModeGroup">
                    <button data-collapse="d-none" data-value="off" class="btn btn-secondary" data-href='{"cmd": "toggleBtnGroupCollapse", "options": ["target", "modalPlaybackJukeboxCollapse"]}' type="button" data-phrase="Off"></button>
                    <button data-collapse="show" data-value="song" class="btn btn-secondary" data-href='{"cmd": "toggleBtnGroupCollapse", "options": ["target", "modalPlaybackJukeboxCollapse"]}' type="button" data-phrase="Song"></button>
                    <button data-collapse="show" data-value="album" class="btn btn-secondary" data-href='{"cmd": "toggleBtnGroupCollapse", "options": ["target", "modalPlaybackJukeboxCollapse"]}' type="button" data-phrase="Album"></button>
                  </div>
                  <small class="help" data-phrase="helpJukeboxMode"></small>
                  <div id="modalPlaybackConsumeWarn" class="alert alert-warning mt-2" data-phrase="Consume must be enabled"></div>
                </div>
              </div>
              <div class="collapse" id="modalPlaybackJukeboxCollapse"></div>
              <div id="modalPlaybackPlaybackStatisticsWarn" class="alert alert-warning d-none" data-phrase="Playback statistics are disabled"></div>
            </div>
            <div class="tab-pane" id="modalPlaybackPresetsTab">
              <div class="table-responsive overflow-auto">
                <table class="table table-hover table-sm">
                  <thead>
                    <tr>
                      <th data-phrase="Preset"></th>
                      <th></th>
                    </tr>
                  </thead>
                  <tbody class="clickable" id="modalPlaybackPresetsList"></tbody>
                </table>
              </div>
            </div>
          </div>
        </div>
        <div class="modal-footer justify-content-between">
          <button type="button" class="btn btn-secondary" data-bs-dismiss="modal" data-phrase="Cancel"></button>
          <div class="d-flex">
            <div class="position-relative me-2">
              <input data-is="mympd-select-new" id="modalPlaybackNameInput" data-placeholder-phrase="Optional preset name" class="form-control me-2"/>
            </div>
            <button type="button" class="btn btn-success" data-href='{"cmd": "saveSettingsPlayback", "options": ["target"]}' data-phrase="Save"></button>
          </div>
        </div>
      </div>
    </div>
  </div>
<!-- Modal queue settings end -->
<!-- Modal connection settings start -->
  <div class="modal fade" id="modalConnection" tabindex="-1">
    <div class="modal-dialog modal-lg">
      <div class="modal-content">
        <div class="modal-header">
          <h5 class="modal-title"><span class="mi title-icon">settings_ethernet</span> <span data-phrase="MPD connection"></span></h5>
          <button type="button" class="btn-close alwaysEnabled" data-bs-dismiss="modal"></button>
        </div>
        <div class="modal-body">
          <div id="modalConnectionFrm"></div>
          <div class="mb-3 row">
            <label class="col-sm-4 col-form-label" for="modalConnectionMusicDirectorySelect" data-phrase="Music directory"></label>
            <div class="col-sm-8">
              <select id="modalConnectionMusicDirectorySelect" class="form-select alwaysEnabled">
                <option value="auto" data-phrase="Autodetect"></option>
                <option value="none" data-phrase="None"></option>
                <option value="custom" data-phrase="Specify"></option>
              </select>
              <input id="modalConnectionMusicDirectoryInput" class="form-control mt-2 alwaysEnabled"/>
              <div class="invalid-feedback" data-phrase="Invalid music directory"></div>
              <small class="help" data-phrase="helpConnectionMusicDirectory"></small>
            </div>
          </div>
          <div id="modalConnectionMusicDirectoryWarn" class="alert alert-warning d-none" data-phrase="Music directory not found"></div>
          <hr/>
          <div class="mb-3 row">
            <div class="col-sm-4"></div>
            <div class="col-sm-8">
              <button data-href='{"cmd": "toggleBtn", "options": ["target"]}' data-bs-toggle="collapse" data-bs-target="#modalConnectionAdvCollapse" class="btn btn-secondary alwaysEnabled" data-phrase="Advanced"></button>
            </div>
          </div>
          <div id="modalConnectionAdvCollapse" class="collapse">
            <div id="modalConnectionAdvFrm1"></div>
            <div class="mb-3 row">
              <label class="col-sm-4 col-form-label" for="modalConnectionPlaylistDirectorySelect" data-phrase="Playlist directory"></label>
              <div class="col-sm-8">
                <select id="modalConnectionPlaylistDirectorySelect" class="form-select alwaysEnabled">
                  <option value="auto" data-phrase="Autodetect" class="featPlaylistDirAuto"></option>
                  <option value="none" data-phrase="None"></option>
                  <option value="custom" data-phrase="Specify"></option>
                </select>
                <input id="modalConnectionPlaylistDirectoryInput" class="form-control mt-2 alwaysEnabled"/>
                <div class="invalid-feedback" data-phrase="Invalid playlist directory"></div>
                <small class="help" data-phrase="helpConnectionPlaylistDirectory"></small>
              </div>
            </div>
            <div id="modalConnectionPlaylistDirectoryWarn" class="alert alert-warning d-none" data-phrase="Playlist directory not found"></div>
            <div id="modalConnectionAdvFrm2"></div>
          </div>
        </div>
        <div class="modal-footer justify-content-between">
          <button type="button" class="btn btn-secondary alwaysEnabled" data-bs-dismiss="modal" data-phrase="Cancel"></button>
          <button type="button" class="btn btn-success alwaysEnabled protected" data-href='{"cmd": "saveConnection", "options": ["target"]}' data-phrase="Save"></button>
        </div>
      </div>
    </div>
  </div>
<!-- Modal connection settings end -->
<!-- Modal about start -->
<div class="modal fade" id="modalAbout" tabindex="-1">
  <div class="modal-dialog modal-lg">
    <div class="modal-content">
      <div class="modal-header pb-0">
        <ul class="nav nav-tabs border-bottom-0">
          <li class="nav-item">
            <a class="nav-link active alwaysEnabled" href="#modalAboutTabAbout" data-bs-toggle="tab" data-height="true" data-phrase="About"></a>
          </li>
          <li class="nav-item">
            <a class="nav-link alwaysEnabled" href="#modalAboutTabShortcuts" data-bs-toggle="tab" data-height="true" data-phrase="Shortcuts"></a>
          </li>
        </ul>
        <button type="button" class="btn-close" data-bs-dismiss="modal"></button>
      </div>
      <div class="modal-body">
        <div class="tab-content">
          <div class="tab-pane active" id="modalAboutTabAbout">
            <h4 class="mb-3">
            <svg class="me-2" version="1.1" viewBox="0 0 8.4666665 8.4666669" xmlns="http://www.w3.org/2000/svg">
              <ellipse class="logoBg" cx="4.2333" cy="4.2333" rx="4.2333" ry="4.2333" fill="#28a745"/>
              <path class="logoFg" d="m1.5772 4.8257h0.59026v-1.1847h-0.59026z" fill="#fff" stroke-width=".26458"/>
              <path class="logoFg" d="m3.9382 7.195h0.59025v-5.9233h-0.59025z" fill="#fff" stroke-width=".26458"/>
              <path class="logoFg" d="m2.7577 6.0103h0.59026v-3.554h-0.59026z" fill="#fff" stroke-width=".26458"/>
              <path class="logoFg" d="m5.1187 2.4563v3.554l2.7826-1.777z" fill="#fff" stroke-width=".26458"/>
            </svg>myMPD</h4>
            <ul>
              <li><span data-phrase="Version"></span>: <span id="modalAboutMympdVersion"></span></li>
              <li><span data-phrase="License"></span>: <a class="text-success external" target="_blank" rel="noreferrer" href="https://github.com/jcorporation/myMPD/blob/master/LICENSE.md">GPLv3</a></li>
              <li><span data-phrase="Homepage"></span>: <a class="text-success external" target="_blank" rel="noreferrer" href="https://github.com/jcorporation/mympd">https://github.com/jcorporation/mympd</a></li>
              <li><a target="_blank" rel="noreferrer" href="https://github.com/jcorporation/myMPD/discussions/167" class="text-success external" data-phrase="Help to improve myMPD"></a></li>
              <li><a target="_blank" rel="noreferrer" href="https://jcorporation.github.io/myMPD/" class="text-success external" data-phrase="Documentation"></a></li>
            </ul>
<!--debug-->  <div class="alert alert-secondary">Running in debug mode</div>
            <div class="table-responsive">
              <table class="table table-sm">
                <tbody>
                  <tr><td colspan="2" class="pt-3"><h5 data-phrase="Database statistics"></h5></td></tr>
                  <tr><th data-phrase="Artists">Artists</th><td id="modalAboutArtistCount"></td></tr>
                  <tr><th data-phrase="Albums"></th><td id="modalAboutAlbumCount"></td></tr>
                  <tr><th data-phrase="Songs"></th><td id="modalAboutSongCount"></td></tr>
                  <tr><th data-phrase="DB play time"></th><td id="modalAboutDbPlaytime"></td></tr>
                  <tr><th data-phrase="DB updated"></th><td id="modalAboutDbUpdated"></td></tr>
                  <tr><td colspan="2" class="pt-3"><h5 data-phrase="Playback statistics"></h5></td></tr>
                  <tr><th data-phrase="myMPD uptime"></th><td id="modalAboutMympdUptime"></td></tr>
                  <tr><th data-phrase="MPD uptime"></th><td id="modalAboutUptime"></td></tr>
                  <tr><th data-phrase="Play time"></th><td id="modalAboutPlaytime"></td></tr>
                  <tr><td colspan="2" class="pt-3"><h5>MPD</h5></td></tr>
                  <tr><th data-phrase="Connection"></th><td id="modalAboutConnection"></td></tr>
                  <tr><th data-phrase="Protocol version"></th><td id="modalAboutProtocolVersion"></td></tr>
                  <tr><td colspan="2" class="pt-3"><h5 data-phrase="Webserver"></h5></td></tr>
                  <tr><th data-phrase="IP-Address"></th><td id="modalAboutWebserverIP"></td></tr>
                  <tr><th data-phrase="myMPD uri"></th><td id="modalAboutMympdUri"></td></tr>
                  <tr class="featCacert"><th data-phrase="myMPD CA"></th>
                    <td><a class="text-success download alwaysEnabled" href="ca.crt" target="_blank" data-phrase="Download"></a></td>
                  </tr>
                </tbody>
              </table>
            </div>
          </div>
          <div class="tab-pane" id="modalAboutTabShortcuts"></div>
        </div>
      </div>
    </div>
  </div>
</div>
<!-- Modal about end -->
<!-- Modal song details start -->
  <div class="modal fade" id="modalSongDetails" tabindex="-1">
    <div class="modal-dialog modal-xl">
      <div class="modal-content">
        <div class="modal-header pb-0">
          <ul class="nav nav-tabs border-bottom-0">
            <li class="nav-item">
              <a class="nav-link active" href="#modalSongDetailsTabTags" data-bs-toggle="tab" data-height="true" data-phrase="Song details"></a>
            </li>
            <li class="nav-item">
              <a class="nav-link" href="#modalSongDetailsTabPics" data-bs-toggle="tab" data-height="true" data-phrase="Pictures"></a>
            </li>
            <li class="nav-item">
              <a class="nav-link featLyrics" href="#modalSongDetailsTabLyrics" data-bs-toggle="tab" data-height="true" data-phrase="Lyrics"></a>
            </li>
            <li class="nav-item">
              <a class="nav-link" href="#modalSongDetailsTabComments" data-bs-toggle="tab" data-height="true" data-phrase="Comments"></a>
            </li>
          </ul>
          <button type="button" class="btn-close" data-bs-dismiss="modal"></button>
        </div>
        <div class="modal-body">
          <div class="tab-content">
            <div class="tab-pane active" id="modalSongDetailsTabTags">
              <h1 class="text-break mb-4"></h1>
              <div class="row">
                <div class="col-12 col-md-4 mb-3">
                  <div class="album-cover album-cover-loading"></div>
                </div>
                <div class="col-12 col-md-8">
                  <div class="table-responsive">
                    <table class="table table-sm">
                      <tbody id="modalSongDetailsTagsList"></tbody>
                    </table>
                  </div>
                </div>
              </div>
            </div>
            <div class="tab-pane pb-3" id="modalSongDetailsTabPics"></div>
            <div class="tab-pane" id="modalSongDetailsTabLyrics">
              <h1 class="text-break"></h1>
              <div id="modalSongDetailsTabPicsLyricsText"></div>
            </div>
            <div class="tab-pane" id="modalSongDetailsTabComments">
              <div class="col table-responsive">
                <table class="table table-sm">
                  <tbody id="modalSongDetailsCommentsList"></tbody>
                </table>
              </div>
            </div>
          </div>
        </div>
        <div class="modal-footer">
          <button type="button" class="btn btn-secondary" data-bs-dismiss="modal" data-phrase="Close"></button>
        </div>
      </div>
    </div>
  </div>
<!-- Modal song details end -->
<!-- Modal timer start -->
  <div class="modal fade" id="modalTimer" tabindex="-1">
    <div class="modal-dialog modal-lg">
      <div class="modal-content">
        <div class="modal-header">
          <h5 class="modal-title"><span class="mi title-icon">timer</span> <span data-phrase="Timer"></span></h5>
          <button type="button" class="btn-close" data-bs-dismiss="modal"></button>
        </div>
        <div class="modal-body">
        <div class="tab-content">
          <div id="editTimer" class="tab-pane">
            <input type="hidden" id="inputTimerId" value="0"/>
            <div class="mb-3 row">
              <label class="col-sm-4 col-form-label" for="inputTimerName" data-phrase="Name"></label>
              <div class="col-sm-8">
                <input id="inputTimerName" class="form-control"/>
                <div class="invalid-feedback" data-phrase="Invalid name"></div>
              </div>
            </div>
            <div class="mb-3 row">
              <label class="col-sm-4 col-form-label" for="btnTimerEnabled" data-phrase="Enabled"></label>
              <div class="col-sm-8">
                <button data-href='{"cmd":"toggleBtnChk", "options": ["target"]}' id="btnTimerEnabled" type="button" class="btn btn-secondary btn-sm mi active">check</button>
              </div>
            </div>
            <div class="mb-3 row">
              <label class="col-sm-4 col-form-label" data-phrase="Start"></label>
              <div class="col-sm-8">
                <div class="input-group">
                  <select class="form-select" id="selectTimerHour"></select>
                  <select class="form-select" id="selectTimerMinute"></select>
                </div>
              </div>
            </div>
            <div class="mb-3 row">
              <label class="col-sm-4 col-form-label" data-phrase="Weekdays"></label>
              <div class="col-sm-8">
                <button data-href='{"cmd":"toggleBtn", "options": ["target"]}' class="weekday me-2 btn btn-secondary" id="btnTimerMon" data-phrase="Mon"></button>
                <button data-href='{"cmd":"toggleBtn", "options": ["target"]}' class="weekday me-2 btn btn-secondary" id="btnTimerTue" data-phrase="Tue"></button>
                <button data-href='{"cmd":"toggleBtn", "options": ["target"]}' class="weekday me-2 btn btn-secondary" id="btnTimerWed" data-phrase="Wed"></button>
                <button data-href='{"cmd":"toggleBtn", "options": ["target"]}' class="weekday me-2 btn btn-secondary" id="btnTimerThu" data-phrase="Thu"></button>
                <button data-href='{"cmd":"toggleBtn", "options": ["target"]}' class="weekday me-2 btn btn-secondary" id="btnTimerFri" data-phrase="Fri"></button>
                <button data-href='{"cmd":"toggleBtn", "options": ["target"]}' class="weekday me-2 btn btn-secondary" id="btnTimerSat" data-phrase="Sat"></button>
                <button data-href='{"cmd":"toggleBtn", "options": ["target"]}' class="weekday me-2 btn btn-secondary" id="btnTimerSun" data-phrase="Sun"></button>
                <div id="invalidTimerWeekdays" class="invalid-feedback" data-phrase="Minimum one weekday must be selected"></div>
              </div>
            </div>
            <div class="mb-3 row">
              <label class="col-sm-4 col-form-label" for="selectTimerInterval" data-phrase="Interval"></label>
              <div class="col-sm-4">
                <select id="selectTimerInterval" class="form-select">
                  <option value="-1" data-phrase="One shot and delete"></option>
                  <option value="0" data-phrase="One shot and disable"></option>
                  <option value="-2" data-phrase="Repeat each"></option>
                </select>
              </div>
              <div class="col-sm-4">
                <div class="input-group d-none" id="groupTimerInterval">
                  <input class="form-control" id="inputTimerInterval"/>
                  <select class="form-select" id="selectTimerIntervalUnit">
                    <option value="1" data-phrase="Seconds"></option>
                    <option value="60" data-phrase="Minutes"></option>
                    <option value="3600" data-phrase="Hours"></option>
                    <option value="86400" data-phrase="Days"></option>
                    <option value="604800" data-phrase="Weeks"></option>
                  </select>
                </div>
                <div id="invalidTimerInterval" class="invalid-feedback" data-phrase="Invalid timer interval"></div>
              </div>
            </div>
            <div class="mb-3 row">
              <label class="col-sm-4 col-form-label" for="selectTimerAction" data-phrase="Action"></label>
              <div class="col-sm-8">
                <select id="selectTimerAction" class="form-select"></select>
                <div class="invalid-feedback" data-phrase="No action selected"></div>
              </div>
            </div>
            <div id="timerActionPlay">
              <div class="mb-3 row">
                <label class="col-sm-4 col-form-label" for="inputTimerVolume" data-phrase="Volume"></label>
                <div class="col-sm-7 mt-2">
                  <input type="range" min="0" max="100" step="1" class="form-range" id="inputTimerVolume"/>
                </div>
                <div class="col-sm-1 mt-2 ps-0 text-right" id="textTimerVolume"></div>
              </div>
              <div class="mb-3 row">
                <label class="col-sm-4 col-form-label" for="selectTimerPreset" data-phrase="Load preset"></label>
                <div class="col-sm-8">
                  <select id="selectTimerPreset" class="form-select"></select>
                </div>
              </div>
              <div class="mb-3 row">
                <label class="col-sm-4 col-form-label" for="selectTimerPlaylist">
                  <span data-phrase="Load playlist"></span>
                  <small class="mi mi-sm ms-1" data-title-phrase="Playlist is ignored if preset enables the jukebox">help</small>
                </label>
                <div class="col-sm-8">
                  <div class="btn-group position-relative d-flex">
                    <input data-is="mympd-select-search" readonly="readonly" id="selectTimerPlaylist" class="form-control"/>
                  </div>
                </div>
              </div>
            </div>
            <div id="timerActionScript">
              <h5 data-phrase="Script arguments"></h5>
              <div id="timerActionScriptArguments"></div>
            </div>
          </div>
          <div class="tab-pane active" id="listTimer">
            <div class="table-responsive overflow-auto">
              <table class="table table-hover table-sm">
                <thead>
                  <tr>
                    <th data-phrase="Name"></th>
                    <th data-phrase="Enabled"></th>
                    <th data-phrase="Definition"></th>
                    <th data-phrase="Interval"></th>
                    <th data-phrase="Action"></th>
                    <th></th>
                  </tr>
                </thead>
                <tbody class="clickable" id="listTimerList"></tbody>
              </table>
            </div>
          </div>
        </div>
        </div>
        <div class="modal-footer justify-content-between" id="listTimerFooter">
          <button type="button" class="btn btn-secondary" data-bs-dismiss="modal" data-phrase="Close"></button>
          <button data-href='{"cmd":"showEditTimer","options":[0]}' class="btn btn-success protected" data-phrase="New timer"></button>
        </div>
        <div id="editTimerFooter" class="modal-footer justify-content-between d-none">
          <button data-href='{"cmd":"showListTimer","options":[]}' type="button" class="btn btn-secondary" data-phrase="Cancel"></button>
          <button data-href='{"cmd":"saveTimer","options":[]}' type="button" class="btn btn-success protected" data-phrase="Save"></button>
        </div>
      </div>
    </div>
  </div>
<!-- Modal timer end -->
<!-- Modal mounts start -->
  <div class="modal fade" id="modalMounts" tabindex="-1">
    <div class="modal-dialog modal-lg">
      <div class="modal-content">
        <div class="modal-header">
          <h5 class="modal-title"><span class="mi title-icon">dns</span><span data-phrase="Mounts"></span></h5>
          <button type="button" class="btn-close" data-bs-dismiss="modal"></button>
        </div>
        <div class="modal-body">
        <div class="tab-content">
          <div id="editMount" class="tab-pane">
            <div class="mb-3 row">
              <label class="col-sm-4 col-form-label" for="inputMountPoint" data-phrase="Mount point"></label>
              <div class="col-sm-8">
                <input id="inputMountPoint" class="form-control"/>
                <div class="invalid-feedback" data-phrase="Invalid mount point"></div>
              </div>
            </div>
            <div class="mb-3 row">
              <label class="col-sm-4 col-form-label" for="inputMountUrl" data-phrase="Backend uri"></label>
              <div class="col-sm-8">
                <div class="input-group">
                  <input id="inputMountUrl" class="form-control"/>
                  <div class="btn-group">
                    <button id="btnDropdownNeighbors" class="btn btn-secondary dropdown-toggle dropdown-toggle-split rounded-start-0 rounded-end" type="button" data-bs-toggle="dropdown"></button>
                    <div id="dropdownNeighbors" class="dropdown-menu dropdown-menu-right dropdownWide border-0 p-0 ">
                      <div class="list-group list-group-scroll"></div>
                    </div>
                  </div>
                  <div class="invalid-feedback" data-phrase="Invalid backend uri"></div>
                </div>
              </div>
            </div>
          </div>
          <div class="tab-pane active" id="listMounts">
            <div class="table-responsive overflow-auto">
              <table class="table table-hover table-sm">
                <thead>
                  <tr>
                    <th data-phrase="Mount point"></th>
                    <th data-phrase="Backend uri"></th>
                    <th></th>
                  </tr>
                </thead>
                <tbody class="clickable" id="listMountsList"></tbody>
              </table>
            </div>
          </div>
        </div>
        </div>
        <div class="modal-footer justify-content-between" id="listMountsFooter">
          <button type="button" class="btn btn-secondary" data-bs-dismiss="modal" data-phrase="Close"></button>
          <button data-href='{"cmd":"showEditMount","options":["",""]}' class="btn btn-success protected" data-phrase="New mount"></button>
        </div>
        <div class="modal-footer justify-content-between d-none" id="editMountFooter">
          <button data-href='{"cmd":"showListMounts","options":[]}' type="button" class="btn btn-secondary" data-phrase="Cancel"></button>
          <button data-href='{"cmd":"mountMount","options":[]}' type="button" class="btn btn-success protected" data-phrase="Save"></button>
        </div>
      </div>
    </div>
  </div>
<!-- Modal mounts end -->
<!-- Modal execute script start -->
  <div class="modal fade" id="modalExecScript" tabindex="-1">
    <div class="modal-dialog modal-lg">
      <div class="modal-content">
        <div class="modal-header">
          <h5 class="modal-title"><span class="mi title-icon">code</span><span data-phrase="Execute script"></span></h5>
          <button type="button" class="btn-close" data-bs-dismiss="modal"></button>
        </div>
        <div class="modal-body">
            <div class="mb-3 row">
              <label class="col-sm-4 col-form-label" for="modalExecScriptScriptname" data-phrase="Script"></label>
              <div class="col-sm-8">
                <input id="modalExecScriptScriptname" class="form-control" readonly="readonly"/>
              </div>
            </div>
            <hr/>
            <div id="execScriptArguments"></div>
        </div>
        <div class="modal-footer justify-content-between">
          <button type="button" class="btn btn-secondary" data-bs-dismiss="modal" data-phrase="Cancel"></button>
          <button type="button" class="btn btn-success" data-href='{"cmd": "execScriptArgs", "options": []}' data-phrase="Execute"></button>
        </div>
      </div>
    </div>
  </div>
<!-- Modal execute script end -->
<!-- Modal scripts start -->
  <div class="modal fade" id="modalScripts" tabindex="-1">
    <div class="modal-dialog modal-lg">
      <div class="modal-content">
        <div class="modal-header">
          <h5 class="modal-title"><span class="mi title-icon">code</span> <span data-phrase="Scripts"></span></h5>
          <button type="button" class="btn-close" data-bs-dismiss="modal"></button>
        </div>
        <div class="modal-body">
        <div class="tab-content">
          <div id="editScript" class="tab-pane">
            <div class="mb-3 row">
              <label class="col-sm-4 col-form-label" for="inputScriptName" data-phrase="Script name"></label>
              <div class="col-sm-8">
                <input id="inputOldScriptName" type="hidden"/>
                <input id="inputScriptName" class="form-control"/>
                <div class="invalid-feedback" data-phrase="Invalid script name"></div>
              </div>
            </div>
            <div class="mb-3 row">
              <label class="col-sm-4 col-form-label" for="inputScriptOrder">
                <span data-phrase="Order"></span><small class="mi mi-sm ms-1" data-title-phrase="Sort order of the script, 0 disables listing in main menu">help</small>
              </label>
              <div class="col-sm-8">
                <input id="inputScriptOrder" class="form-control"/>
                <div class="invalid-feedback" data-phrase="Invalid script order"></div>
              </div>
            </div>
            <div class="mb-3 row">
              <label class="col-sm-4 col-form-label" for="inputScriptArgument" data-phrase="Arguments"></label>
              <div class="col-sm-8">
                <div class="input-group">
                  <input id="inputScriptArgument" class="form-control"/>
                  <button class="btn btn-secondary rounded-end" id="addScriptArgument" data-href='{"cmd": "addScriptArgument", "options": []}'>+</button>
                  <div class="invalid-feedback" data-phrase="Invalid script argument"></div>
                </div>
                <select class="mt-2 form-select" id="selectScriptArguments" size="3"></select>
              </div>
            </div>
            <div class="mb-3">
              <label for="textareaScriptContent" data-phrase="Script"></label>
              <textarea class="form-control font-monospace border-secondary" id="textareaScriptContent" rows="10"></textarea>
              <div class="btn-group mt-2 me-2">
                <button id="btnDropdownAddAPIcall" data-title-phrase="Insert API call" class="btn btn-secondary dropdown-toggle mi" type="button" data-bs-toggle="dropdown">api</button>
                <div class="dropdown-menu px-2" id="dropdownAddAPIcall">
                  <div class="input-group">
                    <select class="form-select" id="selectAPIcall"></select>
                    <button class="btn btn-success mi" id="btnAddAPIcall" data-title-phrase="Add">add</button>
                  </div>
                  <div id="APIdesc" class="mt-2 ps-1"></div>
                  <div class="mt-2 ps-1">
                    <a target="_blank" rel="noreferrer" href="https://jcorporation.github.io/myMPD/references/api/methods" class="text-success external" data-phrase="Open documentation"></a>
                  </div>
                </div>
              </div>
              <div class="btn-group mt-2 me-2">
                <button id="btnDropdownAddFunction" data-title-phrase="Insert function" class="btn btn-secondary dropdown-toggle mi" type="button" data-bs-toggle="dropdown">functions</button>
                <div class="dropdown-menu px-2" id="dropdownAddFunction">
                  <div class="input-group">
                    <select class="form-select" id="selectFunction"></select>
                    <button class="btn btn-success mi" id="btnAddFunction" data-title-phrase="Add">add</button>
                  </div>
                  <div id="functionDesc" class="mt-2 ps-1"></div>
                </div>
              </div>
              <div class="btn-group mt-2 me-2">
                <button id="btnDropdownImportScript" data-title-phrase="Import script" class="btn btn-secondary dropdown-toggle mi" type="button" data-bs-toggle="dropdown">cloud_download</button>
                <div class="dropdown-menu px-2" id="dropdownImportScript">
                  <div class="input-group">
                    <select class="form-select" id="selectImportScript"></select>
                    <button class="btn btn-success mi" id="btnImportScript" data-title-phrase="Add">add</button>
                  </div>
                </div>
              </div>
              <div class="btn-group mt-2 me-2">
                <button data-title-phrase="Validate" data-href='{"cmd":"validateScript","options":[]}' type="button" class="btn btn-secondary mi">check</button>
              </div>
            </div>
          </div>
          <div class="tab-pane active" id="listScripts">
            <div class="table-responsive overflow-auto">
              <table class="table table-hover table-sm">
                <thead>
                  <tr>
                    <th data-phrase="Script"></th>
                    <th></th>
                  </tr>
                </thead>
                <tbody class="clickable" id="listScriptsList"></tbody>
              </table>
            </div>
          </div>
        </div>
        </div>
        <div class="modal-footer justify-content-between" id="listScriptsFooter">
          <button type="button" class="btn btn-secondary" data-bs-dismiss="modal" data-phrase="Close"></button>
          <button data-href='{"cmd":"showEditScript","options":["",""]}' class="btn btn-success protected" data-phrase="New script"></button>
        </div>
        <div id="editScriptFooter" class="modal-footer justify-content-between d-none">
          <button data-href='{"cmd":"showListScripts","options":[]}' type="button" class="btn btn-secondary" data-phrase="Cancel"></button>
          <button data-href='{"cmd":"saveScript","options":[]}' type="button" class="btn btn-success protected" data-phrase="Save"></button>
        </div>
      </div>
    </div>
  </div>
<!-- Modal scripts end -->
<!-- Modal partitions start -->
  <div class="modal fade" id="modalPartitions" tabindex="-1">
    <div class="modal-dialog modal-lg">
      <div class="modal-content">
        <div class="modal-header">
          <h5 class="modal-title"><span class="mi title-icon">dashboard</span> <span data-phrase="Partitions"></span></h5>
          <button type="button" class="btn-close" data-bs-dismiss="modal"></button>
        </div>
        <div class="modal-body">
          <div class="tab-content">
            <div id="modalPartitionsNewTab" class="tab-pane">
              <div class="mb-3 row">
                <label class="col-sm-4 col-form-label" for="modalPartitionsNameInput" data-phrase="Partition name"></label>
                <div class="col-sm-8">
                  <input id="modalPartitionsNameInput" class="form-control" data-placeholder-phrase="Partition name"/>
                  <div class="invalid-feedback" data-phrase="Invalid partition name"></div>
                </div>
              </div>
            </div>
            <div class="tab-pane active" id="modalPartitionsListTab">
              <div class="table-responsive overflow-auto">
                <table class="table table-hover table-sm">
                  <thead>
                    <tr>
                      <th data-phrase="Partition"></th>
                      <th></th>
                    </tr>
                  </thead>
                  <tbody id="modalPartitionsPartitionsList" class="clickable"></tbody>
                </table>
              </div>
            </div>
          </div>
        </div>
        <div class="modal-footer justify-content-between" id="modalPartitionsListFooter">
          <button type="button" class="btn btn-secondary" data-bs-dismiss="modal" data-phrase="Close"></button>
          <button data-href='{"cmd":"showNewPartition","options":["",""]}' class="btn btn-success protected" data-phrase="New partition"></button>
        </div>
        <div class="modal-footer justify-content-between d-none" id="modalPartitionsNewFooter" >
          <button data-href='{"cmd":"showListPartitions","options":[]}' type="button" class="btn btn-secondary" data-phrase="Cancel"></button>
          <button data-href='{"cmd":"savePartition","options":["target"]}' type="button" class="btn btn-success protected" data-phrase="Save"></button>
        </div>
      </div>
    </div>
  </div>
<!-- Modal partitions end -->
<!-- Modal partition outputs start -->
  <div class="modal fade" id="modalPartitionOutputs" tabindex="-1">
    <div class="modal-dialog modal-lg">
      <div class="modal-content">
        <div class="modal-header">
          <h5 class="modal-title"><span class="mi title-icon">volume_up</span> <span data-phrase="Move an output to this partition"></span></h5>
          <button type="button" class="btn-close" data-bs-dismiss="modal"></button>
        </div>
        <div class="modal-body">
          <div class="table-responsive overflow-auto">
            <table class="table table-hover table-sm">
              <thead>
                <tr>
                  <th data-phrase="Output"></th>
                </tr>
              </thead>
              <tbody id="modalPartitionOutputsList" class="clickable"></tbody>
            </table>
          </div>
        </div>
        <div class="modal-footer justify-content-between">
          <button type="button" class="btn btn-secondary" data-bs-dismiss="modal" data-phrase="Close"></button>
          <button data-href='{"cmd":"moveOutputs","options":[]}' type="button" class="btn btn-success protected" data-phrase="Move"></button>
        </div>
      </div>
    </div>
  </div>
<!-- Modal partition outputs end -->
<!-- Modal output attributes start -->
  <div class="modal fade" id="modalOutputAttributes" tabindex="-1">
    <div class="modal-dialog modal-lg">
      <div class="modal-content">
        <div class="modal-header">
          <h5 class="modal-title"><span class="mi title-icon">volume_up</span> <span data-phrase="Output attributes"></span></h5>
          <button type="button" class="btn-close" data-bs-dismiss="modal"></button>
        </div>
        <div class="modal-body">
          <div class="table-responsive overflow-auto">
            <table class="table table-sm">
              <thead>
                <tr><th data-phrase="Attribute"></th><th data-phrase="Value"></th></tr>
              </thead>
              <tbody id="modalOutputAttributesList"></tbody>
            </table>
          </div>
        </div>
        <div class="modal-footer justify-content-between">
          <button type="button" class="btn btn-secondary" data-bs-dismiss="modal" data-phrase="Cancel"></button>
          <button id="modalOutputAttributesSaveBtn" data-href='{"cmd":"saveOutputAttributes","options":["target"]}' type="button" class="btn btn-success protected" data-phrase="Set"></button>
        </div>
      </div>
    </div>
  </div>
<!-- Modal output attributes end -->
<!-- Modal picture start -->
  <div class="modal fade" id="modalPicture" tabindex="-1">
    <div class="modal-dialog modal-lg">
      <div class="modal-content">
        <div class="modal-body">
          <div id="modalPictureImg" class="coverimage-loading"></div>
        </div>
        <div class="modal-footer justify-content-between">
          <button type="button" class="btn btn-secondary" data-bs-dismiss="modal" data-phrase="Close"></button>
          <button id="btnOpenPictureWindow" data-href='{"cmd":"openPictureWindow","options":[]}' type="button" class="btn btn-success" data-phrase="Open in new window"></button>
        </div>
      </div>
    </div>
  </div>
<!-- Modal picture end -->
<!-- Modal trigger start -->
  <div class="modal fade" id="modalTrigger" tabindex="-1">
    <div class="modal-dialog modal-lg">
      <div class="modal-content">
        <div class="modal-header">
          <h5 class="modal-title"><span class="mi title-icon">bolt</span> <span data-phrase="Trigger"></span></h5>
          <button type="button" class="btn-close" data-bs-dismiss="modal"></button>
        </div>
        <div class="modal-body">
          <div class="tab-content">
            <div id="newTrigger" class="tab-pane">
              <input type="hidden" id="inputTriggerId"/>
              <div class="mb-3 row">
                <label class="col-sm-4 col-form-label" for="inputTriggerName" data-phrase="Trigger name"></label>
                <div class="col-sm-8">
                  <input id="inputTriggerName" class="form-control"/>
                  <div class="invalid-feedback" data-phrase="Invalid trigger name"></div>
                </div>
              </div>
              <div class="mb-3 row featPartitions">
                <label class="col-sm-4 col-form-label" data-phrase="Partition"></label>
                <div class="col-sm-8">
                  <div class="btn-group" id="btnTriggerPartitionGroup">
                    <button data-value="this" class="btn btn-secondary clickable active" data-href='{"cmd":"toggleBtnGroup","options":[]}' type="button" data-phrase="This partition"></button>
                    <button data-value="!all!" class="btn btn-secondary clickable" data-href='{"cmd":"toggleBtnGroup","options":[]}' type="button" data-phrase="All partitions"></button>
                  </div>
                </div>
              </div>
              <div class="mb-3 row">
                <label class="col-sm-4 col-form-label" for="selectTriggerEvent" data-phrase="Event"></label>
                <div class="col-sm-8">
                  <select class="form-select" id="selectTriggerEvent"></select>
                </div>
              </div>
              <div class="mb-3 row">
                <label class="col-sm-4 col-form-label" for="selectTriggerScript" data-phrase="Script"></label>
                <div class="col-sm-8">
                  <select class="form-select" id="selectTriggerScript"></select>
                  <div class="invalid-feedback" data-phrase="No script selected"></div>
                </div>
              </div>
              <h5 data-phrase="Script arguments"></h5>
              <div id="triggerActionScriptArguments"></div>
            </div>
            <div class="tab-pane active" id="listTrigger">
              <div class="table-responsive overflow-auto">
                <table class="table table-hover table-sm">
                  <thead>
                    <tr>
                      <th data-phrase="Trigger name"></th>
                      <th data-phrase="Trigger"></th>
                      <th data-phrase="Script"></th>
                      <th></th>
                    </tr>
                  </thead>
                  <tbody id="listTriggerList" class="clickable"></tbody>
                </table>
              </div>
            </div>
          </div>
        </div>
        <div class="modal-footer justify-content-between" id="listTriggerFooter">
          <button type="button" class="btn btn-secondary" data-bs-dismiss="modal" data-phrase="Close"></button>
          <button data-href='{"cmd":"showEditTrigger","options":[-1]}' class="btn btn-success protected" data-phrase="New trigger"></button>
        </div>
        <div id="newTriggerFooter" class="modal-footer justify-content-between d-none">
          <button data-href='{"cmd":"showListTrigger","options":[]}' type="button" class="btn btn-secondary" data-phrase="Cancel"></button>
          <button data-href='{"cmd":"saveTrigger","options":[]}' type="button" class="btn btn-success protected" data-phrase="Save"></button>
        </div>
      </div>
    </div>
  </div>
<!-- Modal trigger end -->
<!-- Modal home icon start -->
  <div class="modal fade" id="modalHomeIcon" tabindex="-1">
    <div class="modal-dialog modal-lg">
      <div class="modal-content">
        <div class="modal-header">
          <h5 class="modal-title"><span class="mi title-icon">home</span> <span id="modalHomeIconTitle" data-phrase="Edit home icon"></span></h5>
          <button type="button" class="btn-close" data-bs-dismiss="modal"></button>
        </div>
        <div class="modal-body">
          <div class="mb-3 row">
            <label class="col-sm-4 col-form-label" for="modalHomeIconNameInput" data-phrase="Name"></label>
            <div class="col-sm-8">
              <input id="modalHomeIconNameInput" class="form-control"/>
              <div class="invalid-feedback" data-phrase="Invalid name"></div>
            </div>
          </div>
          <div class="mb-3 row">
            <label class="col-sm-4 col-form-label" for="modalHomeIconImageInput" data-phrase="Picture"></label>
            <div class="col-sm-8">
              <div class="btn-group d-flex">
                <input data-is="mympd-select-search" data-placeholder-phrase="Type or select picture" class="form-control" id="modalHomeIconImageInput"/>
              </div>
            </div>
          </div>
          <div id="divHomeIconLigature" class="d-none">
            <div class="mb-3 row">
              <label class="col-sm-4 col-form-label" for="modalHomeIconLigatureInput" data-phrase="Ligature"></label>
              <div class="col-sm-8">
                <div class="input-group">
                  <input class="form-control" id="modalHomeIconLigatureInput" readonly="readonly"/>
                  <div class="btn-group">
                    <button id="modalHomeIconLigatureBtn" type="button" data-bs-toggle="dropdown" class="rounded-start-0 text-left btn btn-secondary dropdown-toggle"></button>
                    <div class="dropdown-menu px-2 dropdownHomeIconLigature">
                      <div class="row">
                        <div class="col position-relative">
                          <input data-is="mympd-input-clear" data-clear-event="keyup" id="modalHomeIconLigatureSearch" class="form-control" data-placeholder-phrase="Filter"/>
                        </div>
                        <div class="col">
                          <select id="modalHomeIconSearchCat" class="form-select"></select>
                        </div>
                      </div>
                      <div id="modalHomeIconLigatureList" class="homeIconLigatureList"></div>
                    </div>
                  </div>
                </div>
              </div>
            </div>
            <div class="mb-3 row">
              <label class="col-sm-4 col-form-label" for="modalHomeIconColorInput" data-phrase="Color"></label>
              <div class="col-sm-8">
                <input id="modalHomeIconColorInput" class="form-control" type="color"/>
              </div>
            </div>
          </div>
          <div class="mb-3 row">
            <label class="col-sm-4 col-form-label" for="modalHomeIconBgcolorInput" data-phrase="Background color"></label>
            <div class="col-sm-8">
              <input id="modalHomeIconBgcolorInput" class="form-control" type="color"/>
            </div>
          </div>
          <div class="mb-3 row">
            <label class="col-sm-4 col-form-label" data-phrase="Preview"></label>
            <div class="col-sm-8">
              <div id="modalHomeIconPreview" class="mi homeIconPreview"></div>
            </div>
          </div>
          <hr/>
          <div class="mb-3 row">
            <label class="col-sm-4 col-form-label" for="modalHomeIconCmdInput" data-phrase="Action"></label>
            <div class="col-sm-8">
              <select id="modalHomeIconCmdInput" class="form-select"></select>
            </div>
          </div>
          <div class="mb-3 row">
            <label class="col-sm-4 col-form-label" data-phrase="Options"></label>
            <div class="col-sm-8" id="modalHomeIconCmdOptions"></div>
          </div>
        </div>
        <div class="modal-footer justify-content-between">
          <button type="button" class="btn btn-secondary" data-bs-dismiss="modal" data-phrase="Cancel"></button>
          <button type="button" class="btn btn-success" data-href='{"cmd":"saveHomeIcon","options":["target"]}' data-phrase="Save"></button>
        </div>
      </div>
    </div>
  </div>
<!-- Modal home icon end -->
<!-- Modal confirm start -->
  <div class="modal fade" id="modalConfirm" tabindex="-1">
    <div class="modal-dialog modal-lg">
      <div class="modal-content">
        <div class="modal-header">
          <h5 class="modal-title"><span class="mi title-icon">contact_support</span> <span data-phrase="Are you sure?"></span></h5>
          <button type="button" class="btn-close" data-bs-dismiss="modal"></button>
        </div>
        <div class="modal-body">
          <p id="modalConfirmText"></p>
        </div>
        <div class="modal-footer justify-content-between">
          <button type="button" class="btn btn-secondary" data-bs-dismiss="modal" data-phrase="Cancel"></button>
          <button id="modalConfirmYesBtn" type="button" class="btn btn-danger" data-phrase="Yes, do it"></button>
        </div>
      </div>
    </div>
  </div>
<!-- Modal confirm end -->
<!-- Modal enter pin start -->
  <div class="modal fade" id="modalEnterPin" tabindex="-1">
    <div class="modal-dialog modal-lg">
      <div class="modal-content">
        <div class="modal-header">
          <h5 class="modal-title"><span class="mi title-icon">password</span> <span data-phrase="Enter pin"></span></h5>
          <button type="button" class="btn-close" data-bs-dismiss="modal"></button>
        </div>
        <div class="modal-body">
          <div class="mb-3 row">
            <label class="col-sm-4 col-form-label" for="inputPinModal" data-phrase="Pin"></label>
            <div class="col-sm-8">
              <input id="inputPinModal" class="form-control" type="password" autocomplete="off"/>
            </div>
          </div>
          <div id="modalEnterPinMessage" class="alert alert-danger p-2 d-none"></div>
        </div>
        <div class="modal-footer justify-content-between">
          <button type="button" class="btn btn-secondary" data-bs-dismiss="modal" data-phrase="Cancel"></button>
          <button id="modalEnterPinEnterBtn" type="button" class="btn btn-success" data-phrase="Enter"></button>
        </div>
      </div>
    </div>
  </div>
<!-- Modal enter pin end -->
<!-- Modal save queue start -->
<div class="modal fade" id="modalQueueSave" tabindex="-1">
  <div class="modal-dialog modal-lg">
    <div class="modal-content">
      <div class="modal-header">
        <h5 class="modal-title"><span class="mi title-icon">save_as</span> <span data-phrase="Save queue"></span></h5>
        <button type="button" class="btn-close" data-bs-dismiss="modal"></button>
      </div>
      <div class="modal-body">
        <div class="row mb-3 featAdvqueue">
          <label class="col-sm-4 col-form-label" data-phrase="Save mode"></label>
          <div class="col-sm-8">
            <div class="btn-group" id="modalQueueSaveModeInput">
              <button data-value="create" class="btn btn-secondary" data-href='{"cmd": "toggleSaveQueueMode", "options": ["target"]}' type="button" data-phrase="Create new"></button>
              <button data-value="append" class="btn btn-secondary" data-href='{"cmd": "toggleSaveQueueMode", "options": ["target"]}' type="button" data-phrase="Append"></button>
              <button data-value="replace" class="btn btn-secondary" data-href='{"cmd": "toggleSaveQueueMode", "options": ["target"]}' type="button" data-phrase="Replace"></button>
            </div>
          </div>
        </div>
        <div class="row mb-3">
          <label class="col-sm-4 col-form-label" for="modalQueueSavePlistInput" data-phrase="Playlist"></label>
          <div class="col-sm-8 position-relative">
            <input data-is="mympd-select-search" id="modalQueueSavePlistInput" data-placeholder-phrase="Choose a playlist" class="form-control"/>
          </div>
        </div>
      </div>
      <div class="modal-footer justify-content-between">
        <button type="button" class="btn btn-secondary" data-bs-dismiss="modal" data-phrase="Cancel"></button>
        <button type="button" class="btn btn-success" data-href='{"cmd": "saveQueue", "options": ["target"]}' data-phrase="Save queue"></button>
      </div>
    </div>
  </div>
</div>
<!-- Modal save queue end -->
<!-- Modal add to queue start -->
<div class="modal fade" id="modalQueueAddTo" tabindex="-1">
  <div class="modal-dialog modal-lg">
    <div class="modal-content">
      <div class="modal-header">
        <h5 class="modal-title"><span class="mi title-icon">add_to_queue</span> <span data-phrase="Add to queue"></span></h5>
        <button type="button" class="btn-close" data-bs-dismiss="modal"></button>
      </div>
      <div class="modal-body">
        <div class="row mb-3">
          <label class="col-sm-4 col-form-label" for="modalQueueAddToModeInput" data-phrase="Add random"></label>
          <div class="col-sm-8">
            <select id="modalQueueAddToModeInput" class="form-select">
              <option value="1" data-phrase="Song"></option>
              <option value="2" data-phrase="Album"></option>
            </select>
          </div>
        </div>
        <div class="row mb-3">
          <label class="col-sm-4 col-form-label" for="modalQueueAddToPlaylistInput" data-phrase="From"></label>
          <div class="col-sm-8">
            <div class="btn-group position-relative d-flex">
              <input data-is="mympd-select-search" id="modalQueueAddToPlaylistInput" readonly="readonly" class="form-control" data-placeholder-phrase="Select a playlist"/>
            </div>
          </div>
        </div>
        <div class="row mb-3">
          <label class="col-sm-4 col-form-label" for="modalQueueAddToQuantityInput" data-phrase="Quantity"></label>
          <div class="col-sm-8">
            <input id="modalQueueAddToQuantityInput" class="form-control" value="1"/>
            <div class="invalid-feedback" data-phrase="Must be a number and greater than zero"></div>
          </div>
        </div>
      </div>
      <div class="modal-footer justify-content-between">
        <button type="button" class="btn btn-secondary" data-bs-dismiss="modal" data-phrase="Cancel"></button>
        <button type="button" class="btn btn-success" data-href='{"cmd": "addRandomToQueue", "options": ["target"]}' data-phrase="Add"></button>
      </div>
    </div>
  </div>
</div>
<!-- Modal add to queue end -->
<!-- Modal queue set song position start -->
  <div class="modal fade" id="modalQueueSetSongPos" tabindex="-1">
    <div class="modal-dialog modal-lg">
      <div class="modal-content">
        <div class="modal-header">
          <h5 class="modal-title"><span class="mi title-icon">trending_flat</span> <span data-phrase="Move song"></span></h5>
          <button type="button" class="btn-close" data-bs-dismiss="modal"></button>
        </div>
        <div class="modal-body">
          <div class="mb-3 row">
            <label class="col-sm-4 col-form-label" for="modalQueueSetSongPosToInput" data-phrase="Position"></label>
            <div class="col-sm-8">
              <input id="modalQueueSetSongPosToInput" class="form-control"/>
            </div>
          </div>
        </div>
        <div class="modal-footer justify-content-between">
          <button type="button" class="btn btn-secondary" data-bs-dismiss="modal" data-phrase="Cancel"></button>
          <button data-href='{"cmd":"setSongPos","options":["target"]}' type="button" class="btn btn-success" data-phrase="Move"></button>
        </div>
      </div>
    </div>
  </div>
<!-- Modal queue set song position end -->
<!-- Modal queue set song priority start -->
  <div class="modal fade" id="modalQueueSetSongPriority" tabindex="-1">
    <div class="modal-dialog modal-lg">
      <div class="modal-content">
        <div class="modal-header">
          <h5 class="modal-title"><span class="mi title-icon">priority_high</span> <span data-phrase="Set priority"></span></h5>
          <button type="button" class="btn-close" data-bs-dismiss="modal"></button>
        </div>
        <div class="modal-body">
          <div class="mb-3 row">
            <label class="col-sm-4 col-form-label" for="modalQueueSetSongPriorityPriorityInput" data-phrase="Priority"></label>
            <div class="col-sm-8">
              <input id="modalQueueSetSongPriorityPriorityInput" class="form-control"/>
              <div class="invalid-feedback" data-phrase="Priority must be in range 0 - 255"></div>
            </div>
          </div>
        </div>
        <div class="modal-footer justify-content-between">
          <button type="button" class="btn btn-secondary" data-bs-dismiss="modal" data-phrase="Cancel"></button>
          <button data-href='{"cmd":"setSongPriority","options":["target"]}' type="button" class="btn btn-success" data-phrase="Set"></button>
        </div>
      </div>
    </div>
  </div>
<!-- Modal queue set song priority end -->
<!-- Modal maintenance start -->
  <div class="modal fade" id="modalMaintenance" tabindex="-1">
    <div class="modal-dialog modal-lg">
      <div class="modal-content">
        <div class="modal-header">
          <h5 class="modal-title"><span class="mi title-icon">build</span> <span data-phrase="Maintenance"></span></h5>
          <button type="button" class="btn-close" data-bs-dismiss="modal"></button>
        </div>
        <div class="modal-body">
          <div class="mb-3 row">
            <label class="col-sm-4 col-form-label" for="btnDatbaseRescan" data-phrase="Database"></label>
            <div class="col-sm-8">
              <button type="button" class="btn btn-secondary btnCleanup me-2" data-href='{"cmd": "updateDB", "options": ["", false, "target"]}' data-phrase="Update"></button>
              <button type="button" class="btn btn-secondary btnCleanup" data-href='{"cmd": "updateDB", "options": ["", true, "target"]}' data-phrase="Rescan"></button>
            </div>
          </div>
          <div class="mb-3 row">
            <label class="col-sm-4 col-form-label" data-phrase="Caches"></label>
            <div class="col-sm-8">
              <button type="button" class="btn btn-secondary btnCleanup me-2" data-href='{"cmd": "updateCaches", "options": [false, "target"]}' data-phrase="Update"></button>
              <button type="button" class="btn btn-secondary btnCleanup" data-href='{"cmd": "updateCaches", "options": [true, "target"]}' data-phrase="Force update"></button>
            </div>
          </div>
          <div class="mb-3 row">
            <label class="col-sm-4 col-form-label" data-phrase="Covercache"></label>
            <div class="col-sm-8">
              <button type="button" class="btn btn-secondary btnCleanup me-2 protected" data-href='{"cmd": "cropCovercache", "options": ["target"]}' data-phrase="Crop"></button>
              <button type="button" class="btn btn-secondary btnCleanup protected" data-href='{"cmd": "clearCovercache", "options": ["target"]}' data-phrase="Clear"></button>
            </div>
          </div>
          <hr/>
          <div class="featPlaylists">
            <div class="mb-3 row">
              <label class="col-sm-4 col-form-label" data-phrase="Smart playlists"></label>
              <div class="col-sm-8">
                <button type="button" class="btn btn-secondary btnCleanup me-2" data-href='{"cmd": "updateSmartPlaylists", "options": [false, "target"]}' data-phrase="Update"></button>
                <button type="button" class="btn btn-secondary btnCleanup" data-href='{"cmd": "updateSmartPlaylists", "options": [true, "target"]}' data-phrase="Force update"></button>
              </div>
            </div>
            <div class="mb-3 row">
              <label class="col-sm-4 col-form-label" data-phrase="Validate playlists"></label>
              <div class="col-sm-8">
                <button type="button" class="btn btn-secondary btnCleanup me-2" data-href='{"cmd": "validatePlaylists", "options": [true, "target"]}' data-phrase="Validate"></button>
                <button type="button" class="btn btn-secondary btnCleanup" data-href='{"cmd": "dedupPlaylists", "options": [true, "target"]}' data-phrase="Deduplicate"></button>
              </div>
            </div>
            <div class="mb-3 row">
              <label class="col-sm-4 col-form-label" data-phrase="Delete playlists"></label>
              <div class="col-sm-8">
                <div class="input-group">
                  <select id="modalMaintenancePlistTypeInput" class="form-select">
                    <option value="deleteEmptyPlaylists" data-phrase="Delete empty playlists"></option>
                    <option value="deleteSmartPlaylists" data-phrase="Delete all smart playlists"></option>
                    <option value="deleteAllPlaylists" data-phrase="Delete all playlists"></option>
                  </select>
                  <button data-href='{"cmd": "deletePlaylists", "options": ["target"]}' type="button" class="btn btn-secondary protected" data-phrase="Delete"></button>
                </div>
              </div>
            </div>
          </div>
          <hr/>
          <div class="mb-3 row">
            <label class="col-sm-4 col-form-label"><span data-phrase="Loglevel"></span><small class="mi mi-sm ms-1" data-title-phrase="Temporary setting">hourglass_bottom</small></label>
            <div class="col-sm-8">
              <div class="input-group">
                <select id="modalMaintenanceLoglevelInput" class="form-select">
                  <option value="0" data-phrase="0 - Emerg"></option>
                  <option value="1" data-phrase="1 - Alert"></option>
                  <option value="2" data-phrase="2 - Critical"></option>
                  <option value="3" data-phrase="3 - Error"></option>
                  <option value="4" data-phrase="4 - Warn"></option>
                  <option value="5" data-phrase="5 - Notice"></option>
                  <option value="6" data-phrase="6 - Info"></option>
                  <option value="7" data-phrase="7 - Debug"></option>
                </select>
                <button type="button" class="btn btn-secondary protected" data-href='{"cmd": "setLoglevel", "options": ["target"]}' data-phrase="Set"></button>
              </div>
            </div>
          </div>
          <hr/>
          <div class="mb-3 row">
            <label class="col-sm-4 col-form-label" data-phrase="Clear app cache and reload"></label>
            <div class="col-sm-8">
              <button type="button" class="btn btn-secondary btnCleanup" data-href='{"cmd": "clearAndReload", "options": []}' data-phrase="Reload"></button>
            </div>
          </div>
        </div>
        <div class="modal-footer justify-content-between">
          <button type="button" class="btn btn-secondary" data-bs-dismiss="modal" data-phrase="Close"></button>
        </div>
      </div>
    </div>
  </div>
<!-- Modal maintenance end -->
<!-- Modal save radio favorite start -->
  <div class="modal fade" id="modalRadioFavoriteEdit" tabindex="-1">
    <div class="modal-dialog modal-lg">
      <div class="modal-content">
        <div class="modal-header">
          <h5 class="modal-title"><span class="mi title-icon">favorite</span> <span data-phrase="Edit webradio favorite"></span></h5>
          <button type="button" class="btn-close" data-bs-dismiss="modal"></button>
        </div>
        <div class="modal-body">
          <input type="hidden" id="editRadioFavoriteStreamUriOld"/>
          <div class="row mb-3">
            <label class="col-sm-4 col-form-label" for="editRadioFavoriteName" data-phrase="Name"></label>
            <div class="col-sm-8">
              <input class="form-control" id="editRadioFavoriteName"/>
            </div>
          </div>
          <div class="row mb-3">
            <label class="col-sm-4 col-form-label" for="editRadioFavoriteStreamUri" data-phrase="Uri"></label>
            <div class="col-sm-8">
              <input class="form-control" id="editRadioFavoriteStreamUri"/>
            </div>
          </div>
          <div class="row mb-3">
            <label class="col-sm-4 col-form-label" for="editRadioFavoriteGenre" data-phrase="Genre"></label>
            <div class="col-sm-8">
              <input class="form-control" id="editRadioFavoriteGenre"/>
            </div>
          </div>
          <div class="row mb-3">
            <label class="col-sm-4 col-form-label" for="editRadioFavoriteHomepage" data-phrase="Homepage"></label>
            <div class="col-sm-8">
              <input class="form-control" id="editRadioFavoriteHomepage"/>
            </div>
          </div>
          <div class="row mb-3">
            <label class="col-sm-4 col-form-label" for="editRadioFavoriteCountry" data-phrase="Country"></label>
            <div class="col-sm-8">
              <input class="form-control" id="editRadioFavoriteCountry"/>
            </div>
          </div>
          <div class="row mb-3">
            <label class="col-sm-4 col-form-label" for="editRadioFavoriteLanguage" data-phrase="Language"></label>
            <div class="col-sm-8">
              <input class="form-control" id="editRadioFavoriteLanguage"/>
            </div>
          </div>
          <div class="row mb-3">
            <label class="col-sm-4 col-form-label" for="editRadioFavoriteImage" data-phrase="Picture"></label>
            <div class="col-sm-8">
              <div class="btn-group d-flex">
                <input data-is="mympd-select-search" data-placeholder-phrase="Type or select picture" class="form-control" id="editRadioFavoriteImage"/>
              </div>
            </div>
          </div>
          <div class="row mb-3">
            <label class="col-sm-4 col-form-label" for="editRadioFavoriteCodec" data-phrase="Codec"></label>
            <div class="col-sm-8">
              <input class="form-control" id="editRadioFavoriteCodec"/>
            </div>
          </div>
          <div class="row mb-3">
            <label class="col-sm-4 col-form-label" for="editRadioFavoriteBitrate" data-phrase="Bitrate"></label>
            <div class="col-sm-8">
              <input class="form-control" id="editRadioFavoriteBitrate"/>
            </div>
          </div>
          <div class="row mb-3">
            <label class="col-sm-4 col-form-label" for="editRadioFavoriteDescription" data-phrase="Description"></label>
            <div class="col-sm-8">
              <input class="form-control" id="editRadioFavoriteDescription"/>
            </div>
          </div>
          <div class="row mb-3">
            <label class="col-sm-4 col-form-label" data-phrase="WebradioDB"></label>
            <div class="col-sm-8">
              <p id="webradiodbCheckState"></p>
              <button id="btnAddToWebradiodb" type="button" class="btn btn-success me-2 d-none" data-href='{"cmd": "addToWebradioDb", "options": []}' data-phrase="Add to WebradioDB"></button>
              <button id="btnCheckWebradiodb" type="button" class="btn btn-success me-2 d-none" data-href='{"cmd": "checkWebradioDb", "options": []}' data-phrase="Check WebradioDB"></button>
              <button id="btnUpdateFromWebradiodb" type="button" class="btn btn-success me-2 d-none" data-href='{"cmd": "updateFromWebradioDb", "options": []}' data-phrase="Update from WebradioDB"></button>
              <button id="btnUpdateWebradiodb" type="button" class="btn btn-success me-2 d-none" data-href='{"cmd": "updateWebradioDb", "options": []}' data-phrase="Update WebradioDB"></button>
            </div>
          </div>
        </div>
        <div class="modal-footer justify-content-between">
          <button type="button" class="btn btn-secondary" data-bs-dismiss="modal" data-phrase="Cancel"></button>
          <button type="button" class="btn btn-success" data-href='{"cmd": "saveRadioFavorite", "options": []}' data-phrase="Save"></button>
        </div>
      </div>
    </div>
  </div>
<!-- Modal save radio favorite end -->
<!-- Modal radiobrowser details start -->
  <div class="modal fade" id="modalRadiobrowserDetails" tabindex="-1">
    <div class="modal-dialog modal-lg">
      <div class="modal-content">
        <div class="modal-header">
          <h5 class="modal-title"><span class="mi title-icon">radio</span> <span data-phrase="Webradio details"></span></h5>
          <button type="button" class="btn-close" data-bs-dismiss="modal"></button>
        </div>
        <div class="modal-body">
          <h1 class="text-break mb-4" id="RadiobrowserDetailsTitle"></h1>
          <div class="row">
            <div class="col-12 col-md-4 mb-3">
              <div class="album-cover album-cover-loading" id="RadiobrowserDetailsImage"></div>
            </div>
            <div class="col-12 col-md-8 table-responsive">
              <table class="table table-sm">
                <tbody id="modalRadiobrowserDetailsList"></tbody>
              </table>
            </div>
          </div>
        </div>
        <div class="modal-footer justify-content-between">
          <button type="button" class="btn btn-secondary" data-bs-dismiss="modal" data-phrase="Close"></button>
          <button id="addToWebradioFavorites" type="button" class="btn btn-success" data-phrase="Add to favorites"></button>
        </div>
      </div>
    </div>
  </div>
<!-- Modal radiobrowser details end -->
<!-- Modal notifications start -->
  <div class="modal fade" id="modalNotifications" tabindex="-1">
    <div class="modal-dialog modal-lg modal-dialog-scrollable">
      <div class="modal-content">
        <div class="modal-header">
          <h5 class="modal-title"><span class="mi title-icon">chat_bubble_outline</span> <span data-phrase="Notifications"></span></h5>
          <button type="button" class="btn-close" data-bs-dismiss="modal"></button>
        </div>
        <div class="modal-body">
          <div class="table-responsive">
            <table class="table table-sm">
              <thead>
                <tr>
                  <th data-phrase="Timestamp"></th>
                  <th data-phrase="Facility"></th>
                  <th>#</th>
                  <th data-phrase="Message"></th>
                </tr>
              </thead>
              <tbody id="modalNotificationsList"></tbody>
            </table>
          </div>
        </div>
        <div class="modal-footer justify-content-between">
          <button type="button" class="btn btn-secondary" data-bs-dismiss="modal" data-phrase="Close"></button>
          <button type="button" class="btn btn-secondary" data-href='{"cmd": "clearMessages", "options": ["target"]}' data-phrase="Clear"></button>
        </div>
      </div>
    </div>
  </div>
<!-- Modal notifications end -->
<!-- Modals end -->
<!--debug-->  <script src="js/album.js"></script>
<!--debug-->  <script src="js/apidoc.js"></script>
<!--debug-->  <script src="js/api.js"></script>
<!--debug-->  <script src="js/bootstrap-native.js"></script>
<!--debug-->  <script src="js/browse.js"></script>
<!--debug-->  <script src="js/clickActions.js"></script>
<!--debug-->  <script src="js/contextMenu.js"></script>
<!--debug-->  <script src="js/contextMenuOffcanvas.js"></script>
<!--debug-->  <script src="js/contextMenuPopover.js"></script>
<!--debug-->  <script src="js/customElements.js"></script>
<!--debug-->  <script src="js/defines.js"></script>
<!--debug-->  <script src="js/elements.js"></script>
<!--debug-->  <script src="js/features.js"></script>
<!--debug-->  <script src="js/forms.js"></script>
<!--debug-->  <script src="js/globales.js"></script>
<!--debug-->  <script src="js/grid.js"></script>
<!--debug-->  <script src="js/home.js"></script>
<!--debug-->  <script src="js/i18n.js"></script>
<!--debug-->  <script src="js/images.js"></script>
<!--debug-->  <script src="js/locale.js"></script>
<!--debug-->  <script src="js/localplayback.js"></script>
<!--debug-->  <script src="js/log.js"></script>
<!--debug-->  <script src="js/long-press-event.js"></script>
<!--debug-->  <script src="js/lyrics.js"></script>
<!--debug-->  <script src="js/modalHomeIcon.js"></script>
<!--debug-->  <script src="js/modal.js"></script>
<!--debug-->  <script src="js/modalAbout.js"></script>
<!--debug-->  <script src="js/modalMaintenance.js"></script>
<!--debug-->  <script src="js/modalMounts.js"></script>
<!--debug-->  <script src="js/modalNotifications.js"></script>
<!--debug-->  <script src="js/modalOutputAttributes.js"></script>
<!--debug-->  <script src="js/modalPartitionOutputs.js"></script>
<!--debug-->  <script src="js/modalPartitions.js"></script>
<!--debug-->  <script src="js/modalPlaylistAddTo.js"></script>
<!--debug-->  <script src="js/modalPlaylistCopy.js"></script>
<!--debug-->  <script src="js/modalPlaylistMoveTo.js"></script>
<!--debug-->  <script src="js/modalPlaylistRename.js"></script>
<!--debug-->  <script src="js/modalQueueAddTo.js"></script>
<!--debug-->  <script src="js/modalQueueSave.js"></script>
<!--debug-->  <script src="js/modalQueueSetSongPos.js"></script>
<!--debug-->  <script src="js/modalQueueSetSongPriority.js"></script>
<!--debug-->  <script src="js/modalRadioFavoriteEdit.js"></script>
<!--debug-->  <script src="js/modalRadioRadiobrowserDetail.js"></script>
<!--debug-->  <script src="js/modalRadioWebradiodbDetail.js"></script>
<!--debug-->  <script src="js/modalScripts.js"></script>
<!--debug-->  <script src="js/modalConnection.js"></script>
<!--debug-->  <script src="js/modalSettings.js"></script>
<!--debug-->  <script src="js/modalPlayback.js"></script>
<!--debug-->  <script src="js/modalSmartPlaylistEdit.js"></script>
<!--debug-->  <script src="js/modalSongDetails.js"></script>
<!--debug-->  <script src="js/modalTimer.js"></script>
<!--debug-->  <script src="js/modalTrigger.js"></script>
<!--debug-->  <script src="js/notification.js"></script>
<!--debug-->  <script src="js/outputs.js"></script>
<!--debug-->  <script src="js/pagination.js"></script>
<!--debug-->  <script src="js/playlists.js"></script>
<!--debug-->  <script src="js/presets.js"></script>
<!--debug-->  <script src="js/queue.js"></script>
<!--debug-->  <script src="js/radioFavorites.js"></script>
<!--debug-->  <script src="js/router.js"></script>
<!--debug-->  <script src="js/searchExpression.js"></script>
<!--debug-->  <script src="js/searchSimple.js"></script>
<!--debug-->  <script src="js/selectActions.js"></script>
<!--debug-->  <script src="js/session.js"></script>
<!--debug-->  <script src="js/settings.js"></script>
<!--debug-->  <script src="js/smartPlaylist.js"></script>
<!--debug-->  <script src="js/song.js"></script>
<!--debug-->  <script src="js/state.js"></script>
<!--debug-->  <script src="js/tables.js"></script>
<!--debug-->  <script src="js/tags.js"></script>
<!--debug-->  <script src="js/utility.js"></script>
<!--debug-->  <script src="js/validate.js"></script>
<!--debug-->  <script src="js/version.js"></script>
<!--debug-->  <script src="js/viewBrowseDatabase.js"></script>
<!--debug-->  <script src="js/viewBrowseFilesystem.js"></script>
<!--debug-->  <script src="js/viewBrowsePlaylists.js"></script>
<!--debug-->  <script src="js/viewBrowseRadioFavorites.js"></script>
<!--debug-->  <script src="js/viewBrowseRadioRadiobrowser.js"></script>
<!--debug-->  <script src="js/viewBrowseRadioWebradiodb.js"></script>
<!--debug-->  <script src="js/viewHome.js"></script>
<!--debug-->  <script src="js/viewPlayback.js"></script>
<!--debug-->  <script src="js/viewQueueCurrent.js"></script>
<!--debug-->  <script src="js/viewQueueJukebox.js"></script>
<!--debug-->  <script src="js/viewQueueLastPlayed.js"></script>
<!--debug-->  <script src="js/viewSearch.js"></script>
<!--debug-->  <script src="js/websocket.js"></script>
<!-- This must be the last javascript include -->
<!--debug-->  <script src="js/init.js"></script>
<!--release   <script src="js/combined.js"></script>-->
 </body>
</html><|MERGE_RESOLUTION|>--- conflicted
+++ resolved
@@ -1144,17 +1144,10 @@
             <div class="row mb-3 featPlaylists">
               <label class="col-sm-4 col-form-label" data-phrase="Add to"></label>
               <div class="col-sm-8">
-<<<<<<< HEAD
-                <div class="btn-group">
-                  <button id="modalPlaylistAddToQueueBtn" class="btn btn-secondary active" data-href='{"cmd": "toggleAddToPlaylistFrm", "options":["target"]}' data-phrase="Queue"></button>
-                  <button id="modalPlaylistAddToPlaylistBtn" class="btn btn-secondary" data-href='{"cmd": "toggleAddToPlaylistFrm", "options":["target"]}' data-phrase="Playlist"></button>
-                  <button type="button" class="btn btn-secondary" data-href='{"cmd": "addStreamToHome", "options": []}' data-phrase="Homescreen"></button>
-=======
                 <div class="btn-group d-flex">
-                  <button id="toggleAddToPlaylistQueue" class="btn btn-secondary active text-truncate" data-href='{"cmd": "toggleAddToPlaylistFrm", "options":[]}' data-phrase="Queue"></button>
-                  <button id="toggleAddToPlaylistPlaylist" class="btn btn-secondary text-truncate" data-href='{"cmd": "toggleAddToPlaylistFrm", "options":[]}' data-phrase="Playlist"></button>
+                  <button id="modalPlaylistAddToQueueBtn" class="btn btn-secondary active text-truncate" data-href='{"cmd": "toggleAddToPlaylistFrm", "options":["target"]}' data-phrase="Queue"></button>
+                  <button id="modalPlaylistAddToPlaylistBtn" class="btn btn-secondary text-truncate" data-href='{"cmd": "toggleAddToPlaylistFrm", "options":["target"]}' data-phrase="Playlist"></button>
                   <button type="button" class="btn btn-secondary text-truncate" data-href='{"cmd": "addStreamToHome", "options": []}' data-phrase="Homescreen"></button>
->>>>>>> 148d780d
                 </div>
               </div>
             </div>
