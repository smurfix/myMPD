--- conflicted
+++ resolved
@@ -1636,13 +1636,7 @@
                   <select id="selectTimerInterval" class="form-select">
                     <option value="-1" data-phrase="One shot and delete"></option>
                     <option value="0" data-phrase="One shot and disable"></option>
-<<<<<<< HEAD
-                    <option value="86400" data-phrase="Daily"></option>
-                    <option value="604800" data-phrase="Weekly"></option>
-                    <option value="-2" data-phrase="Custom"></option>
-=======
                     <option value="-2" data-phrase="Repeat each"></option>
->>>>>>> 0d41e84d
                   </select>
                 </div>
                 <div class="col-sm-4">
@@ -1992,7 +1986,7 @@
       </div>
     </div>
   </div>
-  
+
   <div class="modal fade" id="modalOutputAttributes" tabindex="-1">
     <div class="modal-dialog modal-lg">
       <div class="modal-content">
