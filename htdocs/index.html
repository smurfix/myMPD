--- conflicted
+++ resolved
@@ -93,7 +93,7 @@
       </div>
     </nav>
   </header>
-<!-- Alerts -->
+  <!-- Alerts -->
   <noscript>
     <div data-phrase="JavaScript is disabled" class="alert alert-danger top-alert"></div>
   </noscript>
@@ -165,11 +165,7 @@
                   </div>
                 </div>
                 <div class="form-group row">
-<<<<<<< HEAD
-                  <label class="col-sm-4 col-form-label" for="playDropdownBtnJukeboxModeGroup" data-phrase="Jukebox mode"></label>
-=======
                   <label class="col-sm-4 col-form-label" for="playDropdownBtnJukeboxModeGroup" data-phrase="Jukebox"></label>
->>>>>>> 8bfa485d
                   <div class="col-sm-8">
                     <div class="btn-group btn-block" id="playDropdownBtnJukeboxModeGroup">
                       <button data-value="0" class="btn btn-secondary" data-href='{"cmd": "setPlaySettings", "options": []}' type="button" data-phrase="Off"></button>
