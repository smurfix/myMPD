--- conflicted
+++ resolved
@@ -93,11 +93,10 @@
             if(sscanf(c->content, "MPD_API_RM_TRACK,%u", &uint_buf))
                 mpd_run_delete_id(mpd.conn, uint_buf);
             break;
-<<<<<<< HEAD
         case MPD_API_RM_RANGE:
             if(sscanf(c->content, "MPD_API_RM_RANGE,%u,%u", &uint_buf, &uint_buf_2))
                 mpd_run_delete_range(mpd.conn, uint_buf, uint_buf_2);
-=======
+            break;
         case MPD_API_MOVE_TRACK:
             if (sscanf(c->content, "MPD_API_MOVE_TRACK,%u,%u", &uint_buf, &uint_buf_2) == 2)
             {
@@ -105,7 +104,6 @@
                 uint_buf_2 -= 1;
                 mpd_run_move(mpd.conn, uint_buf, uint_buf_2);
             }
->>>>>>> ba40ad45
             break;
         case MPD_API_PLAY_TRACK:
             if(sscanf(c->content, "MPD_API_PLAY_TRACK,%u", &uint_buf))
