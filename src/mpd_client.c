--- conflicted
+++ resolved
@@ -347,2744 +347,8 @@
                 }
             }
             break;
-<<<<<<< HEAD
-        case MPD_API_PLAYER_NEXT:
-            if (mpd_run_next(mpd_state->conn))
-                response->length = snprintf(response->data, MAX_SIZE, "{\"type\": \"result\", \"data\": \"ok\"}");
-            else {
-                response->length = snprintf(response->data, MAX_SIZE, "{\"type\": \"error\", \"data\": \"Skip to next song failed\"}");
-                LOG_ERROR("Error mpd_run_next()");
-            }
-            break;
-        case MPD_API_PLAYER_PLAY:
-            if (mpd_run_play(mpd_state->conn)) {
-                response->length = snprintf(response->data, MAX_SIZE, "{\"type\": \"result\", \"data\": \"ok\"}");
-            }
-            else {
-                response->length = snprintf(response->data, MAX_SIZE, "{\"type\": \"error\", \"data\": \"Begin to play failed\"}");
-                LOG_ERROR("Error mpd_run_play()");
-            }
-            break;
-        case MPD_API_PLAYER_STOP:
-            if (mpd_run_stop(mpd_state->conn))
-                response->length = snprintf(response->data, MAX_SIZE, "{\"type\": \"result\", \"data\": \"ok\"}");
-            else {
-                response->length = snprintf(response->data, MAX_SIZE, "{\"type\": \"error\", \"data\": \"Stop playing failed\"}");
-                LOG_ERROR("Error mpd_run_stop()");
-            }
-            break;
-        case MPD_API_QUEUE_CLEAR:
-            if (mpd_run_clear(mpd_state->conn))
-                response->length = snprintf(response->data, MAX_SIZE, "{\"type\": \"result\", \"data\": \"ok\"}");
-            else {
-                response->length = snprintf(response->data, MAX_SIZE, "{\"type\": \"error\", \"data\": \"Clearing queue failed\"}");
-                LOG_ERROR("Error mpd_run_clear()");
-            }
-            break;
-        case MPD_API_QUEUE_CROP:
-            response->length = mpd_client_queue_crop(mpd_state, response->data);
-            break;
-        case MPD_API_QUEUE_RM_TRACK:
-            je = json_scanf(request->data, request->length, "{data: {track:%u}}", &uint_buf1);
-            if (je == 1) {
-                if (mpd_run_delete_id(mpd_state->conn, uint_buf1))
-                    response->length = snprintf(response->data, MAX_SIZE, "{\"type\": \"result\", \"data\": \"ok\"}");
-                else {
-                    response->length = snprintf(response->data, MAX_SIZE, "{\"type\": \"error\", \"data\": \"Removing track from queue failed\"}");
-                    LOG_ERROR("Error mpd_run_delete_id()");
-                }
-            }
-            break;
-        case MPD_API_QUEUE_RM_RANGE:
-            je = json_scanf(request->data, request->length, "{data: {start: %u, end: %u}}", &uint_buf1, &uint_buf2);
-            if (je == 2) {
-                if (mpd_run_delete_range(mpd_state->conn, uint_buf1, uint_buf2))
-                    response->length = snprintf(response->data, MAX_SIZE, "{\"type\": \"result\", \"data\": \"ok\"}");
-                else {
-                    response->length = snprintf(response->data, MAX_SIZE, "{\"type\": \"error\", \"data\": \"Removing track range from queue failed\"}");
-                    LOG_ERROR("Error mpd_run_delete_range()");
-                }
-            }
-            break;
-        case MPD_API_QUEUE_MOVE_TRACK:
-            je = json_scanf(request->data, request->length, "{data: {from: %u, to: %u}}", &uint_buf1, &uint_buf2);
-            if (je == 2) {
-                uint_buf1--;
-                uint_buf2--;
-                if (uint_buf1 < uint_buf2)
-                    uint_buf2--;
-                if (mpd_run_move(mpd_state->conn, uint_buf1, uint_buf2))
-                    response->length = snprintf(response->data, MAX_SIZE, "{\"type\": \"result\", \"data\": \"ok\"}");
-                else {
-                    response->length = snprintf(response->data, MAX_SIZE, "{\"type\": \"error\", \"data\": \"Moving track in queue failed\"}");
-                    LOG_ERROR("Error mpd_run_move()");
-                }
-            }
-            break;
-        case MPD_API_PLAYLIST_MOVE_TRACK:
-            je = json_scanf(request->data, request->length, "{data: {plist: %Q, from: %u, to: %u }}", &p_charbuf1, &uint_buf1, &uint_buf2);
-            if (je == 3) {
-                uint_buf1--;
-                uint_buf2--;
-                if (uint_buf1 < uint_buf2)
-                    uint_buf2--;
-                if (mpd_send_playlist_move(mpd_state->conn, p_charbuf1, uint_buf1, uint_buf2)) {
-                    mpd_response_finish(mpd_state->conn);
-                    response->length = snprintf(response->data, MAX_SIZE, "{\"type\": \"result\", \"data\": \"ok\"}");
-                }
-                else {
-                    response->length = snprintf(response->data, MAX_SIZE, "{\"type\": \"error\", \"data\": \"Moving track in playlist failed\"}");
-                    LOG_ERROR("Error mpd_send_playlist_move()");
-                }
-                FREE_PTR(p_charbuf1);
-            }
-            break;
-        case MPD_API_PLAYER_PLAY_TRACK:
-            je = json_scanf(request->data, request->length, "{data: { track:%u}}", &uint_buf1);
-            if (je == 1) {
-                if (mpd_run_play_id(mpd_state->conn, uint_buf1)) {
-                    response->length = snprintf(response->data, MAX_SIZE, "{\"type\": \"result\", \"data\": \"ok\"}");
-                }
-                else {
-                    response->length = snprintf(response->data, MAX_SIZE, "{\"type\": \"error\", \"data\": \"Set playing song failed\"}");
-                    LOG_ERROR("Error mpd_run_play_id()");
-                }
-            }
-            break;
-        case MPD_API_PLAYER_OUTPUT_LIST:
-            response->length = mpd_client_put_outputs(mpd_state, response->data);
-            break;
-        case MPD_API_PLAYER_TOGGLE_OUTPUT:
-            je = json_scanf(request->data, request->length, "{data: {output: %u, state: %u}}", &uint_buf1, &uint_buf2);
-            if (je == 2) {
-                if (uint_buf2) {
-                    if (mpd_run_enable_output(mpd_state->conn, uint_buf1))
-                        response->length = snprintf(response->data, MAX_SIZE, "{\"type\": \"result\", \"data\": \"ok\"}");
-                    else {
-                        response->length = snprintf(response->data, MAX_SIZE, "{\"type\": \"error\", \"data\": \"Enabling output failed\"}");
-                        LOG_ERROR("Error mpd_run_enable_output()");
-                    }
-                }
-                else {
-                    if (mpd_run_disable_output(mpd_state->conn, uint_buf1))
-                        response->length = snprintf(response->data, MAX_SIZE, "{\"type\": \"result\", \"data\": \"ok\"}");
-                    else {
-                        response->length = snprintf(response->data, MAX_SIZE, "{\"type\": \"error\", \"data\": \"Disabling output failed\"}");
-                        LOG_ERROR("Error mpd_run_disable_output()");
-                    }
-                }
-            }
-            break;
-        case MPD_API_PLAYER_VOLUME_SET:
-            je = json_scanf(request->data, request->length, "{data: {volume:%u}}", &uint_buf1);
-            if (je == 1) {
-                if (mpd_run_set_volume(mpd_state->conn, uint_buf1))
-                    response->length = snprintf(response->data, MAX_SIZE, "{\"type\": \"result\", \"data\": \"ok\"}");
-                else {
-                    response->length = snprintf(response->data, MAX_SIZE, "{\"type\": \"error\", \"data\": \"Setting volume failed\"}");
-                    LOG_ERROR("MPD_API_PLAYER_PLAY_TRACK: Error mpd_run_set_volume()");
-                }
-            }
-            break;
-        case MPD_API_PLAYER_VOLUME_GET:
-            response->length = mpd_client_put_volume(mpd_state, response->data);
-            break;            
-        case MPD_API_PLAYER_SEEK:
-            je = json_scanf(request->data, request->length, "{data: {songid: %u, seek: %u}}", &uint_buf1, &uint_buf2);
-            if (je == 2) {
-                if (mpd_run_seek_id(mpd_state->conn, uint_buf1, uint_buf2))
-                    response->length = snprintf(response->data, MAX_SIZE, "{\"type\": \"result\", \"data\": \"ok\"}");
-                else {
-                    response->length = snprintf(response->data, MAX_SIZE, "{\"type\": \"error\", \"data\": \"Seeking song failed\"}");
-                    LOG_ERROR("Error mpd_run_seek_id()");
-                }
-            }
-            break;
-        case MPD_API_QUEUE_LIST: {
-            t_tags *tagcols = (t_tags *)malloc(sizeof(t_tags));
-            assert(tagcols);
-            je = json_scanf(request->data, request->length, "{data: {offset: %u, cols: %M}}", &uint_buf1, json_to_tags, tagcols);
-            if (je == 2) {
-                response->length = mpd_client_put_queue(mpd_state, response->data, uint_buf1, tagcols);
-            }
-            free(tagcols);
-            break;
-        }
-        case MPD_API_QUEUE_LAST_PLAYED: {
-            t_tags *tagcols = (t_tags *)malloc(sizeof(t_tags));
-            assert(tagcols);
-            je = json_scanf(request->data, request->length, "{data: {offset: %u, cols: %M}}", &uint_buf1, json_to_tags, tagcols);
-            if (je == 2) {
-                response->length = mpd_client_put_last_played_songs(config, mpd_state, response->data, uint_buf1, tagcols);
-            }
-            free(tagcols);
-            break;
-        }
-        case MPD_API_PLAYER_CURRENT_SONG: {
-            response->length = mpd_client_put_current_song(config, mpd_state, response->data);
-            break;
-        }
-        case MPD_API_DATABASE_SONGDETAILS:
-            je = json_scanf(request->data, request->length, "{data: { uri: %Q}}", &p_charbuf1);
-            if (je == 1) {
-                response->length = mpd_client_put_songdetails(config, mpd_state, response->data, p_charbuf1);
-                FREE_PTR(p_charbuf1);
-            }
-            break;
-        case MPD_API_DATABASE_FINGERPRINT:
-            je = json_scanf(request->data, request->length, "{data: { uri: %Q}}", &p_charbuf1);
-            if (je == 1) {
-                response->length = mpd_client_put_fingerprint(mpd_state, response->data, p_charbuf1);
-                FREE_PTR(p_charbuf1);
-            }
-            break;
-        case MPD_API_DATABASE_TAG_LIST:
-            je = json_scanf(request->data, request->length, "{data: {offset: %u, filter: %Q, tag: %Q}}", &uint_buf1, &p_charbuf1, &p_charbuf2);
-            if (je == 3) {
-                response->length = mpd_client_put_db_tag(mpd_state, response->data, uint_buf1, p_charbuf2, "", "", p_charbuf1);
-                FREE_PTR(p_charbuf1);
-                FREE_PTR(p_charbuf2);
-            }
-            break;
-        case MPD_API_DATABASE_TAG_ALBUM_LIST:
-            je = json_scanf(request->data, request->length, "{data: {offset: %u, filter: %Q, search: %Q, tag: %Q}}", 
-                &uint_buf1, &p_charbuf1, &p_charbuf2, &p_charbuf3);
-            if (je == 4) {
-                response->length = mpd_client_put_db_tag(mpd_state, response->data, uint_buf1, "Album", p_charbuf3, p_charbuf2, p_charbuf1);
-                FREE_PTR(p_charbuf1);
-                FREE_PTR(p_charbuf2);
-                FREE_PTR(p_charbuf3);
-            }
-            break;
-        case MPD_API_DATABASE_TAG_ALBUM_TITLE_LIST: {
-            t_tags *tagcols = (t_tags *)malloc(sizeof(t_tags));
-            assert(tagcols);
-            je = json_scanf(request->data, request->length, "{data: {album: %Q, search: %Q, tag: %Q, cols: %M}}", 
-                &p_charbuf1, &p_charbuf2, &p_charbuf3, json_to_tags, tagcols);
-            if (je == 4) {
-                response->length = mpd_client_put_songs_in_album(config, mpd_state, response->data, p_charbuf1, p_charbuf2, p_charbuf3, tagcols);
-                FREE_PTR(p_charbuf1);
-                FREE_PTR(p_charbuf2);
-                FREE_PTR(p_charbuf3);
-            }
-            free(tagcols);
-            break;
-        }
-        case MPD_API_PLAYLIST_RENAME:
-            je = json_scanf(request->data, request->length, "{data: {from: %Q, to: %Q}}", &p_charbuf1, &p_charbuf2);
-            if (je == 2) {
-                response->length = mpd_client_rename_playlist(config, mpd_state, response->data, p_charbuf1, p_charbuf2);
-                FREE_PTR(p_charbuf1);
-                FREE_PTR(p_charbuf2);
-            }
-            break;            
-        case MPD_API_PLAYLIST_LIST:
-            je = json_scanf(request->data, request->length, "{data: {offset: %u, filter: %Q}}", &uint_buf1, &p_charbuf1);
-            if (je == 2) {
-                response->length = mpd_client_put_playlists(config, mpd_state, response->data, uint_buf1, p_charbuf1);
-                FREE_PTR(p_charbuf1);
-            }
-            break;
-        case MPD_API_PLAYLIST_CONTENT_LIST: {
-            t_tags *tagcols = (t_tags *)malloc(sizeof(t_tags));
-            assert(tagcols);
-            je = json_scanf(request->data, request->length, "{data: {uri: %Q, offset:%u, filter:%Q, cols: %M}}", 
-                &p_charbuf1, &uint_buf1, &p_charbuf2, json_to_tags, tagcols);
-            if (je == 4) {
-                response->length = mpd_client_put_playlist_list(config, mpd_state, response->data, p_charbuf1, uint_buf1, p_charbuf2, tagcols);
-                FREE_PTR(p_charbuf1);
-                FREE_PTR(p_charbuf2);
-            }
-            free(tagcols);
-            break;
-        }
-        case MPD_API_PLAYLIST_ADD_TRACK:
-            je = json_scanf(request->data, request->length, "{data: {plist:%Q, uri:%Q}}", &p_charbuf1, &p_charbuf2);
-            if (je == 2) {
-                if (mpd_run_playlist_add(mpd_state->conn, p_charbuf1, p_charbuf2)) {
-                    response->length = snprintf(response->data, MAX_SIZE, "{\"type\": \"result\", \"data\": \"Added %%{uri} to playlist %%{playlist}\", "
-                        "\"values\": {\"uri\": \"%s\", \"playlist\": \"%s\"}}", p_charbuf2, p_charbuf1);
-                }
-                else {
-                    response->length = snprintf(response->data, MAX_SIZE, "{\"type\": \"error\", \"data\": \"Adding song to playlist failed\"}");
-                    LOG_ERROR("Error mpd_run_playlist_add");
-                }
-                FREE_PTR(p_charbuf1);
-                FREE_PTR(p_charbuf2);                
-            }
-            break;
-        case MPD_API_PLAYLIST_CLEAR:
-            je = json_scanf(request->data, request->length, "{data: {uri:%Q}}", &p_charbuf1);
-            if (je == 1) {
-                if (mpd_run_playlist_clear(mpd_state->conn, p_charbuf1)) {
-                    response->length = snprintf(response->data, MAX_SIZE, "{\"type\": \"result\", \"data\": \"ok\"}");
-                }
-                else {
-                    response->length = snprintf(response->data, MAX_SIZE, "{\"type\": \"error\", \"data\": \"Clearing playlist failed\"}");
-                    LOG_ERROR("Error mpd_run_playlist_clear");
-                }
-                FREE_PTR(p_charbuf1);
-            }
-            break;
-        case MPD_API_PLAYLIST_RM_TRACK:
-            je = json_scanf(request->data, request->length, "{data: {uri:%Q, track:%u}}", &p_charbuf1, &uint_buf1);
-            if (je == 2) {
-                if (mpd_run_playlist_delete(mpd_state->conn, p_charbuf1, uint_buf1)) {
-                    response->length = snprintf(response->data, MAX_SIZE, "{\"type\": \"result\", \"data\": \"ok\"}");
-                }
-                else {
-                    response->length = snprintf(response->data, MAX_SIZE, "{\"type\": \"error\", \"data\": \"Removing track from playlist failed\"}");
-                    LOG_ERROR("Error mpd_run_playlist_delete");
-                }
-                FREE_PTR(p_charbuf1);
-            }
-            break;
-        case MPD_API_DATABASE_FILESYSTEM_LIST: {
-            t_tags *tagcols = (t_tags *)malloc(sizeof(t_tags));
-            assert(tagcols);
-            je = json_scanf(request->data, request->length, "{data: {offset:%u, filter:%Q, path:%Q, cols: %M}}", 
-                &uint_buf1, &p_charbuf1, &p_charbuf2, json_to_tags, tagcols);
-            if (je == 4) {
-                response->length = mpd_client_put_browse(config, mpd_state, response->data, p_charbuf2, uint_buf1, p_charbuf1, tagcols);
-                FREE_PTR(p_charbuf1);
-                FREE_PTR(p_charbuf2);
-            }
-            free(tagcols);
-            break;
-        }
-        case MPD_API_QUEUE_ADD_TRACK_AFTER:
-            je = json_scanf(request->data, request->length, "{data: {uri:%Q, to:%d}}", &p_charbuf1, &int_buf1);
-            if (je == 2) {
-                int_rc = mpd_run_add_id_to(mpd_state->conn, p_charbuf1, int_buf1);
-                if (int_rc > -1 ) 
-                    response->length = snprintf(response->data, MAX_SIZE, "{\"type\": \"result\", \"data\": \"ok\"}");
-                else {
-                    response->length = snprintf(response->data, MAX_SIZE, "{\"type\": \"error\", \"data\": \"Adding song to queue failed\"}");
-                    LOG_ERROR("Error mpd_run_add_id_to()");
-                }
-                FREE_PTR(p_charbuf1);
-            }
-            break;
-        case MPD_API_QUEUE_REPLACE_TRACK:
-            je = json_scanf(request->data, request->length, "{data: {uri:%Q }}", &p_charbuf1);
-            if (je == 1) {
-                if (!mpd_run_clear(mpd_state->conn)) {
-                    response->length = snprintf(response->data, MAX_SIZE, "{\"type\": \"error\", \"data\": \"Clearing queue failed\"}");
-                    LOG_ERROR("Error mpd_run_clear");
-                }
-                else if (!mpd_run_add(mpd_state->conn, p_charbuf1)) {
-                    response->length = snprintf(response->data, MAX_SIZE, "{\"type\": \"error\", \"data\": \"Adding song to queue failed\"}");
-                    LOG_ERROR("Error mpd_run_add");
-                }
-                else if (!mpd_run_play(mpd_state->conn)) {
-                    response->length = snprintf(response->data, MAX_SIZE, "{\"type\": \"error\", \"data\": \"Can not start playing\"}");
-                    LOG_ERROR("Error mpd_run_play");
-                }
-                else
-                    response->length = snprintf(response->data, MAX_SIZE, "{\"type\": \"result\", \"data\": \"ok\"}");
-                FREE_PTR(p_charbuf1);
-            }
-            break;
-        case MPD_API_QUEUE_ADD_TRACK:
-            je = json_scanf(request->data, request->length, "{data: {uri:%Q}}", &p_charbuf1);
-            if (je == 1) {
-                if (mpd_run_add(mpd_state->conn, p_charbuf1))
-                    response->length = snprintf(response->data, MAX_SIZE, "{\"type\": \"result\", \"data\": \"ok\"}");
-                else {
-                    response->length = snprintf(response->data, MAX_SIZE, "{\"type\": \"error\", \"data\": \"Adding song to queue failed\"}");
-                    LOG_ERROR("Error mpd_run_add");
-                }
-                FREE_PTR(p_charbuf1);
-            }
-            break;
-        case MPD_API_QUEUE_ADD_PLAY_TRACK:
-            je = json_scanf(request->data, request->length, "{data: {uri:%Q}}", &p_charbuf1);
-            if (je == 1) {
-                int_buf1 = mpd_run_add_id(mpd_state->conn, p_charbuf1);
-                if (int_buf1 != -1) {
-                    if (mpd_run_play_id(mpd_state->conn, int_buf1)) {
-                        response->length = snprintf(response->data, MAX_SIZE, "{\"type\": \"result\", \"data\": \"ok\"}");
-                    }
-                    else {
-                        response->length = snprintf(response->data, MAX_SIZE, "{\"type\": \"error\", \"data\": \"Can not start playing\"}");
-                        LOG_ERROR("Error mpd_run_play_id()");
-                    }
-                }
-                else {
-                    response->length = snprintf(response->data, MAX_SIZE, "{\"type\": \"error\", \"data\": \"Adding song to queue failed\"}");
-                    LOG_ERROR("Error mpd_run_add_id");
-                }
-                FREE_PTR(p_charbuf1);
-            }
-            break;
-        case MPD_API_QUEUE_REPLACE_PLAYLIST:
-            je = json_scanf(request->data, request->length, "{data: {plist:%Q}}", &p_charbuf1);
-            if (je == 1) {
-                if (!mpd_run_clear(mpd_state->conn)) {
-                    response->length = snprintf(response->data, MAX_SIZE, "{\"type\": \"error\", \"data\": \"Clearing queue failed\"}");
-                    LOG_ERROR("Error mpd_run_clear");                
-                }
-                else if (!mpd_run_load(mpd_state->conn, p_charbuf1)) {
-                    response->length = snprintf(response->data, MAX_SIZE, "{\"type\": \"error\", \"data\": \"Adding playlist to queue failed\"}");
-                    LOG_ERROR("Error mpd_run_load");
-                }
-                else if (!mpd_run_play(mpd_state->conn)) {
-                    response->length = snprintf(response->data, MAX_SIZE, "{\"type\": \"error\", \"data\": \"Can not start playing\"}");
-                    LOG_ERROR("Error mpd_run_play");
-                }
-                else {
-                    response->length = snprintf(response->data, MAX_SIZE, "{\"type\": \"result\", \"data\": \"ok\"}");
-                }
-                FREE_PTR(p_charbuf1);
-            }
-            break;
-        case MPD_API_QUEUE_ADD_RANDOM:
-            je = json_scanf(request->data, request->length, "{data: {mode:%u, playlist:%Q, quantity:%d}}", &uint_buf1, &p_charbuf1, &int_buf1);
-            if (je == 3) {
-                rc = mpd_client_jukebox_add(mpd_state, int_buf1, uint_buf1, p_charbuf1);
-                FREE_PTR(p_charbuf1);
-                if (rc == true) {
-                    response->length = snprintf(response->data, MAX_SIZE, "{\"type\": \"result\", \"data\": \"Sucessfully added random songs to queue\"}");
-                }
-                else {
-                    response->length = snprintf(response->data, MAX_SIZE, "{\"type\": \"error\", \"data\": \"Adding random songs to queue failed\"}");
-                }
-            }
-            break;
-        case MPD_API_QUEUE_ADD_PLAYLIST:
-            je = json_scanf(request->data, request->length, "{data: {plist:%Q}}", &p_charbuf1);
-            if (je == 1) {
-                if (mpd_run_load(mpd_state->conn, p_charbuf1)) {
-                    response->length = snprintf(response->data, MAX_SIZE, "{\"type\": \"result\", \"data\": \"ok\"}");
-                }
-                else {
-                    response->length = snprintf(response->data, MAX_SIZE, "{\"type\": \"error\", \"data\": \"Adding playlist to queue failed\"}");
-                    LOG_ERROR("Error mpd_run_load");
-                }
-                FREE_PTR(p_charbuf1);
-            }
-            break;
-        case MPD_API_QUEUE_SAVE:
-            je = json_scanf(request->data, request->length, "{ data: {plist:%Q}}", &p_charbuf1);
-            if (je == 1) {
-                if (mpd_run_save(mpd_state->conn, p_charbuf1))
-                    response->length = snprintf(response->data, MAX_SIZE, "{\"type\": \"result\", \"data\": \"ok\"}");
-                else {
-                    response->length = snprintf(response->data, MAX_SIZE, "{\"type\": \"error\", \"data\": \"Saving queue as playlist failed\"}");
-                    LOG_ERROR("Error mpd_run_save");
-                }
-                FREE_PTR(p_charbuf1);
-            }
-            break;
-        case MPD_API_QUEUE_SEARCH: {
-            t_tags *tagcols = (t_tags *)malloc(sizeof(t_tags));
-            assert(tagcols);
-            je = json_scanf(request->data, request->length, "{data: {offset:%u, filter:%Q, searchstr:%Q, cols: %M}}", 
-                &uint_buf1, &p_charbuf1, &p_charbuf2, json_to_tags, tagcols);
-            if (je == 4) {
-                response->length = mpd_client_search_queue(mpd_state, response->data, p_charbuf1, uint_buf1, p_charbuf2, tagcols);
-                FREE_PTR(p_charbuf1);
-                FREE_PTR(p_charbuf2);
-            }
-            free(tagcols);
-            break;
-        }
-        case MPD_API_DATABASE_SEARCH: {
-            t_tags *tagcols = (t_tags *)malloc(sizeof(t_tags));
-            assert(tagcols);
-            je = json_scanf(request->data, request->length, "{data: {searchstr:%Q, filter:%Q, plist:%Q, offset:%u, cols: %M}}", 
-                &p_charbuf1, &p_charbuf2, &p_charbuf3, &uint_buf1, json_to_tags, tagcols);
-            if (je == 5) {
-                response->length = mpd_client_search(mpd_state, response->data, p_charbuf1, p_charbuf2, p_charbuf3, uint_buf1, tagcols);
-                FREE_PTR(p_charbuf1);
-                FREE_PTR(p_charbuf2);
-                FREE_PTR(p_charbuf3);
-            }
-            free(tagcols);
-            break;
-        }
-        case MPD_API_DATABASE_SEARCH_ADV: {
-            t_tags *tagcols = (t_tags *)malloc(sizeof(t_tags));
-            assert(tagcols);
-            je = json_scanf(request->data, request->length, "{data: {expression:%Q, sort:%Q, sortdesc:%B, plist:%Q, offset:%u, cols: %M}}", 
-                &p_charbuf1, &p_charbuf2, &bool_buf, &p_charbuf3, &uint_buf1, json_to_tags, tagcols);
-            if (je == 6) {
-                response->length = mpd_client_search_adv(mpd_state, response->data, p_charbuf1, p_charbuf2, bool_buf, NULL, p_charbuf3, uint_buf1, tagcols);
-                FREE_PTR(p_charbuf1);
-                FREE_PTR(p_charbuf2);
-                FREE_PTR(p_charbuf3);
-            }
-            free(tagcols);
-            break;
-        }
-        case MPD_API_QUEUE_SHUFFLE:
-            if (mpd_run_shuffle(mpd_state->conn))
-                response->length = snprintf(response->data, MAX_SIZE, "{\"type\": \"result\", \"data\": \"ok\"}");
-            else {
-                response->length = snprintf(response->data, MAX_SIZE, "{\"type\": \"error\", \"data\": \"Shuffling queue failed\"}");
-                LOG_ERROR("Error mpd_run_shuffle");
-            }
-            break;
-        case MPD_API_PLAYLIST_RM:
-            je = json_scanf(request->data, request->length, "{data: {uri:%Q}}", &p_charbuf1);
-            if (je == 1) {
-                //remove smart playlist
-                if (validate_string(p_charbuf1) == false) {
-                    response->length = snprintf(response->data, MAX_SIZE, "{\"type\": \"error\", \"data\": \"Invalid filename\"}");
-                    break;
-                }
-                size_t pl_file_len = config->varlibdir_len + strlen(p_charbuf1) + 11;
-                char pl_file[pl_file_len];
-                snprintf(pl_file, pl_file_len, "%s/smartpls/%s", config->varlibdir, p_charbuf1);
-                if (access(pl_file, F_OK ) != -1 ) {
-                    if (unlink(pl_file) == -1) {
-                        response->length = snprintf(response->data, MAX_SIZE, "{\"type\": \"error\", \"data\": \"Deleting smart playlist failed\"}");
-                        LOG_ERROR("Deleting smart playlist failed");
-                        FREE_PTR(p_charbuf1);
-                        break;
-                    }
-                }
-                //remove mpd playlist
-                if (mpd_run_rm(mpd_state->conn, p_charbuf1)) {
-                    response->length = snprintf(response->data, MAX_SIZE, "{\"type\": \"result\", \"data\": \"ok\"}");
-                }
-                else {
-                    response->length = snprintf(response->data, MAX_SIZE, "{\"type\": \"error\", \"data\": \"Deleting playlist failed\"}");
-                    LOG_ERROR("Error mpd_run_rm()");
-                }
-                FREE_PTR(p_charbuf1);
-            }
-            break;
-        case MPD_API_SETTINGS_GET:
-            response->length = mpd_client_put_settings(mpd_state, response->data);
-            break;
-        case MPD_API_DATABASE_STATS:
-            response->length = mpd_client_put_stats(mpd_state, response->data);
-            break;
-        default:
-            response->length = snprintf(response->data, MAX_SIZE, "{\"type\": \"error\", \"data\": \"Unknown request\"}");
-            LOG_ERROR("Unknown API request: %.*s", request->length, request->data);
-    }
-
-    if (mpd_state->conn_state == MPD_CONNECTED && mpd_connection_get_error(mpd_state->conn) != MPD_ERROR_SUCCESS) {
-        LOG_ERROR("MPD error: %s", mpd_connection_get_error_message(mpd_state->conn));
-        response->length = snprintf(response->data, MAX_SIZE, "{\"type\":\"error\", \"data\": \"%s\"}", 
-            mpd_connection_get_error_message(mpd_state->conn));
-
-        /* Try to recover error */
-        if (!mpd_connection_clear_error(mpd_state->conn))
-            mpd_state->conn_state = MPD_FAILURE;
-    }
-
-    if (response->length == 0) {
-        response->length = snprintf(response->data, MAX_SIZE, "{\"type\": \"error\", \"data\": \"No response for cmd_id %%{cmdId}\", \"values\": {\"cmdId\": %d}}", request->cmd_id);
-    }
-    if (response->conn_id > -1) {
-        LOG_DEBUG("Push response to queue for connection %lu: %s", request->conn_id, response->data);
-        tiny_queue_push(web_server_queue, response);
-    }
-    else {
-        FREE_PTR(response);
-    }
-    FREE_PTR(request);
-}
-
-static void mpd_client_notify(const char *message, const size_t len) {
-    LOG_DEBUG("Push websocket notify to queue: %s", message);
-    t_work_result *response = (t_work_result *)malloc(sizeof(t_work_result));
-    assert(response);
-    response->conn_id = 0;
-    response->length = copy_string(response->data, message, MAX_SIZE, len);
-    tiny_queue_push(web_server_queue, response);
-}
-
-static void mpd_client_parse_idle(t_config *config, t_mpd_state *mpd_state, int idle_bitmask) {
-    size_t len = 0;
-    char buffer[MAX_SIZE];
-    
-    for (unsigned j = 0;; j++) {
-        enum mpd_idle idle_event = 1 << j;
-        const char *idle_name = mpd_idle_name(idle_event);
-        if (idle_name == NULL) {
-            break;
-        }
-        if (idle_bitmask & idle_event) {
-            LOG_VERBOSE("MPD idle event: %s", idle_name);
-            switch(idle_event) {
-                case MPD_IDLE_DATABASE:
-                    len = snprintf(buffer, MAX_SIZE, "{\"type\": \"update_database\"}");
-                    mpd_client_smartpls_update_all(config, mpd_state);
-                    break;
-                case MPD_IDLE_STORED_PLAYLIST:
-                    len = snprintf(buffer, MAX_SIZE, "{\"type\": \"update_stored_playlist\"}");
-                    break;
-                case MPD_IDLE_QUEUE:
-                    len = mpd_client_get_queue_state(mpd_state, buffer);
-                    //jukebox enabled
-                    if (mpd_state->jukebox_mode != JUKEBOX_OFF && mpd_state->queue_length < 1) {
-                        mpd_client_jukebox(mpd_state);
-                    }
-                    //autoPlay enabled
-                    if (mpd_state->auto_play == true && mpd_state->queue_length > 1) {
-                        if (mpd_state->state != MPD_STATE_PLAY) {
-                            LOG_VERBOSE("AutoPlay enabled, start playing");
-                            if (!mpd_run_play(mpd_state->conn)) {
-                                LOG_ERROR_AND_RECOVER("mpd_run_play");
-                            }
-                        }
-                    }
-                    break;
-                case MPD_IDLE_PLAYER:
-                    //get and put mpd state                
-                    len = mpd_client_get_state(mpd_state, buffer);
-                    //song has changed
-                    if (mpd_state->song_id != mpd_state->last_song_id && mpd_state->last_skipped_id != mpd_state->last_song_id  && mpd_state->last_song_uri != NULL) {
-                        time_t now = time(NULL);
-                        if (mpd_state->feat_sticker && mpd_state->last_song_end_time > now) {
-                            //last song skipped
-                            time_t elapsed = now - mpd_state->last_song_start_time;
-                            if (elapsed > 10 && mpd_state->last_song_start_time > 0) {
-                                LOG_DEBUG("Song %s skipped", mpd_state->last_song_uri);
-                                mpd_client_count_song_uri(mpd_state, mpd_state->last_song_uri, "skipCount", 1);
-                                mpd_client_last_skipped_song_uri(mpd_state, mpd_state->last_song_uri);
-                                mpd_state->last_skipped_id = mpd_state->last_song_id;
-                            }
-                        }
-                    }
-                    break;
-                case MPD_IDLE_MIXER:
-                    len = mpd_client_put_volume(mpd_state, buffer);
-                    break;
-                case MPD_IDLE_OUTPUT:
-                    len = snprintf(buffer, MAX_SIZE, "{\"type\": \"update_outputs\"}");
-                    break;
-                case MPD_IDLE_OPTIONS:
-                    mpd_client_get_queue_state(mpd_state, NULL);
-                    len = snprintf(buffer, MAX_SIZE, "{\"type\": \"update_options\"}");
-                    break;
-                case MPD_IDLE_UPDATE:
-                    len = mpd_client_get_updatedb_state(mpd_state, buffer);
-                    break;
-                case MPD_IDLE_STICKER:
-                    //not used and disabled in idlemask
-                    len = snprintf(buffer, MAX_SIZE, "{\"type\": \"update_sticker\"}");
-                    break;
-                case MPD_IDLE_SUBSCRIPTION:
-                    if (mpd_state->love == true) {
-                        bool old_love = mpd_state->feat_love;
-                        mpd_client_feature_love(mpd_state);
-                        if (old_love != mpd_state->feat_love) {
-                            len = snprintf(buffer, MAX_SIZE, "{\"type\": \"update_options\"}");
-                        }
-                    }
-                    break;
-                case MPD_IDLE_MESSAGE:
-                    //not used and disabled in idlemask
-                    len = snprintf(buffer, MAX_SIZE, "{\"type\": \"update_message\"}");
-                    break;
-                default:
-                    len = 0;
-            }
-            if (len > 0) {
-                mpd_client_notify(buffer, len);
-            }
-        }
-    }
-}
-
-static void mpd_client_feature_tags(t_mpd_state *mpd_state) {
-    size_t max_len = 1024;
-    char logline[max_len];
-    size_t len = 0;
-    char s[] = ",";
-    char *taglist = strdup(mpd_state->taglist);
-    char *searchtaglist = strdup(mpd_state->searchtaglist);    
-    char *browsetaglist = strdup(mpd_state->browsetaglist);
-    char *token = NULL;
-    char *rest = NULL;
-    struct mpd_pair *pair;
-
-    mpd_state->mpd_tag_types_len = 0;
-    memset(mpd_state->mpd_tag_types, 0, sizeof(mpd_state->mpd_tag_types));
-    mpd_state->mympd_tag_types_len = 0;
-    memset(mpd_state->mympd_tag_types, 0, sizeof(mpd_state->mympd_tag_types));
-    mpd_state->search_tag_types_len = 0;
-    memset(mpd_state->search_tag_types, 0, sizeof(mpd_state->search_tag_types));
-    mpd_state->browse_tag_types_len = 0;
-    memset(mpd_state->browse_tag_types, 0, sizeof(mpd_state->browse_tag_types));
-    
-    len = snprintf(logline, max_len, "MPD supported tags: ");
-    if (mpd_send_list_tag_types(mpd_state->conn)) {
-        while ((pair = mpd_recv_tag_type_pair(mpd_state->conn)) != NULL) {
-            enum mpd_tag_type tag = mpd_tag_name_parse(pair->value);
-            if (tag != MPD_TAG_UNKNOWN) {
-                len += snprintf(logline + len, max_len - len, "%s ", pair->value);
-                mpd_state->mpd_tag_types[mpd_state->mpd_tag_types_len++] = tag;
-            }
-            else {
-                LOG_WARN("Unknown tag %s (libmpdclient to old)", pair->value);
-            }
-            mpd_return_pair(mpd_state->conn, pair);
-        }
-        mpd_response_finish(mpd_state->conn);
-    }
-    else {
-        LOG_ERROR_AND_RECOVER("mpd_send_list_tag_types");
-    }
-
-    if (mpd_state->mpd_tag_types_len == 0) {
-        len += snprintf(logline + len, max_len -len, "none");
-        LOG_INFO(logline);
-        LOG_INFO("Tags are disabled");
-        mpd_state->feat_tags = false;
-    }
-    else {
-        mpd_state->feat_tags = true;
-        LOG_INFO(logline);
-        len = snprintf(logline, max_len, "myMPD enabled tags: ");
-        token = strtok_r(taglist, s, &rest);
-        while (token != NULL) {
-            enum mpd_tag_type tag = mpd_tag_name_iparse(token);
-            if (tag == MPD_TAG_UNKNOWN) {
-                LOG_WARN("Unknown tag %s", token);
-            }
-            else {
-                if (mpd_client_tag_exists(mpd_state->mpd_tag_types, mpd_state->mpd_tag_types_len, tag) == true) {
-                    len += snprintf(logline + len, max_len - len, "%s ", mpd_tag_name(tag));
-                    mpd_state->mympd_tag_types[mpd_state->mympd_tag_types_len++] = tag;
-                }
-                else {
-                    LOG_DEBUG("Disabling tag %s", mpd_tag_name(tag));
-                }
-            }
-            token = strtok_r(NULL, s, &rest);
-        }
-        LOG_INFO(logline);
-        #if LIBMPDCLIENT_CHECK_VERSION(2,12,0)
-        if (mpd_connection_cmp_server_version(mpd_state->conn, 0, 21, 0) >= 0) {
-            LOG_VERBOSE("Enabling mpd tag types");
-            if (mpd_command_list_begin(mpd_state->conn, false)) {
-                mpd_send_clear_tag_types(mpd_state->conn);
-                mpd_send_enable_tag_types(mpd_state->conn, mpd_state->mympd_tag_types, mpd_state->mympd_tag_types_len);
-                if (!mpd_command_list_end(mpd_state->conn)) {
-                    LOG_ERROR_AND_RECOVER("mpd_command_list_end");
-                }
-            }
-            else {
-                LOG_ERROR_AND_RECOVER("mpd_command_list_begin");
-            }
-            mpd_response_finish(mpd_state->conn);
-        }
-        #endif
-        len = snprintf(logline, max_len, "myMPD enabled searchtags: ");
-        token = strtok_r(searchtaglist, s, &rest);
-        while (token != NULL) {
-            enum mpd_tag_type tag = mpd_tag_name_iparse(token);
-            if (tag == MPD_TAG_UNKNOWN) {
-                LOG_WARN("Unknown tag %s", token);
-            }
-            else {
-                if (mpd_client_tag_exists(mpd_state->mympd_tag_types, mpd_state->mympd_tag_types_len, tag) == true) {
-                    len += snprintf(logline + len, max_len - len, "%s ", mpd_tag_name(tag));
-                    mpd_state->search_tag_types[mpd_state->search_tag_types_len++] = tag;
-                }
-                else {
-                    LOG_DEBUG("Disabling tag %s", mpd_tag_name(tag));
-                }
-            }
-            token = strtok_r(NULL, s, &rest);
-        }
-        LOG_INFO(logline);
-        len = snprintf(logline, max_len, "myMPD enabled browsetags: ");
-        token = strtok_r(browsetaglist, s, &rest);
-        while (token != NULL) {
-            enum mpd_tag_type tag = mpd_tag_name_iparse(token);
-            if (tag == MPD_TAG_UNKNOWN) {
-                LOG_WARN("Unknown tag %s", token);
-            }
-            else {
-                if (mpd_client_tag_exists(mpd_state->mympd_tag_types, mpd_state->mympd_tag_types_len, tag) == true) {
-                    len += snprintf(logline + len, max_len - len, "%s ", mpd_tag_name(tag));
-                    mpd_state->browse_tag_types[mpd_state->browse_tag_types_len++] = tag;
-                }
-                else {
-                    LOG_DEBUG("Disabling tag %s", mpd_tag_name(tag));
-                }
-            }
-            token = strtok_r(NULL, s, &rest);
-        }
-        LOG_INFO(logline);
-    }
-    FREE_PTR(taglist);
-    FREE_PTR(searchtaglist);
-    FREE_PTR(browsetaglist);
-
-}
-
-static void mpd_client_feature_love(t_mpd_state *mpd_state) {
-    struct mpd_pair *pair;
-    mpd_state->feat_love = false;
-    if (mpd_state->love == true) {
-        if (mpd_send_channels(mpd_state->conn)) {
-            while ((pair = mpd_recv_channel_pair(mpd_state->conn)) != NULL) {
-                if (strcmp(pair->value, mpd_state->love_channel) == 0) {
-                    mpd_state->feat_love = true;
-                }
-                mpd_return_pair(mpd_state->conn, pair);            
-            }
-        }
-        mpd_response_finish(mpd_state->conn);
-        if (mpd_state->feat_love == false) {
-            LOG_WARN("Disabling featLove, channel %s not found", mpd_state->love_channel);
-        }
-        else {
-            LOG_INFO("Enabling featLove, channel %s found", mpd_state->love_channel);
-        }
-    }
-}
-
-static void mpd_client_feature_music_directory(t_mpd_state *mpd_state) {
-    struct mpd_pair *pair;
-    mpd_state->feat_library = false;
-    mpd_state->feat_coverimage = mpd_state->coverimage;
-    FREE_PTR(mpd_state->music_directory_value);
-    mpd_state->music_directory_value = strdup("");
-
-    if (strncmp(mpd_state->mpd_host, "/", 1) == 0 && strncmp(mpd_state->music_directory, "auto", 4) == 0) {
-        //get musicdirectory from mpd
-        if (mpd_send_command(mpd_state->conn, "config", NULL)) {
-            while ((pair = mpd_recv_pair(mpd_state->conn)) != NULL) {
-                if (strcmp(pair->name, "music_directory") == 0) {
-                    if (strncmp(pair->value, "smb://", 6) != 0 && strncmp(pair->value, "nfs://", 6) != 0) {
-                        FREE_PTR(mpd_state->music_directory_value);
-                        mpd_state->music_directory_value = strdup(pair->value);
-                    }
-                }
-                mpd_return_pair(mpd_state->conn, pair);
-            }
-            mpd_response_finish(mpd_state->conn);
-        }
-        else {
-            LOG_ERROR_AND_RECOVER("config");
-        }
-    }
-    else if (strncmp(mpd_state->music_directory, "/", 1) == 0) {
-        FREE_PTR(mpd_state->music_directory_value);
-        mpd_state->music_directory_value = strdup(mpd_state->music_directory);
-    }
-    else {
-        //none or garbage, empty music_directory_value
-    }
-    
-    //set feat_library
-    if (strlen(mpd_state->music_directory_value) == 0) {
-        LOG_WARN("Disabling featLibrary support");
-        mpd_state->feat_library = false;
-    }
-    else if (testdir("MPD music_directory", mpd_state->music_directory_value, false) == 0) {
-        LOG_INFO("Enabling featLibrary support");
-        mpd_state->feat_library = true;
-    }
-    else {
-        LOG_WARN("Disabling featLibrary support");
-        mpd_state->feat_library = false;
-        FREE_PTR(mpd_state->music_directory_value);
-        mpd_state->music_directory_value = strdup("");
-    }
-    
-    if (mpd_state->feat_library == false) {
-        LOG_WARN("Disabling coverimage support");
-        mpd_state->feat_coverimage = false;
-    }
-
-    //push music_directory setting to web_server_queue
-    t_work_result *web_server_response = (t_work_result *)malloc(sizeof(t_work_result));
-    assert(web_server_response);
-    web_server_response->conn_id = -1;
-    web_server_response->length = snprintf(web_server_response->data, MAX_SIZE, 
-        "{\"musicDirectory\":\"%s\", \"featLibrary\": %s}",
-        mpd_state->music_directory_value,
-        mpd_state->feat_library == true ? "true" : "false"
-    );
-    tiny_queue_push(web_server_queue, web_server_response);
-}
-
-static void json_to_tags(const char *str, int len, void *user_data) {
-    struct json_token t;
-    int i;
-    t_tags *tags = (t_tags *) user_data;
-    tags->len = 0;
-    for (i = 0; json_scanf_array_elem(str, len, "", i, &t) > 0; i++) {
-        char token[t.len + 1];
-        snprintf(token, t.len + 1, "%.*s", t.len, t.ptr);
-        enum mpd_tag_type tag = mpd_tag_name_iparse(token);
-        if (tag != MPD_TAG_UNKNOWN) {
-            tags->tags[tags->len++] = tag;
-        }
-    }
-}
-
-static bool mpd_client_tag_exists(const enum mpd_tag_type tag_types[64], const size_t tag_types_len, const enum mpd_tag_type tag) {
-    for (size_t i = 0; i < tag_types_len; i++) {
-        if (tag_types[i] == tag) {
-	    return true;
-	}
-   }
-   return false;
-}
-
-static void mpd_client_mpd_features(t_mpd_state *mpd_state) {
-    struct mpd_pair *pair;
-
-    mpd_state->protocol = mpd_connection_get_server_version(mpd_state->conn);
-    LOG_INFO("MPD protocoll version: %u.%u.%u", mpd_state->protocol[0], mpd_state->protocol[1], mpd_state->protocol[2]);
-
-    // Defaults
-    mpd_state->feat_sticker = false;
-    mpd_state->feat_playlists = false;
-    mpd_state->feat_tags = false;
-    mpd_state->feat_advsearch = false;
-    mpd_state->feat_fingerprint = false;
-
-    mpd_state->feat_smartpls = mpd_state->smartpls;
-    mpd_state->feat_coverimage = true;
-    
-    if (mpd_send_allowed_commands(mpd_state->conn)) {
-        while ((pair = mpd_recv_command_pair(mpd_state->conn)) != NULL) {
-            if (strcmp(pair->value, "sticker") == 0) {
-                LOG_DEBUG("MPD supports stickers");
-                mpd_state->feat_sticker = true;
-            }
-            else if (strcmp(pair->value, "listplaylists") == 0) {
-                LOG_DEBUG("MPD supports playlists");
-                mpd_state->feat_playlists = true;
-            }
-            else if (strcmp(pair->value, "getfingerprint") == 0) {
-                LOG_DEBUG("MPD supports fingerprints");
-                mpd_state->feat_fingerprint = true;
-            }
-            mpd_return_pair(mpd_state->conn, pair);
-        }
-        mpd_response_finish(mpd_state->conn);
-    }
-    else {
-        LOG_ERROR_AND_RECOVER("mpd_send_allowed_commands");
-    }
-    if (mpd_state->feat_sticker == false && mpd_state->stickers == true) {
-        LOG_WARN("MPD don't support stickers, disabling myMPD feature");
-        mpd_state->feat_sticker = false;
-    }
-    if (mpd_state->feat_sticker == true && mpd_state->stickers == false) {
-        mpd_state->feat_sticker = false;
-    }
-    if (mpd_state->feat_sticker == false && mpd_state->smartpls == true) {
-        LOG_WARN("Stickers are disabled, disabling smart playlists");
-        mpd_state->feat_smartpls = false;
-    }
-    if (mpd_state->feat_playlists == false && mpd_state->smartpls == true) {
-        LOG_WARN("Playlists are disabled, disabling smart playlists");
-        mpd_state->feat_smartpls = false;
-    }
-
-    mpd_client_feature_music_directory(mpd_state);
-    mpd_client_feature_tags(mpd_state);
-    mpd_client_feature_love(mpd_state);
-    mpd_client_get_state(mpd_state, NULL);
-    
-    if (LIBMPDCLIENT_CHECK_VERSION(2, 17, 0) && mpd_connection_cmp_server_version(mpd_state->conn, 0, 21, 0) >= 0) {
-        mpd_state->feat_advsearch = true;
-        LOG_INFO("Enabling advanced search");
-    } 
-    else {
-        LOG_WARN("Disabling advanced search, depends on mpd >= 0.21.0 and libmpdclient >= 2.17.0.");
-    }
-}
-
-static void mpd_client_idle(t_config *config, t_mpd_state *mpd_state) {
-    struct pollfd fds[1];
-    int pollrc;
-    char buffer[MAX_SIZE];
-    size_t len = 0;
-    unsigned mpd_client_queue_length = 0;
-    enum mpd_idle set_idle_mask = MPD_IDLE_DATABASE | MPD_IDLE_STORED_PLAYLIST | MPD_IDLE_QUEUE | MPD_IDLE_PLAYER | MPD_IDLE_MIXER | \
-        MPD_IDLE_OUTPUT | MPD_IDLE_OPTIONS | MPD_IDLE_UPDATE | MPD_IDLE_SUBSCRIPTION;
-    
-    switch (mpd_state->conn_state) {
-        case MPD_WAIT: {
-            time_t now = time(NULL);
-            if (now > mpd_state->reconnect_time) {
-                mpd_state->conn_state = MPD_DISCONNECTED;
-            }
-            //mpd_client_api error response
-            mpd_client_queue_length = tiny_queue_length(mpd_client_queue, 50);
-            if (mpd_client_queue_length > 0) {
-                //Handle request
-                LOG_DEBUG("Handle request (mpd disconnected)");
-                t_work_request *request = tiny_queue_shift(mpd_client_queue, 50);
-                if (request != NULL) {
-                    //create response struct
-                    if (request->conn_id > -1) {
-                        t_work_result *response = (t_work_result*)malloc(sizeof(t_work_result));
-                        assert(response);
-                        response->conn_id = request->conn_id;
-                        response->length = snprintf(response->data, MAX_SIZE, "{\"type\": \"error\", \"data\": \"MPD disconnected.\"}");
-                        LOG_DEBUG("Send http response to connection %lu (first 800 chars):\n%*.*s", request->conn_id, 0, 800, response->data);
-                        tiny_queue_push(web_server_queue, response);
-                    }
-                    FREE_PTR(request);
-                }
-            }            
-            break;
-        }
-        case MPD_DISCONNECTED:
-            /* Try to connect */
-            if (strncmp(mpd_state->mpd_host, "/", 1) == 0) {
-                LOG_INFO("MPD Connecting to socket %s", mpd_state->mpd_host);
-            }
-            else {
-                LOG_INFO("MPD Connecting to %s:%d", mpd_state->mpd_host, mpd_state->mpd_port);
-            }
-            mpd_state->conn = mpd_connection_new(mpd_state->mpd_host, mpd_state->mpd_port, mpd_state->timeout);
-            if (mpd_state->conn == NULL) {
-                printf("ERROR: MPD connection failed.");
-                len = snprintf(buffer, MAX_SIZE, "{\"type\": \"mpd_disconnected\"}");
-                mpd_client_notify(buffer, len);
-                mpd_state->conn_state = MPD_FAILURE;
-                mpd_connection_free(mpd_state->conn);
-                return;
-            }
-
-            if (mpd_connection_get_error(mpd_state->conn) != MPD_ERROR_SUCCESS) {
-                LOG_ERROR("MPD connection: %s", mpd_connection_get_error_message(mpd_state->conn));
-                len = snprintf(buffer, MAX_SIZE, "{\"type\": \"error\", \"data\": \"MPD connection error: %%{error}\", \"values\": {\"error\": \"%s\"}}", mpd_connection_get_error_message(mpd_state->conn));
-                mpd_client_notify(buffer, len);
-                mpd_state->conn_state = MPD_FAILURE;
-                return;
-            }
-
-            if (strlen(mpd_state->mpd_pass) > 0 && !mpd_run_password(mpd_state->conn, mpd_state->mpd_pass)) {
-                LOG_ERROR("MPD connection: %s", mpd_connection_get_error_message(mpd_state->conn));
-                len = snprintf(buffer, MAX_SIZE, "{\"type\": \"error\", \"data\": \"MPD connection error: %%{error}\", \"values\": {\"error\": \"%s\"}}", mpd_connection_get_error_message(mpd_state->conn));
-                mpd_client_notify(buffer, len);
-                mpd_state->conn_state = MPD_FAILURE;
-                return;
-            }
-
-            LOG_INFO("MPD connected");
-            mpd_connection_set_timeout(mpd_state->conn, mpd_state->timeout);
-            len = snprintf(buffer, MAX_SIZE, "{\"type\": \"mpd_connected\"}");
-            mpd_client_notify(buffer, len);
-            mpd_state->conn_state = MPD_CONNECTED;
-            mpd_state->reconnect_intervall = 0;
-            mpd_state->reconnect_time = 0;
-            mpd_client_mpd_features(mpd_state);
-            mpd_client_smartpls_update_all(config, mpd_state);
-            if (mpd_state->jukebox_mode != JUKEBOX_OFF) {
-                mpd_client_jukebox(mpd_state);
-            }
-            if (!mpd_send_idle_mask(mpd_state->conn, set_idle_mask)) {
-                LOG_ERROR("Entering idle mode failed");
-                mpd_state->conn_state = MPD_FAILURE;
-            }
-            break;
-
-        case MPD_FAILURE:
-            LOG_ERROR("MPD connection failed");
-            len = snprintf(buffer, MAX_SIZE, "{\"type\": \"mpd_disconnected\"}");
-            mpd_client_notify(buffer, len);
-            // fall through
-        case MPD_DISCONNECT:
-        case MPD_RECONNECT:
-            if (mpd_state->conn != NULL) {
-                mpd_connection_free(mpd_state->conn);
-            }
-            mpd_state->conn = NULL;
-            mpd_state->conn_state = MPD_WAIT;
-            if (mpd_state->reconnect_intervall <= 20) {
-                mpd_state->reconnect_intervall += 2;
-            }
-            mpd_state->reconnect_time = time(NULL) + mpd_state->reconnect_intervall;
-            LOG_DEBUG("Waiting %u seconds before reconnection", mpd_state->reconnect_intervall);
-            break;
-
-        case MPD_CONNECTED:
-            fds[0].fd = mpd_connection_get_fd(mpd_state->conn);
-            fds[0].events = POLLIN;
-            pollrc = poll(fds, 1, 50);
-            bool jukebox_add_song = false;
-            bool set_played = false;
-            mpd_client_queue_length = tiny_queue_length(mpd_client_queue, 50);
-            time_t now = time(NULL);
-            if (now > mpd_state->set_song_played_time && mpd_state->set_song_played_time > 0 && mpd_state->last_last_played_id != mpd_state->song_id) {
-                set_played = true;
-            }
-            if (mpd_state->jukebox_mode != JUKEBOX_OFF) {
-                time_t add_time = mpd_state->crossfade < mpd_state->song_end_time ? mpd_state->song_end_time - mpd_state->crossfade : mpd_state->song_end_time;
-                if (now > add_time && add_time > 0 && mpd_state->queue_length <= mpd_state->jukebox_queue_length) {
-                    jukebox_add_song = true;
-                }
-            }
-            if (pollrc > 0 || mpd_client_queue_length > 0 || jukebox_add_song == true || set_played == true) {
-                LOG_DEBUG("Leaving mpd idle mode");
-                if (!mpd_send_noidle(mpd_state->conn)) {
-                    LOG_ERROR("Leaving idle mode failed");
-                    mpd_state->conn_state = MPD_FAILURE;
-                    break;
-                }
-                if (pollrc > 0) {
-                    //Handle idle events
-                    LOG_DEBUG("Checking for idle events");
-                    enum mpd_idle idle_bitmask = mpd_recv_idle(mpd_state->conn, false);
-                    mpd_client_parse_idle(config, mpd_state, idle_bitmask);
-                } 
-                else {
-                    mpd_response_finish(mpd_state->conn);
-                }
-                
-                if (set_played == true) {
-                    mpd_client_last_played_list(config, mpd_state, mpd_state->song_id);
-                    if (mpd_state->feat_sticker == true) {
-                        mpd_client_count_song_uri(mpd_state, mpd_state->song_uri, "playCount", 1);
-                        mpd_client_last_played_song_uri(mpd_state, mpd_state->song_uri);
-                    }
-                }
-                
-                if (jukebox_add_song == true) {
-                    mpd_client_jukebox(mpd_state);
-                }
-                
-                if (mpd_client_queue_length > 0) {
-                    //Handle request
-                    LOG_DEBUG("Handle request");
-                    t_work_request *request = tiny_queue_shift(mpd_client_queue, 50);
-                    if (request != NULL) {
-                        mpd_client_api(config, mpd_state, request);
-                    }
-                }
-                LOG_DEBUG("Entering mpd idle mode");
-                if (!mpd_send_idle_mask(mpd_state->conn, set_idle_mask)) {
-                    LOG_ERROR("Entering idle mode failed");
-                    mpd_state->conn_state = MPD_FAILURE;
-                }
-            }
-            break;
         default:
             LOG_ERROR("Invalid mpd connection state");
-    }
-}
-
-static int mpd_client_get_updatedb_state(t_mpd_state *mpd_state, char *buffer) {
-    struct mpd_status *status;
-    int len, update_id;
-    struct json_out out = JSON_OUT_BUF(buffer, MAX_SIZE);
-
-    status = mpd_run_status(mpd_state->conn);
-    if (!status) {
-        RETURN_ERROR_AND_RECOVER("mpd_run_status");
-    }
-    update_id = mpd_status_get_update_id(status);
-    LOG_INFO("Update database ID: %d", update_id);
-    if ( update_id > 0) {
-        len = json_printf(&out, "{type: update_started, data: {jobid: %d}}", update_id);
-    }
-    else {
-        len = json_printf(&out, "{type: update_finished}");
-    }
-    mpd_status_free(status);    
-    
-    CHECK_RETURN_LEN();
-}
-
-
-static bool mpd_client_get_sticker(t_mpd_state *mpd_state, const char *uri, t_sticker *sticker) {
-    struct mpd_pair *pair;
-    char *crap = NULL;
-    sticker->playCount = 0;
-    sticker->skipCount = 0;
-    sticker->lastPlayed = 0;
-    sticker->lastSkipped = 0;
-    sticker->like = 1;
-    
-    if (uri == NULL || strstr(uri, "://") != NULL) {
-        return false;
-    }
-
-    if (mpd_send_sticker_list(mpd_state->conn, "song", uri)) {
-        while ((pair = mpd_recv_sticker(mpd_state->conn)) != NULL) {
-            if (strcmp(pair->name, "playCount") == 0) {
-                sticker->playCount = strtoimax(pair->value, &crap, 10);
-            }
-            else if (strcmp(pair->name, "skipCount") == 0) {
-                sticker->skipCount = strtoimax(pair->value, &crap, 10);
-            }
-            else if (strcmp(pair->name, "lastPlayed") == 0) {
-                sticker->lastPlayed = strtoimax(pair->value, &crap, 10);
-            }
-            else if (strcmp(pair->name, "lastSkipped") == 0) {
-                sticker->lastSkipped = strtoimax(pair->value, &crap, 10);
-            }
-            else if (strcmp(pair->name, "like") == 0) {
-                sticker->like = strtoimax(pair->value, &crap, 10);
-            }
-            mpd_return_sticker(mpd_state->conn, pair);
-        }
-    }
-    else {
-        LOG_ERROR_AND_RECOVER("mpd_send_sticker_list");
-        return false;
-    }
-    return true;
-}
-
-static bool mpd_client_count_song_uri(t_mpd_state *mpd_state, const char *uri, const char *name, const int value) {
-    if (uri == NULL || strstr(uri, "://") != NULL) {
-        return false;
-    }
-    struct mpd_pair *pair;
-    char *crap = NULL;
-    int old_value = 0;
-    char v[10];
-    
-    if (mpd_send_sticker_list(mpd_state->conn, "song", uri)) {
-        while ((pair = mpd_recv_sticker(mpd_state->conn)) != NULL) {
-            if (strcmp(pair->name, name) == 0) {
-                old_value = strtoimax(pair->value, &crap, 10);
-            }
-            mpd_return_sticker(mpd_state->conn, pair);
-        }
-    } else {
-        LOG_ERROR_AND_RECOVER("mpd_send_sticker_list");
-        return false;
-    }
-    old_value += value;
-    if (old_value > 999999999) {
-        old_value = 999999999;
-    }
-    else if (old_value < 0) {
-        old_value = 0;
-    }
-    snprintf(v, 10, "%d", old_value);
-    LOG_VERBOSE("Setting sticker: \"%s\" -> %s: %s", uri, name, v);
-    if (!mpd_run_sticker_set(mpd_state->conn, "song", uri, name, v)) {
-        LOG_ERROR_AND_RECOVER("mpd_send_sticker_set");
-        return false;
-    }
-    return true;
-}
-
-static bool mpd_client_like_song_uri(t_mpd_state *mpd_state, const char *uri, int value) {
-    if (uri == NULL || strstr(uri, "://") != NULL) {
-        return false;
-    }
-    char v[10];
-    if (value > 2) {
-        value = 2;
-    }
-    else if (value < 0) {
-        value = 0;
-    }
-    snprintf(v, 10, "%d", value);
-    LOG_VERBOSE("Setting sticker: \"%s\" -> like: %s", uri, v);
-    if (!mpd_run_sticker_set(mpd_state->conn, "song", uri, "like", v)) {
-        LOG_ERROR_AND_RECOVER("mpd_send_sticker_set");
-        return false;
-    }
-    return true;        
-}
-
-static bool mpd_client_last_played_list_save(t_config *config, t_mpd_state *mpd_state) {
-    size_t tmp_file_len = config->varlibdir_len + 26;
-    char tmp_file[tmp_file_len];
-    size_t cfg_file_len = config->varlibdir_len + 19;
-    char cfg_file[cfg_file_len];
-    snprintf(cfg_file, cfg_file_len, "%s/state/last_played", config->varlibdir);
-    snprintf(tmp_file, tmp_file_len, "%s/state/last_played.XXXXXX", config->varlibdir);
-    int fd;
-    int i = 0;
-
-    LOG_VERBOSE("Saving last_played list to disc");
-
-    if ((fd = mkstemp(tmp_file)) < 0 ) {
-        LOG_ERROR("Can't open %s for write", tmp_file);
-        return false;
-    }    
-    
-    FILE *fp = fdopen(fd, "w");
-    //first write last_played list to tmp file
-    struct node *current = mpd_state->last_played.list;
-    while (current != NULL && i < mpd_state->last_played_count) {
-        fprintf(fp, "%d::%s\n", current->value, current->data);
-        current = current->next;
-        i++;
-    }
-    //append current last_played file to tmp file
-    char *line = NULL;
-    size_t n = 0;
-    ssize_t read;
-    FILE *fi = fopen(cfg_file, "r");
-    if (fi != NULL) {
-        while ((read = getline(&line, &n, fi)) > 0 && i < mpd_state->last_played_count) {
-            fprintf(fp, "%s", line);
-            i++;
-        }
-        FREE_PTR(line);
-        fclose(fi);
-    }
-    fclose(fp);
-    if (rename(tmp_file, cfg_file) == -1) {
-        LOG_ERROR("Renaming file from %s to %s failed", tmp_file, cfg_file);
-        return false;
-    }
-    //empt list after write to disc
-    list_free(&mpd_state->last_played);    
-    return true;
-}
-
-static bool mpd_client_last_played_list(t_config *config, t_mpd_state *mpd_state, const int song_id) {
-    struct mpd_song *song;
-
-    if (song_id > -1) {
-        song = mpd_run_get_queue_song_id(mpd_state->conn, song_id);
-        if (song) {
-            const char *uri = mpd_song_get_uri(song);
-            if (uri == NULL || strstr(uri, "://") != NULL) {
-                //Don't add streams to last played list
-                mpd_state->last_last_played_id = song_id;
-                mpd_song_free(song);
-                return true;
-            }
-            else {
-                list_insert(&mpd_state->last_played, uri, time(NULL), NULL);
-            }
-            mpd_state->last_last_played_id = song_id;
-            mpd_song_free(song);
-            //write last_played list to disc
-            if (mpd_state->last_played.length > 9 || mpd_state->last_played.length > mpd_state->last_played_count) {
-                mpd_client_last_played_list_save(config, mpd_state);
-            }
-            //notify clients
-            char buffer[MAX_SIZE];
-            size_t len = snprintf(buffer, MAX_SIZE, "{\"type\": \"update_lastplayed\"}");
-            mpd_client_notify(buffer, len);
-        } else {
-            LOG_ERROR("Can't get song from id %d", song_id);
-            return false;
-        }
-    }
-    return true;
-}
-
-static bool mpd_client_last_played_song_uri(t_mpd_state *mpd_state, const char *uri) {
-    if (uri == NULL || strstr(uri, "://") != NULL) {
-        return false;
-    }
-    char v[20];
-    snprintf(v, 20, "%ld", mpd_state->song_start_time);
-    LOG_VERBOSE("Setting sticker: \"%s\" -> lastPlayed: %s", uri, v);
-    if (!mpd_run_sticker_set(mpd_state->conn, "song", uri, "lastPlayed", v)) {
-        LOG_ERROR_AND_RECOVER("mpd_run_sticker_set");
-        return false;
-    }
-    return true;
-}
-
-static bool mpd_client_last_skipped_song_uri(t_mpd_state *mpd_state, const char *uri) {
-    if (uri == NULL || strstr(uri, "://") != NULL) {
-        return false;
-    }
-    char v[20];
-    time_t now = time(NULL);
-    snprintf(v, 20, "%ld", now);
-    LOG_VERBOSE("Setting sticker: \"%s\" -> lastSkipped: %s", uri, v);
-    if (!mpd_run_sticker_set(mpd_state->conn, "song", uri, "lastSkipped", v)) {
-        LOG_ERROR_AND_RECOVER("mpd_run_sticker_set");
-        return false;
-    }
-    return true;
-}
-
-static char *mpd_client_get_tag(struct mpd_song const *song, const enum mpd_tag_type tag) {
-    char *str = (char *)mpd_song_get_tag(song, tag, 0);
-    if (str == NULL) {
-        if (tag == MPD_TAG_TITLE) {
-            str = basename((char *)mpd_song_get_uri(song));
-        }
-        else if (tag == MPD_TAG_ALBUM_ARTIST) {
-            str = (char *)mpd_song_get_tag(song, MPD_TAG_ARTIST, 0);
-        }
-    }
-    return str;
-}
-
-static bool mpd_client_jukebox(t_mpd_state *mpd_state) {
-    size_t queue_length;
-    int addSongs;
-    
-    struct mpd_status *status = mpd_run_status(mpd_state->conn);
-    if (!status) {
-        LOG_ERROR_AND_RECOVER("mpd_run_status");
-        return false;
-    }
-    queue_length = mpd_status_get_queue_length(status);
-    mpd_status_free(status);
-    
-    time_t now = time(NULL);
-    time_t add_time = mpd_state->crossfade < mpd_state->song_end_time ? mpd_state->song_end_time - mpd_state->crossfade : 0;
-    
-    if (queue_length >= mpd_state->jukebox_queue_length && now < add_time) {
-        LOG_DEBUG("Jukebox: Queue length >= %d and add_time not reached", mpd_state->jukebox_queue_length);
-        return true;
-    }
-
-    //add song if add_time is reached or queue is empty
-    addSongs = mpd_state->jukebox_queue_length - queue_length;
-    if (now > add_time && add_time > 0) {
-        addSongs++;
-    }
-
-    if (addSongs < 1) {
-        return true;
-    }
-        
-    if (mpd_state->feat_playlists == false && strcmp(mpd_state->jukebox_playlist, "Database") != 0) {
-        LOG_WARN("Jukebox: Playlists are disabled");
-        return true;
-    }
-
-    bool rc = mpd_client_jukebox_add(mpd_state, addSongs, mpd_state->jukebox_mode, mpd_state->jukebox_playlist);
-    
-    if (rc == true) {
-        if (!mpd_run_play(mpd_state->conn)) {
-            LOG_ERROR_AND_RECOVER("mpd_run_play");
-        }
-    }
-    else {
-        LOG_ERROR("Error adding song(s), trying again");
-        mpd_client_jukebox(mpd_state);
-    }
-    return rc;
-}
-
-static bool mpd_client_jukebox_add(t_mpd_state *mpd_state, const int addSongs, const enum jukebox_modes jukebox_mode, const char *jukebox_playlist) {
-    int i;
-    struct mpd_entity *entity;
-    const struct mpd_song *song;
-    struct mpd_pair *pair;
-    int lineno = 1;
-    int nkeep = 0;
-    
-    if (addSongs < 1) {
-        return false;
-    }
-        
-    struct list add_list;
-    list_init(&add_list);
-    
-    if (jukebox_mode == JUKEBOX_ADD_SONG) {
-        //add songs
-        if (strcmp(jukebox_playlist, "Database") == 0) {
-            if (!mpd_send_list_all(mpd_state->conn, "/")) {
-                LOG_ERROR_AND_RECOVER("mpd_send_list_all");
-                list_free(&add_list);
-                return false;
-            }
-        }
-        else {
-            if (!mpd_send_list_playlist(mpd_state->conn, jukebox_playlist)) {
-                LOG_ERROR_AND_RECOVER("mpd_send_list_playlist");
-                list_free(&add_list);
-                return false;
-            }
-        }
-        while ((entity = mpd_recv_entity(mpd_state->conn)) != NULL) {
-            if (mpd_entity_get_type(entity) == MPD_ENTITY_TYPE_SONG) {
-                if (randrange(lineno) < addSongs) {
-		    if (nkeep < addSongs) {
-		        song = mpd_entity_get_song(entity);
-		        list_push(&add_list, mpd_song_get_uri(song), lineno, NULL);
-		        nkeep++;
-                    }
-                    else {
-                        i = addSongs > 1 ? randrange(addSongs) : 0;
-                        song = mpd_entity_get_song(entity);
-                        list_replace(&add_list, i, mpd_song_get_uri(song), lineno, NULL);
-                    }
-                }
-                lineno++;
-            }
-            mpd_entity_free(entity);
-        }
-    }
-    else if (jukebox_mode == JUKEBOX_ADD_ALBUM) {
-        //add album
-        if (!mpd_search_db_tags(mpd_state->conn, MPD_TAG_ALBUM)) {
-            LOG_ERROR_AND_RECOVER("mpd_search_db_tags");
-            list_free(&add_list);
-            return false;
-        }
-        if (!mpd_search_commit(mpd_state->conn)) {
-            LOG_ERROR_AND_RECOVER("mpd_search_commit");
-            list_free(&add_list);
-            return false;
-        }
-        while ((pair = mpd_recv_pair_tag(mpd_state->conn, MPD_TAG_ALBUM )) != NULL)  {
-            if (randrange(lineno) < addSongs) {
-		if (nkeep < addSongs) {
-                    list_push(&add_list, strdup(pair->value), lineno, NULL);
-                    nkeep++;
-                }
-		else {
-                    i = addSongs > 1 ? randrange(addSongs) : 0;
-                    list_replace(&add_list, i, strdup(pair->value), lineno, NULL);
-                }
-            }
-            lineno++;
-            mpd_return_pair(mpd_state->conn, pair);
-        }
-    }
-
-    if (nkeep < addSongs) {
-        LOG_WARN("Input didn't contain %d entries", addSongs);
-    }
-
-    list_shuffle(&add_list);
-
-    nkeep = 0;
-    struct node *current = add_list.list;
-    while (current != NULL) {
-        if (jukebox_mode == JUKEBOX_ADD_SONG) {
-	    LOG_INFO("Jukebox adding song: %s", current->data);
-	    if (!mpd_run_add(mpd_state->conn, current->data)) {
-                LOG_ERROR_AND_RECOVER("mpd_run_add");
-            }
-            else {
-                nkeep++;
-            }
-        }
-        else {
-            LOG_INFO("Jukebox adding album: %s", current->data);
-            if (!mpd_send_command(mpd_state->conn, "searchadd", "Album", current->data, NULL)) {
-                LOG_ERROR_AND_RECOVER("mpd_send_command");
-                return false;
-            }
-            else {
-                nkeep++;
-            }
-            mpd_response_finish(mpd_state->conn);
-        }
-        current = current->next;
-    }
-    list_free(&add_list);
-    if (nkeep > 0) {
-        if (!mpd_run_play(mpd_state->conn)) {
-            LOG_ERROR_AND_RECOVER("mpd_run_play");
-        }
-    }
-    else {
-        LOG_ERROR("Error adding song(s)");
-        return false;
-    }
-    return true;
-}
-
-static int mpd_client_get_state(t_mpd_state *mpd_state, char *buffer) {
-    int len = 0;
-    struct mpd_status *status = mpd_run_status(mpd_state->conn);
-    if (!status) {
-        LOG_ERROR_AND_RECOVER("mpd_run_status");
-        return -1;
-    }
-
-    int song_id = mpd_status_get_song_id(status);
-    if (mpd_state->song_id != song_id) {
-        mpd_state->last_song_id = mpd_state->song_id;
-        mpd_state->last_song_end_time = mpd_state->song_end_time;
-        mpd_state->last_song_start_time = mpd_state->song_start_time;
-        struct mpd_song *song = mpd_run_current_song(mpd_state->conn);
-        if (song != NULL) {
-            FREE_PTR(mpd_state->last_song_uri);
-            if (mpd_state->song_uri != NULL) {
-                mpd_state->last_song_uri = mpd_state->song_uri;
-            }
-            mpd_state->song_uri = strdup(mpd_song_get_uri(song));
-            mpd_song_free(song);
-        }
-        else {
-            FREE_PTR(mpd_state->song_uri);
-        }
-        mpd_response_finish(mpd_state->conn);
-    }
-
-    mpd_state->state = mpd_status_get_state(status);
-    mpd_state->song_id = song_id;
-    mpd_state->next_song_id = mpd_status_get_next_song_id(status);
-    mpd_state->queue_version = mpd_status_get_queue_version(status);
-    mpd_state->queue_length = mpd_status_get_queue_length(status);
-    mpd_state->crossfade = mpd_status_get_crossfade(status);
-
-    const int total_time = mpd_status_get_total_time(status);
-    const int elapsed_time =  mpd_status_get_elapsed_time(status);
-    if (total_time > 10) {
-        time_t now = time(NULL);
-        mpd_state->song_end_time = now + total_time - elapsed_time - 10;
-        mpd_state->song_start_time = now - elapsed_time;
-        int half_time = total_time / 2;
-        
-        if (half_time > 240) {
-            mpd_state->set_song_played_time = now - elapsed_time + 240;
-        }
-        else {
-            mpd_state->set_song_played_time = elapsed_time < half_time ? now - elapsed_time + half_time : now;
-        }
-    }
-    else {
-        //don't track songs with length < 10s
-        mpd_state->song_end_time = 0;
-        mpd_state->song_start_time = 0;
-        mpd_state->set_song_played_time = 0;
-    }
-    
-    if (buffer != NULL) {
-        len = mpd_client_put_state(mpd_state, status, buffer);
-    }
-    mpd_status_free(status);
-    return len;
-}
-
-static int mpd_client_put_state(t_mpd_state *mpd_state, struct mpd_status *status, char *buffer) {
-    int len = 0;
-    struct json_out out = JSON_OUT_BUF(buffer, MAX_SIZE);
-
-    const struct mpd_audio_format *audioformat = mpd_status_get_audio_format(status);
-
-    len = json_printf(&out, "{type: update_state, data: {state: %d, volume: %d, songPos: %d, elapsedTime: %d, "
-        "totalTime: %d, currentSongId: %d, kbitrate: %d, audioFormat: { sampleRate: %d, bits: %d, channels: %d}, "
-        "queueLength: %d, nextSongPos: %d, nextSongId: %d, lastSongId: %d, queueVersion: %d}}", 
-        mpd_status_get_state(status),
-        mpd_status_get_volume(status), 
-        mpd_status_get_song_pos(status),
-        mpd_status_get_elapsed_time(status),
-        mpd_status_get_total_time(status),
-        mpd_status_get_song_id(status),
-        mpd_status_get_kbit_rate(status),
-        audioformat ? audioformat->sample_rate : 0, 
-        audioformat ? audioformat->bits : 0, 
-        audioformat ? audioformat->channels : 0,
-        mpd_status_get_queue_length(status),
-        mpd_status_get_next_song_pos(status),
-        mpd_status_get_next_song_id(status),
-        mpd_state->last_song_id ? mpd_state->last_song_id : -1,
-        mpd_status_get_queue_version(status)
-    );
-   
-    CHECK_RETURN_LEN();
-}
-
-static int mpd_client_get_queue_state(t_mpd_state *mpd_state, char *buffer) {
-    int len = 0;
-    struct mpd_status *status = mpd_run_status(mpd_state->conn);
-    if (!status) {
-        LOG_ERROR_AND_RECOVER("mpd_run_status");
-        return -1;
-    }
-
-    mpd_state->queue_version = mpd_status_get_queue_version(status);
-    mpd_state->queue_length = mpd_status_get_queue_length(status);
-    mpd_state->crossfade = mpd_status_get_crossfade(status);
-    mpd_state->state = mpd_status_get_state(status);
-
-    if (buffer != NULL) {
-        len = mpd_client_put_queue_state(status, buffer);
-    }
-    mpd_status_free(status);
-    return len;
-}
-
-static int mpd_client_put_queue_state(struct mpd_status *status, char *buffer) {
-    size_t len = 0;
-    struct json_out out = JSON_OUT_BUF(buffer, MAX_SIZE);
-
-    len = json_printf(&out, "{type: update_queue, data: {state: %d, queueLength: %d, queueVersion: %d, songPos: %d, nextSongPos: %d}}", 
-        mpd_status_get_state(status),
-        mpd_status_get_queue_length(status),
-        mpd_status_get_queue_version(status),
-        mpd_status_get_song_pos(status),
-        mpd_status_get_next_song_pos(status)
-    );
-   
-    CHECK_RETURN_LEN();
-}
-
-static int mpd_client_put_volume(t_mpd_state *mpd_state, char *buffer) {
-    size_t len = 0;
-    struct json_out out = JSON_OUT_BUF(buffer, MAX_SIZE);
-
-    struct mpd_status *status = mpd_run_status(mpd_state->conn);
-    if (!status) {
-        RETURN_ERROR_AND_RECOVER("mpd_run_status");
-    }
-    len = json_printf(&out, "{type: update_volume, data: {volume: %d}}",
-        mpd_status_get_volume(status)
-    );
-    mpd_status_free(status);
-
-    CHECK_RETURN_LEN();
-}
-
-static int mpd_client_put_settings(t_mpd_state *mpd_state, char *buffer) {
-    char *replaygain = NULL;
-    size_t len, nr;
-    struct json_out out = JSON_OUT_BUF(buffer, MAX_SIZE);
-    
-    struct mpd_status *status = mpd_run_status(mpd_state->conn);
-    if (!status) {
-        RETURN_ERROR_AND_RECOVER("mpd_run_status");
-    }
-
-    if (!mpd_send_command(mpd_state->conn, "replay_gain_status", NULL)) {
-        RETURN_ERROR_AND_RECOVER("replay_gain_status");
-    }
-    struct mpd_pair *pair = mpd_recv_pair(mpd_state->conn);
-    if (!pair) {
-        RETURN_ERROR_AND_RECOVER("replay_gain_status");
-    }
-    replaygain = strdup(pair->value);
-    mpd_return_pair(mpd_state->conn, pair);
-    mpd_response_finish(mpd_state->conn);
-    
-    len = json_printf(&out, "{type: settings, data: {"
-        "repeat: %d, single: %d, crossfade: %d, consume: %d, random: %d, "
-        "mixrampdb: %f, mixrampdelay: %f, replaygain: %Q, featPlaylists: %B,"
-        "featTags: %B, featLibrary: %B, featAdvsearch: %B, featStickers: %B,"
-        "featSmartpls: %B, featLove: %B, featCoverimage: %B, featFingerprint: %B, "
-        "musicDirectoryValue: %Q, mpdConnected: %B, tags: [", 
-        mpd_status_get_repeat(status),
-        mpd_status_get_single(status),
-        mpd_status_get_crossfade(status),
-        mpd_status_get_consume(status),
-        mpd_status_get_random(status),
-        mpd_status_get_mixrampdb(status),
-        mpd_status_get_mixrampdelay(status),
-        replaygain == NULL ? "" : replaygain,
-        mpd_state->feat_playlists,
-        mpd_state->feat_tags,
-        mpd_state->feat_library,
-        mpd_state->feat_advsearch,
-        mpd_state->feat_sticker,
-        mpd_state->feat_smartpls,
-        mpd_state->feat_love,
-        mpd_state->feat_coverimage,
-        mpd_state->feat_fingerprint,
-        mpd_state->music_directory_value,
-        true
-    );
-    mpd_status_free(status);
-    FREE_PTR(replaygain);
-    
-    for (nr = 0; nr < mpd_state->mympd_tag_types_len; nr++) {
-        if (nr > 0) 
-            len += json_printf(&out, ",");
-        len += json_printf(&out, "%Q", mpd_tag_name(mpd_state->mympd_tag_types[nr]));
-    }
-    
-    len += json_printf(&out, "], searchtags: [");
-        for (nr = 0; nr < mpd_state->search_tag_types_len; nr++) {
-        if (nr > 0) 
-            len += json_printf(&out, ",");
-        len += json_printf(&out, "%Q", mpd_tag_name(mpd_state->search_tag_types[nr]));
-    }
-    
-    len += json_printf(&out, "], browsetags: [");
-    for (nr = 0; nr < mpd_state->browse_tag_types_len; nr++) {
-        if (nr > 0) 
-            len += json_printf(&out, ",");
-        len += json_printf(&out, "%Q", mpd_tag_name(mpd_state->browse_tag_types[nr]));
-    }
-
-    len += json_printf(&out, "], allmpdtags: [");
-    for (nr = 0; nr < mpd_state->mpd_tag_types_len; nr++) {
-        if (nr > 0) 
-            len += json_printf(&out, ",");
-        len += json_printf(&out, "%Q", mpd_tag_name(mpd_state->mpd_tag_types[nr]));
-    }
-
-    len += json_printf(&out, "]}}");
-    
-    CHECK_RETURN_LEN();
-}
-
-static int mpd_client_put_outputs(t_mpd_state *mpd_state, char *buffer) {
-    struct mpd_output *output;
-    size_t len;
-    int nr;
-    struct json_out out = JSON_OUT_BUF(buffer, MAX_SIZE);
-    
-    if (!mpd_send_outputs(mpd_state->conn)) {
-        RETURN_ERROR_AND_RECOVER("outputs");
-    }
-
-    len = json_printf(&out, "{type: outputs, data: {outputs: [");
-    nr = 0;    
-    while ((output = mpd_recv_output(mpd_state->conn)) != NULL && len < MAX_LIST_SIZE) {
-        if (nr++) 
-            len += json_printf(&out, ",");
-        len += json_printf(&out, "{id: %d, name: %Q, state: %d}",
-            mpd_output_get_id(output),
-            mpd_output_get_name(output),
-            mpd_output_get_enabled(output)
-        );
-        mpd_output_free(output);
-    }
-    if (!mpd_response_finish(mpd_state->conn))
-        LOG_ERROR_AND_RECOVER("outputs");
-
-    len += json_printf(&out,"]}}");
-    
-    CHECK_RETURN_LEN();
-}
-
-static int mpd_client_get_cover(t_config *config, t_mpd_state *mpd_state, const char *uri, char *cover, const int cover_len) {
-    char *orgpath = strdup(uri);
-    char *path = orgpath;
-    size_t len = 0;
-
-    if (mpd_state->feat_coverimage == false) {
-        len = snprintf(cover, cover_len, "/assets/coverimage-notavailable.svg");
-    }
-    else if (strstr(path, "://") != NULL) {
-        char *name = strstr(path, "://");
-        name += 3;
-        replacechar(name, '/', '_');
-        replacechar(name, '.', '_');
-        replacechar(name, ':', '_');
-        snprintf(cover, cover_len, "%s/pics/%s.png", config->varlibdir, name);
-        LOG_DEBUG("Check for cover %s", cover);
-        if (access(cover, F_OK ) == -1 ) {
-            len = snprintf(cover, cover_len, "/assets/coverimage-stream.svg");
-        }
-        else {
-            len = snprintf(cover, cover_len, "/pics/%s.png", name);
-        }
-    }
-    else {
-        if (mpd_state->feat_library == true && strlen(mpd_state->music_directory_value) > 0) {
-            dirname(path);
-            snprintf(cover, cover_len, "%s/%s/%s", mpd_state->music_directory_value, path, mpd_state->coverimage_name);
-            if (access(cover, F_OK ) == -1 ) {
-                if (config->plugins_coverextract == true) {
-                    size_t media_file_len = strlen(mpd_state->music_directory_value) + strlen(uri) + 2;
-                    char media_file[media_file_len];
-                    snprintf(media_file, media_file_len, "%s/%s", mpd_state->music_directory_value, uri);
-                    size_t image_file_len = 1500;
-                    char image_file[image_file_len];
-                    size_t image_mime_type_len = 100;
-                    char image_mime_type[image_mime_type_len];
-                    bool rc = plugin_coverextract(media_file, "", image_file, image_file_len, image_mime_type, image_mime_type_len, false);
-                    if (rc == true) {
-                        len = snprintf(cover, cover_len, "/albumart/%s", uri);
-                    }
-                    else {
-                        len = snprintf(cover, cover_len, "/assets/coverimage-notavailable.svg");
-                    }
-                }
-                else {
-                    len = snprintf(cover, cover_len, "/assets/coverimage-notavailable.svg");
-                }
-            }
-            else {
-                len = snprintf(cover, cover_len, "/library/%s/%s", path, mpd_state->coverimage_name);
-            }
-        } else {
-            len = snprintf(cover, cover_len, "/assets/coverimage-notavailable.svg");
-        }
-    }
-    FREE_PTR(orgpath);
-    return len;
-}
-
-static int mpd_client_put_current_song(t_config *config, t_mpd_state *mpd_state, char *buffer) {
-    size_t len = 0;
-    struct json_out out = JSON_OUT_BUF(buffer, MAX_SIZE);
-    size_t cover_len = 2000;
-    char cover[cover_len];
-    
-    struct mpd_song *song = mpd_run_current_song(mpd_state->conn);
-    if (song == NULL) {
-        len = json_printf(&out, "{type: result, data: ok}");
-        return len;
-    }
-        
-    mpd_client_get_cover(config, mpd_state, mpd_song_get_uri(song), cover, cover_len);
-    
-    len = json_printf(&out, "{type: song_change, data: {pos: %d, currentSongId: %d, cover: %Q, ",
-        mpd_song_get_pos(song),
-        mpd_state->song_id,
-        cover
-    );
-    PUT_SONG_TAG_ALL();
-
-    mpd_response_finish(mpd_state->conn);
-    
-    if (mpd_state->feat_sticker) {
-        t_sticker *sticker = (t_sticker *) malloc(sizeof(t_sticker));
-        assert(sticker);
-        mpd_client_get_sticker(mpd_state, mpd_song_get_uri(song), sticker);
-        len += json_printf(&out, ", playCount: %d, skipCount: %d, like: %d, lastPlayed: %d, lastSkipped: %d",
-            sticker->playCount,
-            sticker->skipCount,
-            sticker->like,
-            sticker->lastPlayed,
-            sticker->lastSkipped
-        );
-        FREE_PTR(sticker);
-    }
-    len += json_printf(&out, "}}");
-    mpd_song_free(song);
-
-    CHECK_RETURN_LEN();
-}
-
-static int mpd_client_put_fingerprint(t_mpd_state *mpd_state, char *buffer, const char *uri) {
-    size_t len = 0;
-    struct json_out out = JSON_OUT_BUF(buffer, MAX_SIZE);
-    
-    len = json_printf(&out, "{type: fingerprint, data: {");
-    #if LIBMPDCLIENT_CHECK_VERSION(2,17,0)
-    if (mpd_state->feat_fingerprint == true) {
-        char fp_buffer[8192];
-        const char *fingerprint = mpd_run_getfingerprint_chromaprint(mpd_state->conn, uri, fp_buffer, sizeof(fp_buffer));
-        if (fingerprint == NULL) {
-            RETURN_ERROR_AND_RECOVER("mpd_getfingerprint");
-        }
-        len += json_printf(&out, "fingerprint: %Q", fingerprint);
-        mpd_response_finish(mpd_state->conn);
-    }
-    else {
-        len += json_printf(&out, "fingerprint: %Q", "not supported by mpd");
-    }
-    #else
-        len += json_printf(&out, "fingerprint: %Q", "libmpdclient to old");
-        (void)(mpd_state);
-        (void)(uri);
-    #endif
-    len += json_printf(&out, "}}");
-    
-    CHECK_RETURN_LEN();
-}
-
-static int mpd_client_put_songdetails(t_config *config, t_mpd_state *mpd_state, char *buffer, const char *uri) {
-    struct mpd_entity *entity;
-    const struct mpd_song *song;
-    size_t len = 0;
-    struct json_out out = JSON_OUT_BUF(buffer, MAX_SIZE);
-    size_t cover_len = 2000;
-    char cover[2000] = "";
-    
-    len = json_printf(&out, "{type: song_details, data: {");
-
-    if (!mpd_send_list_all_meta(mpd_state->conn, uri)) {
-        RETURN_ERROR_AND_RECOVER("mpd_send_list_all_meta");
-    }
-    if ((entity = mpd_recv_entity(mpd_state->conn)) != NULL) {
-        song = mpd_entity_get_song(entity);
-        mpd_client_get_cover(config, mpd_state, uri, cover, cover_len);
-        len += json_printf(&out, "cover: %Q, ", cover);
-        PUT_SONG_TAG_ALL();
-        mpd_entity_free(entity);
-    }
-    mpd_response_finish(mpd_state->conn);
-
-    if (mpd_state->feat_sticker) {
-        t_sticker *sticker = (t_sticker *) malloc(sizeof(t_sticker));
-        assert(sticker);
-        mpd_client_get_sticker(mpd_state, uri, sticker);
-        len += json_printf(&out, ", playCount: %d, skipCount: %d, like: %d, lastPlayed: %d, lastSkipped: %d",
-            sticker->playCount,
-            sticker->skipCount,
-            sticker->like,
-            sticker->lastPlayed,
-            sticker->lastSkipped
-        );
-        FREE_PTR(sticker);
-    }
-    len += json_printf(&out, "}}");
-    
-    CHECK_RETURN_LEN();
-}
-
-static int mpd_client_put_last_played_songs(t_config *config, t_mpd_state *mpd_state, char *buffer, unsigned int offset, const t_tags *tagcols) {
-    const struct mpd_song *song;
-    struct mpd_entity *entity;
-    size_t len = 0;
-    unsigned entity_count = 0;
-    unsigned entities_returned = 0;
-    struct json_out out = JSON_OUT_BUF(buffer, MAX_SIZE);
-    
-    len = json_printf(&out, "{type: last_played_songs, data: [");
-    
-    if (mpd_state->last_played.length > 0) {
-        struct node *current = mpd_state->last_played.list;
-        while (current != NULL && len < MAX_LIST_SIZE) {
-            entity_count++;
-            if (entity_count > offset && entity_count <= offset + mpd_state->max_elements_per_page) {
-                if (entities_returned++) 
-                    len += json_printf(&out, ",");
-                len += json_printf(&out, "{Pos: %d, LastPlayed: %d, ", entity_count, current->value);
-                if (!mpd_send_list_all_meta(mpd_state->conn, current->data)) {
-                    LOG_ERROR_AND_RECOVER("mpd_send_list_all_meta");
-                }
-                else {
-                    if ((entity = mpd_recv_entity(mpd_state->conn)) != NULL) {
-                        song = mpd_entity_get_song(entity);
-                        PUT_SONG_TAG_COLS(tagcols);
-                        mpd_entity_free(entity);
-                        mpd_response_finish(mpd_state->conn);
-                    }
-                }
-                len += json_printf(&out, "}");
-            }
-            current = current->next;
-        }
-    }
-
-    char *line = NULL;
-    char *data = NULL;
-    char *crap = NULL;
-    size_t n = 0;
-    ssize_t read;
-    
-    size_t lp_file_len = config->varlibdir_len + 19;
-    char lp_file[lp_file_len];
-    snprintf(lp_file, lp_file_len, "%s/state/last_played", config->varlibdir);
-    FILE *fp = fopen(lp_file, "r");
-    if (fp != NULL) {
-        while ((read = getline(&line, &n, fp)) > 0 && entity_count > offset && entity_count <= offset + mpd_state->max_elements_per_page) {
-            int value = strtoimax(line, &data, 10);
-            if (strlen(data) > 2) {
-                entity_count++;
-                data = data + 2;
-                strtok_r(data, "\n", &crap);
-                if (entities_returned++) 
-                    len += json_printf(&out, ",");
-                len += json_printf(&out, "{Pos: %d, LastPlayed: %d, ", entity_count, value);
-                if (!mpd_send_list_all_meta(mpd_state->conn, data)) {
-                    LOG_ERROR_AND_RECOVER("mpd_send_list_all_meta");
-                }
-                else {
-                    if ((entity = mpd_recv_entity(mpd_state->conn)) != NULL) {
-                        song = mpd_entity_get_song(entity);
-                        PUT_SONG_TAG_COLS(tagcols);
-                        mpd_entity_free(entity);
-                        mpd_response_finish(mpd_state->conn);
-                    }
-                }
-                len += json_printf(&out, "}");
-            }
-            else {
-                LOG_ERROR("Reading last_played line failed");
-            }
-        }
-        fclose(fp);
-        FREE_PTR(line);
-    }
-
-    len += json_printf(&out, "], totalEntities: %d, offset: %d, returnedEntities: %d}",
-        entity_count,
-        offset,
-        entities_returned
-    );
-
-    CHECK_RETURN_LEN();
-}
-
-static int mpd_client_put_queue(t_mpd_state *mpd_state, char *buffer, const unsigned int offset, const t_tags *tagcols) {
-    struct mpd_entity *entity;
-    int totalTime = 0;
-    unsigned entity_count = 0;
-    unsigned entities_returned = 0;
-    size_t len;
-    struct json_out out = JSON_OUT_BUF(buffer, MAX_SIZE);
-    struct mpd_status *status = mpd_run_status(mpd_state->conn);
-    
-    if (!status) {
-        RETURN_ERROR_AND_RECOVER("mpd_run_status");
-    }
-        
-    if (!mpd_send_list_queue_range_meta(mpd_state->conn, offset, offset + mpd_state->max_elements_per_page)) {
-        RETURN_ERROR_AND_RECOVER("mpd_send_list_queue_meta");
-    }
-        
-    len = json_printf(&out, "{type: queue, data: [");
-
-    while ((entity = mpd_recv_entity(mpd_state->conn)) != NULL && len < MAX_LIST_SIZE) {
-        const struct mpd_song *song;
-        if (mpd_entity_get_type(entity) == MPD_ENTITY_TYPE_SONG) {
-            song = mpd_entity_get_song(entity);
-            totalTime += mpd_song_get_duration(song);
-            entity_count++;
-            if (entities_returned++) 
-                len += json_printf(&out, ",");
-            len += json_printf(&out, "{id: %d, Pos: %d, ",
-                mpd_song_get_id(song),
-                mpd_song_get_pos(song)
-            );
-            PUT_SONG_TAG_COLS(tagcols);
-            len += json_printf(&out, "}");
-        }
-        mpd_entity_free(entity);
-    }
-
-    len += json_printf(&out, "], totalTime: %d, totalEntities: %d, offset: %d, returnedEntities: %d, queue_version: %d}",
-        totalTime,
-        mpd_status_get_queue_length(status),
-        offset,
-        entities_returned,
-        mpd_status_get_queue_version(status)
-    );
-
-    mpd_state->queue_version = mpd_status_get_queue_version(status);
-    mpd_state->queue_length = mpd_status_get_queue_length(status);
-    mpd_status_free(status);
-    
-    CHECK_RETURN_LEN();
-}
-
-static int mpd_client_put_browse(t_config *config, t_mpd_state *mpd_state, char *buffer, const char *path, const unsigned int offset, const char *filter, const t_tags *tagcols) {
-    struct mpd_entity *entity;
-    unsigned entity_count = 0;
-    unsigned entities_returned = 0;
-    const char *entityName;
-    char smartpls_file[400];
-    bool smartpls;
-    size_t len = 0;
-    struct json_out out = JSON_OUT_BUF(buffer, MAX_SIZE);
-
-    if (!mpd_send_list_meta(mpd_state->conn, path)) {
-        RETURN_ERROR_AND_RECOVER("mpd_send_list_meta");
-    }
-
-    len = json_printf(&out, "{type: browse, data: [");
-
-    while ((entity = mpd_recv_entity(mpd_state->conn)) != NULL && len < MAX_LIST_SIZE) {
-        entity_count++;
-        if (entity_count > offset && entity_count <= offset + mpd_state->max_elements_per_page) {
-            switch (mpd_entity_get_type(entity)) {
-                case MPD_ENTITY_TYPE_UNKNOWN: {
-                    entity_count--;
-                    break;
-                }
-                case MPD_ENTITY_TYPE_SONG: {
-                    const struct mpd_song *song = mpd_entity_get_song(entity);
-                    entityName = mpd_client_get_tag(song, MPD_TAG_TITLE);
-                    if (strncmp(filter, "-", 1) == 0 || strncasecmp(filter, entityName, 1) == 0 ||
-                        (strncmp(filter, "0", 1) == 0 && isalpha(*entityName) == 0 )) 
-                    {
-                        if (entities_returned++) 
-                            len += json_printf(&out, ",");
-                        len += json_printf(&out, "{Type: song, ");
-                        PUT_SONG_TAG_COLS(tagcols);
-                        len += json_printf(&out, "}");
-                    }
-                    else {
-                        entity_count--;
-                    }
-                    break;
-                }
-                case MPD_ENTITY_TYPE_DIRECTORY: {
-                    const struct mpd_directory *dir = mpd_entity_get_directory(entity);                
-                    entityName = mpd_directory_get_path(dir);
-                    char *dirName = strrchr(entityName, '/');
-
-                    if (dirName != NULL) {
-                        dirName++;
-                    }
-                    else {
-                        dirName = (char *) entityName;
-                    }
-
-                    if (strncmp(filter, "-", 1) == 0 || strncasecmp(filter, dirName, 1) == 0 ||
-                        (strncmp(filter, "0", 1) == 0 && isalpha(*dirName) == 0 )) 
-                    {                
-                        if (entities_returned++) 
-                            len += json_printf(&out, ",");
-                        len += json_printf(&out, "{Type: dir, uri: %Q, name: %Q}",
-                            entityName,
-                            dirName
-                        );
-                    }
-                    else {
-                        entity_count--;
-                    }
-                    dirName = NULL;
-                    break;
-                }
-                case MPD_ENTITY_TYPE_PLAYLIST: {
-                    const struct mpd_playlist *pl = mpd_entity_get_playlist(entity);
-                    entityName = mpd_playlist_get_path(pl);
-                    char *plName = strrchr(entityName, '/');
-                    if (plName != NULL) {
-                        plName++;
-                    } else {
-                        plName = (char *) entityName;
-                    }
-                    if (strncmp(filter, "-", 1) == 0 || strncasecmp(filter, plName, 1) == 0 ||
-                        (strncmp(filter, "0", 1) == 0 && isalpha(*plName) == 0 )) 
-                    {
-                        if (entities_returned++) {
-                            len += json_printf(&out, ",");
-                        }
-                        if (validate_string(plName) == true) {
-                            snprintf(smartpls_file, 400, "%s/smartpls/%s", config->varlibdir, plName);
-                            if (access(smartpls_file, F_OK ) != -1) {
-                                smartpls = true;
-                            }
-                            else {
-                                smartpls = false;
-                            }
-                        }
-                        else {
-                            smartpls = false;
-                        }                        
-                        len += json_printf(&out, "{Type: %Q, uri: %Q, name: %Q}",
-                            (smartpls == true ? "smartpls" : "plist"),
-                            entityName,
-                            plName
-                        );
-                    } else {
-                        entity_count--;
-                    }
-                    plName = NULL;
-                    break;
-                }
-            }
-        }
-        mpd_entity_free(entity);
-    }
-
-    mpd_response_finish(mpd_state->conn);
-
-    len += json_printf(&out, "], totalEntities: %d, offset: %d, returnedEntities: %d, filter: %Q}",
-        entity_count,
-        offset,
-        entities_returned,
-        filter
-    );
-
-    CHECK_RETURN_LEN();
-}
-
-static int mpd_client_put_db_tag(t_mpd_state *mpd_state, char *buffer, const unsigned int offset, const char *mpdtagtype, const char *mpdsearchtagtype, const char *searchstr, const char *filter) {
-    struct mpd_pair *pair;
-    unsigned entity_count = 0;
-    unsigned entities_returned = 0;
-    size_t len = 0;
-    struct json_out out = JSON_OUT_BUF(buffer, MAX_SIZE);
-
-    if (mpd_search_db_tags(mpd_state->conn, mpd_tag_name_parse(mpdtagtype)) == false)
-        RETURN_ERROR_AND_RECOVER("mpd_search_db_tags");
-
-    if (mpd_tag_name_parse(mpdsearchtagtype) != MPD_TAG_UNKNOWN) {
-        if (mpd_search_add_tag_constraint(mpd_state->conn, MPD_OPERATOR_DEFAULT, mpd_tag_name_parse(mpdsearchtagtype), searchstr) == false)
-            RETURN_ERROR_AND_RECOVER("mpd_search_add_tag_constraint");
-    }
-
-    if (mpd_search_commit(mpd_state->conn) == false)
-        RETURN_ERROR_AND_RECOVER("mpd_search_commit");
-
-    len = json_printf(&out, "{type: listDBtags, data: [");
-    while ((pair = mpd_recv_pair_tag(mpd_state->conn, mpd_tag_name_parse(mpdtagtype))) != NULL && len < MAX_LIST_SIZE) {
-        entity_count++;
-        if (entity_count > offset && entity_count <= offset + mpd_state->max_elements_per_page) {
-            if (strcmp(pair->value, "") == 0) {
-                entity_count--;
-            }
-            else if (strncmp(filter, "-", 1) == 0 || strncasecmp(filter, pair->value, 1) == 0 ||
-                    (strncmp(filter, "0", 1) == 0 && isalpha(*pair->value) == 0 )) 
-            {
-                if (entities_returned++) 
-                    len += json_printf(&out, ", ");
-                len += json_printf(&out, "{type: %Q, value: %Q}",
-                    mpdtagtype,
-                    pair->value    
-                );
-            }
-            else {
-                entity_count--;
-            }
-        }
-        mpd_return_pair(mpd_state->conn, pair);
-    }
-        
-    len += json_printf(&out, "], totalEntities: %d, offset: %d, returnedEntities: %d, "
-        "tagtype: %Q, searchtagtype: %Q, searchstr: %Q, filter: %Q}",
-        entity_count,
-        offset,
-        entities_returned,
-        mpdtagtype,
-        mpdsearchtagtype,
-        searchstr,
-        filter
-    );
-
-    CHECK_RETURN_LEN();
-}
-
-static int mpd_client_put_songs_in_album(t_config *config, t_mpd_state *mpd_state, char *buffer, const char *album, const char *search, const char *tag, const t_tags *tagcols) {
-    struct mpd_song *song;
-    int entity_count = 0;
-    int entities_returned = 0;
-    size_t len = 0;
-    size_t cover_len = 2000;
-    char cover[cover_len];
-    char *albumartist = NULL;
-    int totalTime = 0;
-    struct json_out out = JSON_OUT_BUF(buffer, MAX_SIZE);
-
-    if (mpd_search_db_songs(mpd_state->conn, true) == false)
-        RETURN_ERROR_AND_RECOVER("mpd_search_db_songs");
-    
-    if (mpd_search_add_tag_constraint(mpd_state->conn, MPD_OPERATOR_DEFAULT, mpd_tag_name_parse(tag), search) == false)
-        RETURN_ERROR_AND_RECOVER("mpd_search_add_tag_constraint");
-
-    if (mpd_search_add_tag_constraint(mpd_state->conn, MPD_OPERATOR_DEFAULT, MPD_TAG_ALBUM, album) == false)
-        RETURN_ERROR_AND_RECOVER("mpd_search_add_tag_constraint");
-        
-    if (mpd_search_commit(mpd_state->conn) == false) {
-        RETURN_ERROR_AND_RECOVER("mpd_search_commit");
-    }
-    else {
-        len = json_printf(&out, "{type: listTitles, data: [");
-
-        while ((song = mpd_recv_song(mpd_state->conn)) != NULL && len < MAX_LIST_SIZE) {
-            entity_count++;
-            if (entities_returned++) {
-                len += json_printf(&out, ", ");
-            }
-            else {
-                mpd_client_get_cover(config, mpd_state, mpd_song_get_uri(song), cover, cover_len);
-                char *value = mpd_client_get_tag(song, MPD_TAG_ALBUM_ARTIST);
-                if (value != NULL) {
-                    albumartist = strdup(value);
-                }
-            }
-            len += json_printf(&out, "{Type: song, ");
-            PUT_SONG_TAG_COLS(tagcols);
-            len += json_printf(&out, "}");
-            totalTime += mpd_song_get_duration(song);
-            mpd_song_free(song);
-        }
-        
-        len += json_printf(&out, "], totalEntities: %d, returnedEntities: %d, Album: %Q, search: %Q, tag: %Q, cover: %Q, AlbumArtist: %Q, totalTime: %d}",
-            entity_count,
-            entities_returned,
-            album,
-            search,
-            tag,
-            cover,
-            (albumartist != NULL ? albumartist : "-"),
-            totalTime
-        );
-    }
-    FREE_PTR(albumartist);
-
-    CHECK_RETURN_LEN();
-}
-
-static int mpd_client_rename_playlist(t_config *config, t_mpd_state *mpd_state, char *buffer, const char *old_playlist, const char *new_playlist) {
-    struct json_out out = JSON_OUT_BUF(buffer, MAX_SIZE);
-    size_t old_pl_file_len = config->varlibdir_len + strlen(old_playlist) + 11;
-    char old_pl_file[old_pl_file_len];
-    size_t new_pl_file_len = config->varlibdir_len + strlen(new_playlist) + 11;
-    char new_pl_file[new_pl_file_len];
-    size_t len = 0;
-    
-    if (validate_string(old_playlist) == false || validate_string(new_playlist) == false) {
-        len = json_printf(&out, "{type: error, data: %Q}", "Invalid filename");
-        return len;
-    }
-    
-    snprintf(old_pl_file, old_pl_file_len, "%s/smartpls/%s", config->varlibdir, old_playlist);
-    snprintf(new_pl_file, new_pl_file_len, "%s/smartpls/%s", config->varlibdir, new_playlist);
-    
-    if (access(old_pl_file, F_OK ) != -1) {
-        //smart playlist
-        if (access(new_pl_file, F_OK ) == -1) {
-            //new playlist doesn't exist
-            if (rename(old_pl_file, new_pl_file) == -1) {
-                len = json_printf(&out, "{type: error, data: %Q}", "Renaming playlist failed");
-                LOG_ERROR("Renaming smart playlist %s to %s failed", old_pl_file, new_pl_file);
-                return len;
-            }
-        } 
-    }
-    
-    if (mpd_run_rename(mpd_state->conn, old_playlist, new_playlist)) {
-        len = json_printf(&out, "{type: result, data: %Q}", "Sucessfully renamed playlist");
-    }
-    else {
-        RETURN_ERROR_AND_RECOVER("mpd_run_rename");
-    }
-
-    CHECK_RETURN_LEN();
-}
-
-static int mpd_client_put_playlists(t_config *config, t_mpd_state *mpd_state, char *buffer, const unsigned int offset, const char *filter) {
-    struct mpd_playlist *pl;
-    unsigned entity_count = 0;
-    unsigned entities_returned = 0;
-    const char *plpath;
-    size_t len = 0;
-    bool smartpls;
-    struct json_out out = JSON_OUT_BUF(buffer, MAX_SIZE);
-
-    if (mpd_send_list_playlists(mpd_state->conn) == false) {
-        RETURN_ERROR_AND_RECOVER("mpd_send_lists_playlists");
-    }
-
-    len = json_printf(&out, "{type: playlists, data: [");
-
-    while ((pl = mpd_recv_playlist(mpd_state->conn)) != NULL && len < MAX_LIST_SIZE) {
-        entity_count++;
-        if (entity_count > offset && entity_count <= offset + mpd_state->max_elements_per_page) {
-            plpath = mpd_playlist_get_path(pl);
-            if (strncmp(filter, "-", 1) == 0 || strncasecmp(filter, plpath, 1) == 0 ||
-               (strncmp(filter, "0", 1) == 0 && isalpha(*plpath) == 0 )) 
-            {
-                if (entities_returned++)
-                    len += json_printf(&out, ", ");
-                size_t smartpls_file_len = config->varlibdir_len + strlen(plpath) + 11;
-                char smartpls_file[smartpls_file_len];
-                snprintf(smartpls_file, smartpls_file_len, "%s/smartpls/%s", config->varlibdir, plpath);
-                if (validate_string(plpath) == true) {
-                    if (access(smartpls_file, F_OK ) != -1) {
-                        smartpls = true;
-                    }
-                    else {
-                        smartpls = false;
-                    }
-                }
-                else {
-                    smartpls = false;
-                }
-                len += json_printf(&out, "{Type: %Q, uri: %Q, name: %Q, last_modified: %d}",
-                    (smartpls == true ? "smartpls" : "plist"), 
-                    plpath,
-                    plpath,
-                    mpd_playlist_get_last_modified(pl)
-                );
-            } else {
-                entity_count--;
-            }
-        }
-        mpd_playlist_free(pl);
-    }
-
-    len += json_printf(&out, "], totalEntities: %d, offset: %d, returnedEntities: %d}",
-        entity_count,
-        offset,
-        entities_returned
-    );
-
-    CHECK_RETURN_LEN();
-}
-
-static int mpd_client_put_playlist_list(t_config *config, t_mpd_state *mpd_state, char *buffer, const char *uri, const unsigned int offset, const char *filter, const t_tags *tagcols) {
-    struct mpd_entity *entity;
-    unsigned entities_returned = 0;
-    unsigned entity_count = 0;
-    const char *entityName;
-    bool smartpls = false;
-    size_t len = 0;
-    struct json_out out = JSON_OUT_BUF(buffer, MAX_SIZE);
-
-    if (mpd_send_list_playlist_meta(mpd_state->conn, uri) == false) {
-        RETURN_ERROR_AND_RECOVER("mpd_send_list_meta");
-    }
-
-    len = json_printf(&out, "{type: playlist_detail, data: [");
-
-    while ((entity = mpd_recv_entity(mpd_state->conn)) != NULL && len < MAX_LIST_SIZE) {
-        const struct mpd_song *song;
-        entity_count++;
-        if (entity_count > offset && entity_count <= offset + mpd_state->max_elements_per_page) {
-            song = mpd_entity_get_song(entity);
-            entityName = mpd_client_get_tag(song, MPD_TAG_TITLE);
-            if (strncmp(filter, "-", 1) == 0 || strncasecmp(filter, entityName, 1) == 0 ||
-               (strncmp(filter, "0", 1) == 0 && isalpha(*entityName) == 0))
-            {
-                if (entities_returned++) {
-                    len += json_printf(&out, ",");
-                }
-                len += json_printf(&out, "{Type: song, ");
-                PUT_SONG_TAG_COLS(tagcols);
-                len += json_printf(&out, ", Pos: %d", entity_count);
-                len += json_printf(&out, "}");
-            }
-            else {
-                entity_count--;
-            }
-        }
-        mpd_entity_free(entity);
-    }
-    mpd_response_finish(mpd_state->conn);
-    
-    if (validate_string(uri) == true) {
-        size_t smartpls_file_len = config->varlibdir_len + strlen(uri) + 11;
-        char smartpls_file[smartpls_file_len];
-        snprintf(smartpls_file, smartpls_file_len, "%s/smartpls/%s", config->varlibdir, uri);
-        if (access(smartpls_file, F_OK ) != -1) {
-            smartpls = true;
-        }
-    }
-    len += json_printf(&out, "], totalEntities: %d, offset: %d, returnedEntities: %d, filter: %Q, uri: %Q, smartpls: %B}",
-        entity_count,
-        offset,
-        entities_returned,
-        filter,
-        uri,
-        smartpls
-    );
-
-    CHECK_RETURN_LEN();
-}
-
-static int mpd_client_search(t_mpd_state *mpd_state, char *buffer, const char *searchstr, const char *filter, const char *plist, const unsigned int offset, const t_tags *tagcols) {
-    struct mpd_song *song;
-    unsigned entity_count = 0;
-    unsigned entities_returned = 0;
-    size_t len = 0;
-    struct json_out out = JSON_OUT_BUF(buffer, MAX_SIZE);
-    
-    if (strcmp(plist, "") == 0) {
-        if (mpd_send_command(mpd_state->conn, "search", filter, searchstr, NULL) == false)
-            RETURN_ERROR_AND_RECOVER("mpd_search");
-        len = json_printf(&out, "{type: search, data: [");
-    }
-    else if (strcmp(plist, "queue") == 0) {
-        if (mpd_send_command(mpd_state->conn, "searchadd", filter, searchstr, NULL) == false)
-            RETURN_ERROR_AND_RECOVER("mpd_searchadd");
-    }
-    else {
-        if (mpd_send_command(mpd_state->conn, "searchaddpl", plist, filter, searchstr, NULL) == false)
-            RETURN_ERROR_AND_RECOVER("mpd_searchaddpl");
-    }
-
-    if (strcmp(plist, "") == 0) {
-        while ((song = mpd_recv_song(mpd_state->conn)) != NULL && len < MAX_LIST_SIZE) {
-            entity_count++;
-            if (entity_count > offset && entity_count <= offset + mpd_state->max_elements_per_page) {
-                if (entities_returned++) 
-                    len += json_printf(&out, ", ");
-                len += json_printf(&out, "{Type: song, ");
-                PUT_SONG_TAG_COLS(tagcols);
-                len += json_printf(&out, "}");
-            }
-            mpd_song_free(song);
-        }
-    }
-    else {
-        mpd_response_finish(mpd_state->conn);
-    }
-
-    if (strcmp(plist, "") == 0) {
-        len += json_printf(&out, "], totalEntities: %d, offset: %d, returnedEntities: %d, searchstr: %Q}",
-            entity_count,
-            offset,
-            entities_returned,
-            searchstr
-        );
-    } 
-    else {
-        len = json_printf(&out, "{type: result, data: ok}");
-    }
-
-    CHECK_RETURN_LEN();
-}
-
-
-static int mpd_client_search_adv(t_mpd_state *mpd_state, char *buffer, const char *expression, const char *sort, const bool sortdesc, const char *grouptag, const char *plist, const unsigned int offset, const t_tags *tagcols) {
-    size_t len = 0;
-    struct json_out out = JSON_OUT_BUF(buffer, MAX_SIZE);    
-#if LIBMPDCLIENT_CHECK_VERSION(2, 17, 0)
-    struct mpd_song *song;
-    unsigned entities_returned = 0;
-    
-    if (strcmp(plist, "") == 0) {
-        if (mpd_search_db_songs(mpd_state->conn, false) == false)
-            RETURN_ERROR_AND_RECOVER("mpd_search_db_songs");
-        len = json_printf(&out, "{type: search, data: [");
-    }
-    else if (strcmp(plist, "queue") == 0) {
-        if (mpd_search_add_db_songs(mpd_state->conn, false) == false)
-            RETURN_ERROR_AND_RECOVER("mpd_search_add_db_songs");
-    }
-    else {
-        if (mpd_search_add_db_songs_to_playlist(mpd_state->conn, plist) == false)
-            RETURN_ERROR_AND_RECOVER("mpd_search_add_db_songs_to_playlist");
-    }
-    
-    if (mpd_search_add_expression(mpd_state->conn, expression) == false)
-        RETURN_ERROR_AND_RECOVER("mpd_search_add_expression");
-
-    if (strcmp(plist, "") == 0) {
-        if (sort != NULL && strcmp(sort, "") != 0 && strcmp(sort, "-") != 0 && mpd_state->feat_tags == true) {
-            if (mpd_search_add_sort_name(mpd_state->conn, sort, sortdesc) == false)
-                RETURN_ERROR_AND_RECOVER("mpd_search_add_sort_name");
-        }
-        if (grouptag != NULL && strcmp(grouptag, "") != 0 && mpd_state->feat_tags == true) {
-            if (mpd_search_add_group_tag(mpd_state->conn, mpd_tag_name_parse(grouptag)) == false)
-                RETURN_ERROR_AND_RECOVER("mpd_search_add_group_tag");
-        }
-        if (mpd_search_add_window(mpd_state->conn, offset, offset + mpd_state->max_elements_per_page) == false)
-            RETURN_ERROR_AND_RECOVER("mpd_search_add_window");
-    }
-    
-    if (mpd_search_commit(mpd_state->conn) == false)
-        RETURN_ERROR_AND_RECOVER("mpd_search_commit");
-
-    if (strcmp(plist, "") == 0) {
-        while ((song = mpd_recv_song(mpd_state->conn)) != NULL && len < MAX_LIST_SIZE) {
-            if (entities_returned++) 
-                len += json_printf(&out, ", ");
-            len += json_printf(&out, "{Type: song, ");
-            PUT_SONG_TAG_COLS(tagcols);
-            len += json_printf(&out, "}");
-            mpd_song_free(song);
-        }
-    }
-    else {
-        mpd_response_finish(mpd_state->conn);
-    }
-
-    if (strcmp(plist, "") == 0) {
-        len += json_printf(&out, "], totalEntities: %d, offset: %d, returnedEntities: %u, expression: %Q, "
-            "sort: %Q, sortdesc: %B, grouptag: %Q}",
-            -1,
-            offset,
-            entities_returned,
-            expression,
-            sort,
-            sortdesc,
-            grouptag
-        );
-    } 
-    else {
-        len = json_printf(&out, "{type: result, data: ok}");
-    }
-#else
-    //prevent unused warnings
-    (void)(mpd_state);
-    (void)(expression);
-    (void)(sort);
-    (void)(sortdesc);
-    (void)(grouptag);
-    (void)(plist);
-    (void)(offset);
-    (void)(tagcols);
-    len = json_printf(&out, "{type: error, data: %Q}", "Advanced search is disabled");
-#endif
-    CHECK_RETURN_LEN();
-}
-
-static int mpd_client_queue_crop(t_mpd_state *mpd_state, char *buffer) {
-    size_t len = 0;
-    struct json_out out = JSON_OUT_BUF(buffer, MAX_SIZE);
-    struct mpd_status *status = mpd_run_status(mpd_state->conn);
-    const int length = mpd_status_get_queue_length(status) - 1;
-    int playing_song_pos = mpd_status_get_song_pos(status);
-
-    if (length < 1) {
-        len = json_printf(&out, "{type: error, data: %Q}", "A queue longer than 1 song in length is required to crop");
-        LOG_ERROR("A playlist longer than 1 song in length is required to crop");
-    }
-    else if (mpd_status_get_state(status) == MPD_STATE_PLAY || mpd_status_get_state(status) == MPD_STATE_PAUSE) {
-        playing_song_pos++;
-        if (playing_song_pos < length) {
-            mpd_run_delete_range(mpd_state->conn, playing_song_pos, -1);
-        }
-        playing_song_pos--;
-        if (playing_song_pos > 0) {
-            mpd_run_delete_range(mpd_state->conn, 0, playing_song_pos--);
-        }
-        len = json_printf(&out, "{type: result, data: ok}");
-    } else {
-        len = json_printf(&out, "{type: error, data: %Q}", "You need to be playing to crop the playlist");
-        LOG_ERROR("You need to be playing to crop the playlist");
-    }
-    
-    mpd_status_free(status);
-    
-    CHECK_RETURN_LEN();
-}
-
-static int mpd_client_search_queue(t_mpd_state *mpd_state, char *buffer, const char *mpdtagtype, const unsigned int offset, const char *searchstr, const t_tags *tagcols) {
-    struct mpd_song *song;
-    unsigned entity_count = 0;
-    unsigned entities_returned = 0;
-    size_t len = 0;
-    struct json_out out = JSON_OUT_BUF(buffer, MAX_SIZE);
-
-    if (mpd_search_queue_songs(mpd_state->conn, false) == false) {
-        RETURN_ERROR_AND_RECOVER("mpd_search_queue_songs");
-    }
-    
-    if (mpd_tag_name_parse(mpdtagtype) != MPD_TAG_UNKNOWN) {
-       if (mpd_search_add_tag_constraint(mpd_state->conn, MPD_OPERATOR_DEFAULT, mpd_tag_name_parse(mpdtagtype), searchstr) == false)
-            RETURN_ERROR_AND_RECOVER("mpd_search_add_tag_constraint");
-    }
-    else {
-        if (mpd_search_add_any_tag_constraint(mpd_state->conn, MPD_OPERATOR_DEFAULT, searchstr) == false)
-            RETURN_ERROR_AND_RECOVER("mpd_search_add_any_tag_constraint");        
-    }
-
-    if (mpd_search_commit(mpd_state->conn) == false) {
-        RETURN_ERROR_AND_RECOVER("mpd_search_commit");
-    }
-    else {
-        len = json_printf(&out, "{type: queuesearch, data: [");
-
-        while ((song = mpd_recv_song(mpd_state->conn)) != NULL && len < MAX_LIST_SIZE) {
-            entity_count++;
-            if (entity_count > offset && entity_count <= offset + mpd_state->max_elements_per_page) {
-                if (entities_returned++)
-                    len += json_printf(&out, ", ");
-                len += json_printf(&out, "{type: song, id: %d, Pos: %d, ",
-                    mpd_song_get_id(song),
-                    mpd_song_get_pos(song)
-                );
-                PUT_SONG_TAG_COLS(tagcols);
-                len += json_printf(&out, "}");
-                mpd_song_free(song);
-            }
-        }
-        
-        len += json_printf(&out, "], totalEntities: %d, offset: %d, returnedEntities: %d, mpdtagtype: %Q}",
-            entity_count,
-            offset,
-            entities_returned,
-            mpdtagtype
-        );
-    }
-
-    CHECK_RETURN_LEN();
-}
-
-static int mpd_client_put_stats(t_mpd_state *mpd_state, char *buffer) {
-    struct mpd_stats *stats = mpd_run_stats(mpd_state->conn);
-    const unsigned *version = mpd_connection_get_server_version(mpd_state->conn);
-    size_t len = 0;
-    char mpd_version[20];
-    char libmpdclient_version[20];
-    struct json_out out = JSON_OUT_BUF(buffer, MAX_SIZE);
-    snprintf(mpd_version, 20, "%u.%u.%u", version[0], version[1], version[2]);
-    snprintf(libmpdclient_version, 20, "%i.%i.%i", LIBMPDCLIENT_MAJOR_VERSION, LIBMPDCLIENT_MINOR_VERSION, LIBMPDCLIENT_PATCH_VERSION);
-
-    if (stats == NULL) {
-        RETURN_ERROR_AND_RECOVER("mpd_run_stats");
-=======
-        default:
-            LOG_ERROR("Invalid mpd connection state");
->>>>>>> d92809bf
     }
     sdsfree(buffer);
 }
