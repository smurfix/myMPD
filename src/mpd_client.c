/* ympd
   (c) 2013-2014 Andrew Karpow <andy@ndyk.de>
   This project's homepage is: http://www.ympd.org
   
   This program is free software; you can redistribute it and/or modify
   it under the terms of the GNU General Public License as published by
   the Free Software Foundation; version 2 of the License.

   This program is distributed in the hope that it will be useful,
   but WITHOUT ANY WARRANTY; without even the implied warranty of
   MERCHANTABILITY or FITNESS FOR A PARTICULAR PURPOSE.  See the
   GNU General Public License for more details.

   You should have received a copy of the GNU General Public License along
   with this program; if not, write to the Free Software Foundation, Inc.,
   Franklin Street, Fifth Floor, Boston, MA 02110-1301 USA.
*/

#include <stdio.h>
#include <string.h>
#include <unistd.h>
#include <stdlib.h>
#include <libgen.h>
#include <mpd/client.h>
#include <mpd/message.h>

#include "mpd_client.h"
#include "config.h"
#include "json_encode.h"

/* forward declaration */
static int mpd_notify_callback(struct mg_connection *c, enum mg_event ev);

const char * mpd_cmd_strs[] = {
    MPD_CMDS(GEN_STR)
};

char * get_arg1 (char *p) {
	return strchr(p, ',') + 1;
}

char * get_arg2 (char *p) {
	return get_arg1(get_arg1(p));
}

static inline enum mpd_cmd_ids get_cmd_id(char *cmd)
{
    for(int i = 0; i < sizeof(mpd_cmd_strs)/sizeof(mpd_cmd_strs[0]); i++)
        if(!strncmp(cmd, mpd_cmd_strs[i], strlen(mpd_cmd_strs[i])))
            return i;

    return -1;
}

int callback_mpd(struct mg_connection *c)
{
    enum mpd_cmd_ids cmd_id = get_cmd_id(c->content);
    size_t n = 0;
    unsigned int uint_buf, uint_buf_2;
    int int_buf;
    char *p_charbuf = NULL, *token;

    if(cmd_id == -1)
        return MG_TRUE;

    if(mpd.conn_state != MPD_CONNECTED && cmd_id != MPD_API_SET_MPDHOST &&
        cmd_id != MPD_API_GET_MPDHOST && cmd_id != MPD_API_SET_MPDPASS &&
        cmd_id != MPD_API_GET_DIRBLEAPITOKEN)
        return MG_TRUE;

    switch(cmd_id)
    {
        case MPD_API_UPDATE_DB:
            mpd_run_update(mpd.conn, NULL);
            break;
        case MPD_API_SET_PAUSE:
            mpd_run_toggle_pause(mpd.conn);
            break;
        case MPD_API_SET_PREV:
            mpd_run_previous(mpd.conn);
            break;
        case MPD_API_SET_NEXT:
            mpd_run_next(mpd.conn);
            break;
        case MPD_API_SET_PLAY:
            mpd_run_play(mpd.conn);
            break;
        case MPD_API_SET_STOP:
            mpd_run_stop(mpd.conn);
            break;
        case MPD_API_RM_ALL:
            mpd_run_clear(mpd.conn);
            break;
        case MPD_API_RM_TRACK:
            if(sscanf(c->content, "MPD_API_RM_TRACK,%u", &uint_buf))
                mpd_run_delete_id(mpd.conn, uint_buf);
            break;
        case MPD_API_RM_RANGE:
            if(sscanf(c->content, "MPD_API_RM_RANGE,%u,%u", &uint_buf, &uint_buf_2))
                mpd_run_delete_range(mpd.conn, uint_buf, uint_buf_2);
            break;
        case MPD_API_MOVE_TRACK:
            if (sscanf(c->content, "MPD_API_MOVE_TRACK,%u,%u", &uint_buf, &uint_buf_2) == 2)
            {
                uint_buf -= 1;
                uint_buf_2 -= 1;
                mpd_run_move(mpd.conn, uint_buf, uint_buf_2);
            }
            break;
        case MPD_API_PLAY_TRACK:
            if(sscanf(c->content, "MPD_API_PLAY_TRACK,%u", &uint_buf))
                mpd_run_play_id(mpd.conn, uint_buf);
            break;
        case MPD_API_TOGGLE_RANDOM:
            if(sscanf(c->content, "MPD_API_TOGGLE_RANDOM,%u", &uint_buf))
                mpd_run_random(mpd.conn, uint_buf);
            break;
        case MPD_API_TOGGLE_REPEAT:
            if(sscanf(c->content, "MPD_API_TOGGLE_REPEAT,%u", &uint_buf))
                mpd_run_repeat(mpd.conn, uint_buf);
            break;
        case MPD_API_TOGGLE_CONSUME:
            if(sscanf(c->content, "MPD_API_TOGGLE_CONSUME,%u", &uint_buf))
                mpd_run_consume(mpd.conn, uint_buf);
            break;
        case MPD_API_TOGGLE_SINGLE:
            if(sscanf(c->content, "MPD_API_TOGGLE_SINGLE,%u", &uint_buf))
                mpd_run_single(mpd.conn, uint_buf);
            break;
        case MPD_API_TOGGLE_CROSSFADE:
            if(sscanf(c->content, "MPD_API_TOGGLE_CROSSFADE,%u", &uint_buf))
                mpd_run_crossfade(mpd.conn, uint_buf);
            break;
        case MPD_API_GET_OUTPUTS:
            mpd.buf_size = mpd_put_outputs(mpd.buf, 1);
            c->callback_param = NULL;
            mpd_notify_callback(c, MG_POLL);
            break;
        case MPD_API_TOGGLE_OUTPUT:
            if (sscanf(c->content, "MPD_API_TOGGLE_OUTPUT,%u,%u", &uint_buf, &uint_buf_2)) {
                if (uint_buf_2)
                    mpd_run_enable_output(mpd.conn, uint_buf);
                else
                    mpd_run_disable_output(mpd.conn, uint_buf);
            }
            break;
        case MPD_API_SET_VOLUME:
            if(sscanf(c->content, "MPD_API_SET_VOLUME,%ud", &uint_buf) && uint_buf <= 100)
                mpd_run_set_volume(mpd.conn, uint_buf);
            break;
        case MPD_API_SET_SEEK:
            if(sscanf(c->content, "MPD_API_SET_SEEK,%u,%u", &uint_buf, &uint_buf_2))
                mpd_run_seek_id(mpd.conn, uint_buf, uint_buf_2);
            break;
        case MPD_API_GET_QUEUE:
            if(sscanf(c->content, "MPD_API_GET_QUEUE,%u", &uint_buf))
                n = mpd_put_queue(mpd.buf, uint_buf);
            break;
        case MPD_API_GET_BROWSE:
            p_charbuf = strdup(c->content);
            if(strcmp(strtok(p_charbuf, ","), "MPD_API_GET_BROWSE"))
                goto out_browse;

            uint_buf = strtoul(strtok(NULL, ","), NULL, 10);
            if((token = strtok(NULL, ",")) == NULL)
                goto out_browse;

			free(p_charbuf);
            p_charbuf = strdup(c->content);
            n = mpd_put_browse(mpd.buf, get_arg2(p_charbuf), uint_buf);
out_browse:
			free(p_charbuf);
            break;
        case MPD_API_ADD_TRACK:
            p_charbuf = strdup(c->content);
            if(strcmp(strtok(p_charbuf, ","), "MPD_API_ADD_TRACK"))
                goto out_add_track;

            if((token = strtok(NULL, ",")) == NULL)
                goto out_add_track;

			free(p_charbuf);
            p_charbuf = strdup(c->content);
            mpd_run_add(mpd.conn, get_arg1(p_charbuf));
out_add_track:
            free(p_charbuf);
            break;
        case MPD_API_ADD_PLAY_TRACK:
            p_charbuf = strdup(c->content);
            if(strcmp(strtok(p_charbuf, ","), "MPD_API_ADD_PLAY_TRACK"))
                goto out_play_track;

            if((token = strtok(NULL, ",")) == NULL)
                goto out_play_track;

			free(p_charbuf);
            p_charbuf = strdup(c->content);
            int_buf = mpd_run_add_id(mpd.conn, get_arg1(p_charbuf));
            if(int_buf != -1)
                mpd_run_play_id(mpd.conn, int_buf);
out_play_track:
            free(p_charbuf);
            break;
        case MPD_API_ADD_PLAYLIST:
            p_charbuf = strdup(c->content);
            if(strcmp(strtok(p_charbuf, ","), "MPD_API_ADD_PLAYLIST"))
                goto out_playlist;

            if((token = strtok(NULL, ",")) == NULL)
                goto out_playlist;

			free(p_charbuf);
            p_charbuf = strdup(c->content);
            mpd_run_load(mpd.conn, get_arg1(p_charbuf));
out_playlist:
            free(p_charbuf);
            break;
        case MPD_API_SAVE_QUEUE:
            p_charbuf = strdup(c->content);
            if(strcmp(strtok(p_charbuf, ","), "MPD_API_SAVE_QUEUE"))
                goto out_save_queue;

            if((token = strtok(NULL, ",")) == NULL)
                goto out_save_queue;

			free(p_charbuf);
            p_charbuf = strdup(c->content);
            mpd_run_save(mpd.conn, get_arg1(p_charbuf));
out_save_queue:
            free(p_charbuf);
            break;
        case MPD_API_SEARCH:
            p_charbuf = strdup(c->content);
            if(strcmp(strtok(p_charbuf, ","), "MPD_API_SEARCH"))
				goto out_search;

            if((token = strtok(NULL, ",")) == NULL)
                goto out_search;

			free(p_charbuf);
            p_charbuf = strdup(c->content);
            n = mpd_search(mpd.buf, get_arg1(p_charbuf));
out_search:
            free(p_charbuf);
            break;
        case MPD_API_SEND_MESSAGE:
            p_charbuf = strdup(c->content);
            if(strcmp(strtok(p_charbuf, ","), "MPD_API_SEND_MESSAGE"))
				goto out_send_message;

            if((token = strtok(NULL, ",")) == NULL)
                goto out_send_message;

			free(p_charbuf);
            p_charbuf = strdup(get_arg1(c->content));

            if ( strtok(p_charbuf, ",") == NULL )
                goto out_send_message;

            if ( (token = strtok(NULL, ",")) == NULL )
                goto out_send_message;

			mpd_run_send_message(mpd.conn, p_charbuf, token);
out_send_message:
            free(p_charbuf);
            break;
#ifdef WITH_MPD_HOST_CHANGE
        /* Commands allowed when disconnected from MPD server */
        case MPD_API_SET_MPDHOST:
            int_buf = 0;
            p_charbuf = strdup(c->content);
            if(strcmp(strtok(p_charbuf, ","), "MPD_API_SET_MPDHOST"))
                goto out_host_change;

            if((int_buf = strtol(strtok(NULL, ","), NULL, 10)) <= 0)
                goto out_host_change;

            if((token = strtok(NULL, ",")) == NULL)
                goto out_host_change;

            strncpy(mpd.host, token, sizeof(mpd.host));
            mpd.port = int_buf;
            mpd.conn_state = MPD_RECONNECT;
            free(p_charbuf);
            return MG_TRUE;
out_host_change:
            free(p_charbuf);
            break;
        case MPD_API_GET_MPDHOST:
            n = snprintf(mpd.buf, MAX_SIZE, "{\"type\":\"mpdhost\", \"data\": "
                "{\"host\" : \"%s\", \"port\": \"%d\", \"passwort_set\": %s}"
                "}", mpd.host, mpd.port, mpd.password ? "true" : "false");
            break;
        case MPD_API_GET_DIRBLEAPITOKEN:
            n = snprintf(mpd.buf, MAX_SIZE, "{\"type\":\"dirbleapitoken\", \""
                "data\": \"%s\"}", dirble_api_token);
            break;
        case MPD_API_SET_MPDPASS:
            p_charbuf = strdup(c->content);
            if(strcmp(strtok(p_charbuf, ","), "MPD_API_SET_MPDPASS"))
                goto out_set_pass;

            if((token = strtok(NULL, ",")) == NULL)
                goto out_set_pass;

            if(mpd.password)
                free(mpd.password);

            mpd.password = strdup(token);
            mpd.conn_state = MPD_RECONNECT;
            free(p_charbuf);
            return MG_TRUE;
out_set_pass:
            free(p_charbuf);
            break;
#endif
    }

    if(mpd.conn_state == MPD_CONNECTED && mpd_connection_get_error(mpd.conn) != MPD_ERROR_SUCCESS)
    {
        n = snprintf(mpd.buf, MAX_SIZE, "{\"type\":\"error\", \"data\": \"%s\"}", 
            mpd_connection_get_error_message(mpd.conn));

        /* Try to recover error */
        if (!mpd_connection_clear_error(mpd.conn))
            mpd.conn_state = MPD_FAILURE;
    }

    if(n > 0)
        mg_websocket_write(c, 1, mpd.buf, n);

    return MG_TRUE;
}

int mpd_close_handler(struct mg_connection *c)
{
    /* Cleanup session data */
    if(c->connection_param)
        free(c->connection_param);
    return 0;
}

static int mpd_notify_callback(struct mg_connection *c, enum mg_event ev) {
    size_t n;

    if(!c->is_websocket)
        return MG_TRUE;

    if(c->callback_param)
    {
        /* error message? */
        n = snprintf(mpd.buf, MAX_SIZE, "{\"type\":\"error\",\"data\":\"%s\"}", 
            (const char *)c->callback_param);

        mg_websocket_write(c, 1, mpd.buf, n);
        return MG_TRUE;
    }

    if(!c->connection_param)
        c->connection_param = calloc(1, sizeof(struct t_mpd_client_session));

    struct t_mpd_client_session *s = (struct t_mpd_client_session *)c->connection_param;

    if(mpd.conn_state != MPD_CONNECTED) {
        n = snprintf(mpd.buf, MAX_SIZE, "{\"type\":\"disconnected\"}");
        mg_websocket_write(c, 1, mpd.buf, n);
    }
    else
    {
        mg_websocket_write(c, 1, mpd.buf, mpd.buf_size);

        if(s->song_id != mpd.song_id)
        {
            n = mpd_put_current_song(mpd.buf);
            mg_websocket_write(c, 1, mpd.buf, n);
            s->song_id = mpd.song_id;
        }

        if(s->queue_version != mpd.queue_version)
        {
            n = snprintf(mpd.buf, MAX_SIZE, "{\"type\":\"update_queue\"}");
            mg_websocket_write(c, 1, mpd.buf, n);
            s->queue_version = mpd.queue_version;
        }
    }

    return MG_TRUE;
}

void mpd_poll(struct mg_server *s)
{
    switch (mpd.conn_state) {
        case MPD_DISCONNECTED:
            /* Try to connect */
            fprintf(stdout, "MPD Connecting to %s:%d\n", mpd.host, mpd.port);
            mpd.conn = mpd_connection_new(mpd.host, mpd.port, 3000);
            if (mpd.conn == NULL) {
                fprintf(stderr, "Out of memory.");
                mpd.conn_state = MPD_FAILURE;
                return;
            }

            if (mpd_connection_get_error(mpd.conn) != MPD_ERROR_SUCCESS) {
                fprintf(stderr, "MPD connection: %s\n", mpd_connection_get_error_message(mpd.conn));
                for (struct mg_connection *c = mg_next(s, NULL); c != NULL; c = mg_next(s, c))
                {
                    c->callback_param = (void *)mpd_connection_get_error_message(mpd.conn);
                    mpd_notify_callback(c, MG_POLL);
                }
                mpd.conn_state = MPD_FAILURE;
                return;
            }

            if(mpd.password && !mpd_run_password(mpd.conn, mpd.password))
            {
                fprintf(stderr, "MPD connection: %s\n", mpd_connection_get_error_message(mpd.conn));
                for (struct mg_connection *c = mg_next(s, NULL); c != NULL; c = mg_next(s, c))
                {
                    c->callback_param = (void *)mpd_connection_get_error_message(mpd.conn);
                    mpd_notify_callback(c, MG_POLL);
                }
                mpd.conn_state = MPD_FAILURE;
                return;
            }

            fprintf(stderr, "MPD connected.\n");
            mpd_connection_set_timeout(mpd.conn, 10000);
            mpd.conn_state = MPD_CONNECTED;
            /* write outputs */
            mpd.buf_size = mpd_put_outputs(mpd.buf, 1);
            for (struct mg_connection *c = mg_next(s, NULL); c != NULL; c = mg_next(s, c))
            {
                c->callback_param = NULL;
                mpd_notify_callback(c, MG_POLL);
            }
            break;

        case MPD_FAILURE:
            fprintf(stderr, "MPD connection failed.\n");

        case MPD_DISCONNECT:
        case MPD_RECONNECT:
            if(mpd.conn != NULL)
                mpd_connection_free(mpd.conn);
            mpd.conn = NULL;
            mpd.conn_state = MPD_DISCONNECTED;
            break;

        case MPD_CONNECTED:
            mpd.buf_size = mpd_put_state(mpd.buf, &mpd.song_id, &mpd.queue_version);
            for (struct mg_connection *c = mg_next(s, NULL); c != NULL; c = mg_next(s, c))
            {
                c->callback_param = NULL;
                mpd_notify_callback(c, MG_POLL);
            }
            mpd.buf_size = mpd_put_outputs(mpd.buf, 0);
            for (struct mg_connection *c = mg_next(s, NULL); c != NULL; c = mg_next(s, c))
            {
                c->callback_param = NULL;
                mpd_notify_callback(c, MG_POLL);
            }
            break;
    }
}

char* mpd_get_title(struct mpd_song const *song)
{
    char *str;

    str = (char *)mpd_song_get_tag(song, MPD_TAG_TITLE, 0);
    if(str == NULL){
        str = basename((char *)mpd_song_get_uri(song));
    }

    return str;
}

char* mpd_get_album(struct mpd_song const *song)
{
    char *str;

    str = (char *)mpd_song_get_tag(song, MPD_TAG_ALBUM, 0);
    if(str == NULL){
        str = "-";
    }

    return str;
}

char* mpd_get_artist(struct mpd_song const *song)
{
    char *str;

    str = (char *)mpd_song_get_tag(song, MPD_TAG_ARTIST, 0);
    if(str == NULL){
        str = "-";
    }

    return str;
}

char* mpd_get_album_artist(struct mpd_song const *song)
{
    char *str;

    str = (char *)mpd_song_get_tag(song, MPD_TAG_ALBUM_ARTIST, 0);
    if(str == NULL){
        str = "-";
    }

    return str;
}

char* mpd_get_year(struct mpd_song const *song)
{
    char *str;

    str = (char *)mpd_song_get_tag(song, MPD_TAG_DATE, 0);
    if(str == NULL){
        str = "-";
    }

    return str;
}

int mpd_put_state(char *buffer, int *current_song_id, unsigned *queue_version)
{
    struct mpd_status *status;
    int len;

    status = mpd_run_status(mpd.conn);
    if (!status) {
        fprintf(stderr, "MPD mpd_run_status: %s\n", mpd_connection_get_error_message(mpd.conn));
        mpd.conn_state = MPD_FAILURE;
        return 0;
    }

    len = snprintf(buffer, MAX_SIZE,
        "{\"type\":\"state\", \"data\":{"
        " \"state\":%d, \"volume\":%d, \"repeat\":%d,"
        " \"single\":%d, \"crossfade\":%d, \"consume\":%d, \"random\":%d, "
        " \"songpos\": %d, \"elapsedTime\": %d, \"totalTime\":%d, "
        " \"currentsongid\": %d"
        "}}", 
        mpd_status_get_state(status),
        mpd_status_get_volume(status), 
        mpd_status_get_repeat(status),
        mpd_status_get_single(status),
        mpd_status_get_crossfade(status),
        mpd_status_get_consume(status),
        mpd_status_get_random(status),
        mpd_status_get_song_pos(status),
        mpd_status_get_elapsed_time(status),
        mpd_status_get_total_time(status),
        mpd_status_get_song_id(status));

    *current_song_id = mpd_status_get_song_id(status);
    *queue_version = mpd_status_get_queue_version(status);
    mpd_status_free(status);
    return len;
}

int mpd_put_outputs(char *buffer, int names)
{
    struct mpd_output *out;
    int nout;
    char *str, *strend;

    str = buffer;
    strend = buffer+MAX_SIZE;
    str += snprintf(str, strend-str, "{\"type\":\"%s\", \"data\":{",
            names ? "outputnames" : "outputs");

    mpd_send_outputs(mpd.conn);
    nout = 0;
    while ((out = mpd_recv_output(mpd.conn)) != NULL) {
        if (nout++)
            *str++ = ',';
        if (names)
            str += snprintf(str, strend - str, " \"%d\":\"%s\"",
                    mpd_output_get_id(out), mpd_output_get_name(out));
        else
            str += snprintf(str, strend-str, " \"%d\":%d",
                    mpd_output_get_id(out), mpd_output_get_enabled(out));
        mpd_output_free(out);
    }
    if (!mpd_response_finish(mpd.conn)) {
        fprintf(stderr, "MPD outputs: %s\n", mpd_connection_get_error_message(mpd.conn));
        mpd_connection_clear_error(mpd.conn);
        return 0;
    }
    str += snprintf(str, strend-str, " }}");
    return str-buffer;
}

int mpd_put_current_song(char *buffer)
{
    char *cur = buffer;
    const char *end = buffer + MAX_SIZE;
    struct mpd_song *song;

    song = mpd_run_current_song(mpd.conn);
    if(song == NULL)
        return 0;

    cur += json_emit_raw_str(cur, end - cur, "{\"type\": \"song_change\", \"data\":{\"pos\":");
    cur += json_emit_int(cur, end - cur, mpd_song_get_pos(song));
    cur += json_emit_raw_str(cur, end - cur, ",\"title\":");
    cur += json_emit_quoted_str(cur, end - cur, mpd_get_title(song));
<<<<<<< HEAD

    if(mpd_song_get_tag(song, MPD_TAG_ARTIST, 0) != NULL)
    {
        cur += json_emit_raw_str(cur, end - cur, ",\"artist\":");
        cur += json_emit_quoted_str(cur, end - cur, mpd_song_get_tag(song, MPD_TAG_ARTIST, 0));
    }

    if(mpd_song_get_tag(song, MPD_TAG_ALBUM_ARTIST, 0) != NULL)
    {
        cur += json_emit_raw_str(cur, end - cur, ",\"album_artist\":");
        cur += json_emit_quoted_str(cur, end - cur, mpd_song_get_tag(song, MPD_TAG_ALBUM_ARTIST, 0));
    }

    if(mpd_song_get_tag(song, MPD_TAG_ALBUM, 0) != NULL)
    {
        cur += json_emit_raw_str(cur, end - cur, ",\"album\":");
        cur += json_emit_quoted_str(cur, end - cur, mpd_song_get_tag(song, MPD_TAG_ALBUM, 0));
    }
=======
    cur += json_emit_raw_str(cur, end - cur, ",\"artist\":");
    cur += json_emit_quoted_str(cur, end - cur, mpd_get_artist(song));
    cur += json_emit_raw_str(cur, end - cur, ",\"album\":");
    cur += json_emit_quoted_str(cur, end - cur, mpd_get_album(song));
>>>>>>> e1cb953e

    cur += json_emit_raw_str(cur, end - cur, "}}");
    mpd_song_free(song);
    mpd_response_finish(mpd.conn);

    return cur - buffer;
}

int mpd_put_queue(char *buffer, unsigned int offset)
{
    char *cur = buffer;
    const char *end = buffer + MAX_SIZE;
    struct mpd_entity *entity;
    unsigned long totalTime = 0;

    if (!mpd_send_list_queue_range_meta(mpd.conn, offset, offset+MAX_ELEMENTS_PER_PAGE))
        RETURN_ERROR_AND_RECOVER("mpd_send_list_queue_meta");

    cur += json_emit_raw_str(cur, end  - cur, "{\"type\":\"queue\",\"data\":[ ");

    while((entity = mpd_recv_entity(mpd.conn)) != NULL) {
        const struct mpd_song *song;
        unsigned int drtn;

        if(mpd_entity_get_type(entity) == MPD_ENTITY_TYPE_SONG) {
            song = mpd_entity_get_song(entity);
            drtn = mpd_song_get_duration(song);

            cur += json_emit_raw_str(cur, end - cur, "{\"id\":");
            cur += json_emit_int(cur, end - cur, mpd_song_get_id(song));
            cur += json_emit_raw_str(cur, end - cur, ",\"pos\":");
            cur += json_emit_int(cur, end - cur, mpd_song_get_pos(song));
            cur += json_emit_raw_str(cur, end - cur, ",\"duration\":");
            cur += json_emit_int(cur, end - cur, drtn);
            cur += json_emit_raw_str(cur, end - cur, ",\"artist\":");
            cur += json_emit_quoted_str(cur, end - cur, mpd_get_artist(song));
            cur += json_emit_raw_str(cur, end - cur, ",\"album_artist\":");
            cur += json_emit_quoted_str(cur, end - cur, mpd_get_album_artist(song));            
            cur += json_emit_raw_str(cur, end - cur, ",\"album\":");
            cur += json_emit_quoted_str(cur, end - cur, mpd_get_album(song));
            cur += json_emit_raw_str(cur, end - cur, ",\"title\":");
            cur += json_emit_quoted_str(cur, end - cur, mpd_get_title(song));
            cur += json_emit_raw_str(cur, end - cur, ",\"artist\":");
            cur += json_emit_quoted_str(cur, end - cur, mpd_get_artist(song));
            cur += json_emit_raw_str(cur, end - cur, ",\"album\":");
            cur += json_emit_quoted_str(cur, end - cur, mpd_get_album(song));
            cur += json_emit_raw_str(cur, end - cur, "},");

            totalTime += drtn;
        }
        mpd_entity_free(entity);
    }

    /* remove last ',' */
    cur--;

    cur += json_emit_raw_str(cur, end - cur, "],\"totalTime\":");
    cur += json_emit_int(cur, end - cur, totalTime);
    cur += json_emit_raw_str(cur, end - cur, "}");
    return cur - buffer;
}

int mpd_put_browse(char *buffer, char *path, unsigned int offset)
{
    char *cur = buffer;
    const char *end = buffer + MAX_SIZE;
    struct mpd_entity *entity;
    unsigned int entity_count = 0;

    if (!mpd_send_list_meta(mpd.conn, path))
        RETURN_ERROR_AND_RECOVER("mpd_send_list_meta");

    cur += json_emit_raw_str(cur, end  - cur, "{\"type\":\"browse\",\"data\":[ ");

    while((entity = mpd_recv_entity(mpd.conn)) != NULL) {
        const struct mpd_song *song;
        const struct mpd_directory *dir;
        const struct mpd_playlist *pl;

        if(offset > entity_count)
        {
            mpd_entity_free(entity);
            entity_count++;
            continue;
        }
        else if(offset + MAX_ELEMENTS_PER_PAGE - 1 < entity_count)
        {
            mpd_entity_free(entity);
            cur += json_emit_raw_str(cur, end  - cur, "{\"type\":\"wrap\",\"count\":");
            cur += json_emit_int(cur, end - cur, entity_count);
            cur += json_emit_raw_str(cur, end  - cur, "} ");
            break;
        }

        switch (mpd_entity_get_type(entity)) {
            case MPD_ENTITY_TYPE_UNKNOWN:
                break;

            case MPD_ENTITY_TYPE_SONG:
                song = mpd_entity_get_song(entity);
                cur += json_emit_raw_str(cur, end - cur, "{\"type\":\"song\",\"uri\":");
                cur += json_emit_quoted_str(cur, end - cur, mpd_song_get_uri(song));
                cur += json_emit_raw_str(cur, end - cur, ",\"album\":");
                cur += json_emit_quoted_str(cur, end - cur, mpd_get_album(song));
                cur += json_emit_raw_str(cur, end - cur, ",\"artist\":");
                cur += json_emit_quoted_str(cur, end - cur, mpd_get_artist(song));
                cur += json_emit_raw_str(cur, end - cur, ",\"album_artist\":");
                cur += json_emit_quoted_str(cur, end - cur, mpd_get_album_artist(song));
                cur += json_emit_raw_str(cur, end - cur, ",\"duration\":");
                cur += json_emit_int(cur, end - cur, mpd_song_get_duration(song));
                cur += json_emit_raw_str(cur, end - cur, ",\"title\":");
                cur += json_emit_quoted_str(cur, end - cur, mpd_get_title(song));
                cur += json_emit_raw_str(cur, end - cur, "},");
                break;

            case MPD_ENTITY_TYPE_DIRECTORY:
                dir = mpd_entity_get_directory(entity);

                cur += json_emit_raw_str(cur, end - cur, "{\"type\":\"directory\",\"dir\":");
                cur += json_emit_quoted_str(cur, end - cur, mpd_directory_get_path(dir));
                cur += json_emit_raw_str(cur, end - cur, "},");
                break;

            case MPD_ENTITY_TYPE_PLAYLIST:
                pl = mpd_entity_get_playlist(entity);
                cur += json_emit_raw_str(cur, end - cur, "{\"type\":\"playlist\",\"plist\":");
                cur += json_emit_quoted_str(cur, end - cur, mpd_playlist_get_path(pl));
                cur += json_emit_raw_str(cur, end - cur, "},");
                break;
        }
        mpd_entity_free(entity);
        entity_count++;
    }

    if (mpd_connection_get_error(mpd.conn) != MPD_ERROR_SUCCESS || !mpd_response_finish(mpd.conn)) {
        fprintf(stderr, "MPD mpd_send_list_meta: %s\n", mpd_connection_get_error_message(mpd.conn));
        mpd.conn_state = MPD_FAILURE;
        return 0;
    }

    /* remove last ',' */
    cur--;

    cur += json_emit_raw_str(cur, end - cur, "]}");
    return cur - buffer;
}

int mpd_search(char *buffer, char *searchstr)
{
    int i = 0;
    char *cur = buffer;
    const char *end = buffer + MAX_SIZE;
    struct mpd_song *song;

    if(mpd_search_db_songs(mpd.conn, false) == false)
        RETURN_ERROR_AND_RECOVER("mpd_search_db_songs");
    else if(mpd_search_add_any_tag_constraint(mpd.conn, MPD_OPERATOR_DEFAULT, searchstr) == false)
        RETURN_ERROR_AND_RECOVER("mpd_search_add_any_tag_constraint");
    else if(mpd_search_commit(mpd.conn) == false)
        RETURN_ERROR_AND_RECOVER("mpd_search_commit");
    else {
        cur += json_emit_raw_str(cur, end - cur, "{\"type\":\"search\",\"data\":[ ");

        while((song = mpd_recv_song(mpd.conn)) != NULL) {
            cur += json_emit_raw_str(cur, end - cur, "{\"type\":\"song\",\"uri\":");
            cur += json_emit_quoted_str(cur, end - cur, mpd_song_get_uri(song));
            cur += json_emit_raw_str(cur, end - cur, ",\"album\":");
            cur += json_emit_quoted_str(cur, end - cur, mpd_get_album(song));
            cur += json_emit_raw_str(cur, end - cur, ",\"artist\":");
            cur += json_emit_quoted_str(cur, end - cur, mpd_get_artist(song));
            cur += json_emit_raw_str(cur, end - cur, ",\"album_artist\":");
            cur += json_emit_quoted_str(cur, end - cur, mpd_get_album_artist(song));
            cur += json_emit_raw_str(cur, end - cur, ",\"duration\":");
            cur += json_emit_int(cur, end - cur, mpd_song_get_duration(song));
            cur += json_emit_raw_str(cur, end - cur, ",\"title\":");
            cur += json_emit_quoted_str(cur, end - cur, mpd_get_title(song));
            cur += json_emit_raw_str(cur, end - cur, ",\"artist\":");
            cur += json_emit_quoted_str(cur, end - cur, mpd_get_artist(song));
            cur += json_emit_raw_str(cur, end - cur, ",\"album\":");
            cur += json_emit_quoted_str(cur, end - cur, mpd_get_album(song));
            cur += json_emit_raw_str(cur, end - cur, "},");
            mpd_song_free(song);

            /* Maximum results */
            if(i++ >= 300)
            {
                cur += json_emit_raw_str(cur, end - cur, "{\"type\":\"wrap\"},");
                break;
            }
        }

        /* remove last ',' */
        cur--;

        cur += json_emit_raw_str(cur, end - cur, "]}");
    }
    return cur - buffer;
}


void mpd_disconnect()
{
    mpd.conn_state = MPD_DISCONNECT;
    mpd_poll(NULL);
}<|MERGE_RESOLUTION|>--- conflicted
+++ resolved
@@ -607,7 +607,7 @@
     cur += json_emit_int(cur, end - cur, mpd_song_get_pos(song));
     cur += json_emit_raw_str(cur, end - cur, ",\"title\":");
     cur += json_emit_quoted_str(cur, end - cur, mpd_get_title(song));
-<<<<<<< HEAD
+
 
     if(mpd_song_get_tag(song, MPD_TAG_ARTIST, 0) != NULL)
     {
@@ -626,12 +626,12 @@
         cur += json_emit_raw_str(cur, end - cur, ",\"album\":");
         cur += json_emit_quoted_str(cur, end - cur, mpd_song_get_tag(song, MPD_TAG_ALBUM, 0));
     }
-=======
+
     cur += json_emit_raw_str(cur, end - cur, ",\"artist\":");
     cur += json_emit_quoted_str(cur, end - cur, mpd_get_artist(song));
     cur += json_emit_raw_str(cur, end - cur, ",\"album\":");
     cur += json_emit_quoted_str(cur, end - cur, mpd_get_album(song));
->>>>>>> e1cb953e
+
 
     cur += json_emit_raw_str(cur, end - cur, "}}");
     mpd_song_free(song);
