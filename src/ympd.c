/* ympd
   (c) 2013-2014 Andrew Karpow <andy@ndyk.de>
   This project's homepage is: http://www.ympd.org
   
   This program is free software; you can redistribute it and/or modify
   it under the terms of the GNU General Public License as published by
   the Free Software Foundation; version 2 of the License.

   This program is distributed in the hope that it will be useful,
   but WITHOUT ANY WARRANTY; without even the implied warranty of
   MERCHANTABILITY or FITNESS FOR A PARTICULAR PURPOSE.  See the
   GNU General Public License for more details.

   You should have received a copy of the GNU General Public License along
   with this program; if not, write to the Free Software Foundation, Inc.,
   Franklin Street, Fifth Floor, Boston, MA 02110-1301 USA.
*/

#include <stdlib.h>
#include <string.h>
#include <stdio.h>
#include <unistd.h>
#include <getopt.h>
#include <sys/time.h>
#include <pthread.h>

#include "mongoose.h"
#include "http_server.h"
#include "mpd_client.h"
#include "config.h"

extern char *optarg;

int force_exit = 0;

void bye()
{
    force_exit = 1;
}

char *gpass = NULL;

static int server_callback(struct mg_connection *c, enum mg_event ev) {
    int result = MG_FALSE;
    FILE *fp = NULL;

    switch(ev) {
        case MG_CLOSE:
            mpd_close_handler(c);
            return MG_TRUE;
        case MG_REQUEST:
            if (c->is_websocket) {
                c->content[c->content_len] = '\0';
                if(c->content_len)
                    return callback_mpd(c);
                else
                    return MG_TRUE;
            } else
#ifdef WITH_DYNAMIC_ASSETS
                return MG_FALSE;
#else
                return callback_http(c);
#endif
        case MG_AUTH:
            // no auth for websockets since mobile safari does not support it
            if ( (gpass == NULL) || (c->is_websocket) )
                return MG_TRUE;
            else {
                if ( (fp = fopen(gpass, "r")) != NULL ) {
                    result = mg_authorize_digest(c, fp);
                    fclose(fp);
                }
            }
            return result;
        default:
            return MG_FALSE;
    }
}

int main(int argc, char **argv)
{
    int n, option_index = 0;
    struct mg_server *server = mg_create_server(NULL, server_callback);
    unsigned int current_timer = 0, last_timer = 0;
    char *run_as_user = NULL;
    char const *error_msg = NULL;
    char *webport = "8080";

    atexit(bye);
#ifdef WITH_DYNAMIC_ASSETS
    mg_set_option(server, "document_root", SRC_PATH);
#endif

    mg_set_option(server, "auth_domain", "ympd");
    mpd.port = 6600;
    strcpy(mpd.host, "127.0.0.1");

    strcpy(dirble_api_token, "2e223c9909593b94fc6577361a");

    static struct option long_options[] = {
        {"digest",       required_argument, 0, 'd'},
        {"host",         required_argument, 0, 'h'},
        {"port",         required_argument, 0, 'p'},
        {"webport",      required_argument, 0, 'w'},
        {"dirbletoken",  required_argument, 0, 'd'},
        {"user",         required_argument, 0, 'u'},
        {"version",      no_argument,       0, 'v'},
        {"help",         no_argument,       0,  0 },
        {"mpdpass",      required_argument, 0, 'm'},
        {0,              0,                 0,  0 }
    };

<<<<<<< HEAD
    while((n = getopt_long(argc, argv, "h:p:w:u:vm:",
=======
    while((n = getopt_long(argc, argv, "d:h:p:w:u:v",
>>>>>>> 5589013a
                long_options, &option_index)) != -1) {
        switch (n) {
            case 'd':
                gpass = strdup(optarg);
                break;
            case 'h':
                strncpy(mpd.host, optarg, sizeof(mpd.host));
                break;
            case 'p':
                mpd.port = atoi(optarg);
                break;
            case 'w':
                webport = strdup(optarg);
                break;
            case 'd':
                strncpy(dirble_api_token, optarg, sizeof(dirble_api_token));
                break;
            case 'u':
                run_as_user = strdup(optarg);
                break;
            case 'm':
                mpd.password = strdup(optarg);
                break;
            case 'v':
                fprintf(stdout, "ympd  %d.%d.%d\n"
                        "Copyright (C) 2014 Andrew Karpow <andy@ndyk.de>\n"
                        "built " __DATE__ " "__TIME__ " ("__VERSION__")\n",
                        YMPD_VERSION_MAJOR, YMPD_VERSION_MINOR, YMPD_VERSION_PATCH);
                return EXIT_SUCCESS;
                break;
            default:
                fprintf(stderr, "Usage: %s [OPTION]...\n\n"
                        " -d, --digest <htdigest>\tpath to htdigest file for authorization\n"
                        "                        \t(realm ympd) [no authorization]\n"
                        " -h, --host <host>\t\tconnect to mpd at host [localhost]\n"
                        " -p, --port <port>\t\tconnect to mpd at port [6600]\n"
                        " -w, --webport [ip:]<port>\tlisten interface/port for webserver [8080]\n"
                        " -u, --user <username>\t\tdrop priviliges to user after socket bind\n"
<<<<<<< HEAD
                        " -d, --dirbletoken <apitoken>\tDirble API token\n"
                        " -V, --version\t\t\tget version\n"
                        " -m, --mpdpass <password>\tspecifies the password to use when connecting to mpd\n"
=======
                        " -v, --version\t\t\tget version\n"
>>>>>>> 5589013a
                        " --help\t\t\t\tthis help\n"
                        , argv[0]);
                return EXIT_FAILURE;
        }

        if(error_msg)
        {
            fprintf(stderr, "Mongoose error: %s\n", error_msg);
            return EXIT_FAILURE;
        }
    }

    error_msg = mg_set_option(server, "listening_port", webport);
    if(error_msg) {
        fprintf(stderr, "Mongoose error: %s\n", error_msg);
        return EXIT_FAILURE;
    }

    /* drop privilges at last to ensure proper port binding */
    if(run_as_user != NULL) {
        error_msg = mg_set_option(server, "run_as_user", run_as_user);
        free(run_as_user);
        if(error_msg)
        {
            fprintf(stderr, "Mongoose error: %s\n", error_msg);
            return EXIT_FAILURE;
        }
    }

    while (!force_exit) {
        mg_poll_server(server, 200);
        current_timer = time(NULL);
        if(current_timer - last_timer)
        {
            last_timer = current_timer;
            mpd_poll(server);
        }
    }

    mpd_disconnect();
    mg_destroy_server(&server);

    return EXIT_SUCCESS;
}<|MERGE_RESOLUTION|>--- conflicted
+++ resolved
@@ -98,7 +98,7 @@
     strcpy(dirble_api_token, "2e223c9909593b94fc6577361a");
 
     static struct option long_options[] = {
-        {"digest",       required_argument, 0, 'd'},
+        {"digest",       required_argument, 0, 'D'},
         {"host",         required_argument, 0, 'h'},
         {"port",         required_argument, 0, 'p'},
         {"webport",      required_argument, 0, 'w'},
@@ -110,14 +110,10 @@
         {0,              0,                 0,  0 }
     };
 
-<<<<<<< HEAD
-    while((n = getopt_long(argc, argv, "h:p:w:u:vm:",
-=======
-    while((n = getopt_long(argc, argv, "d:h:p:w:u:v",
->>>>>>> 5589013a
+    while((n = getopt_long(argc, argv, "D:h:p:w:u:d:v:m",
                 long_options, &option_index)) != -1) {
         switch (n) {
-            case 'd':
+            case 'D':
                 gpass = strdup(optarg);
                 break;
             case 'h':
@@ -147,19 +143,15 @@
                 break;
             default:
                 fprintf(stderr, "Usage: %s [OPTION]...\n\n"
-                        " -d, --digest <htdigest>\tpath to htdigest file for authorization\n"
+                        " -D, --digest <htdigest>\tpath to htdigest file for authorization\n"
                         "                        \t(realm ympd) [no authorization]\n"
                         " -h, --host <host>\t\tconnect to mpd at host [localhost]\n"
                         " -p, --port <port>\t\tconnect to mpd at port [6600]\n"
                         " -w, --webport [ip:]<port>\tlisten interface/port for webserver [8080]\n"
                         " -u, --user <username>\t\tdrop priviliges to user after socket bind\n"
-<<<<<<< HEAD
                         " -d, --dirbletoken <apitoken>\tDirble API token\n"
-                        " -V, --version\t\t\tget version\n"
+                        " -v, --version\t\t\tget version\n"
                         " -m, --mpdpass <password>\tspecifies the password to use when connecting to mpd\n"
-=======
-                        " -v, --version\t\t\tget version\n"
->>>>>>> 5589013a
                         " --help\t\t\t\tthis help\n"
                         , argv[0]);
                 return EXIT_FAILURE;
