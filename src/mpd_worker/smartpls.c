--- conflicted
+++ resolved
@@ -144,7 +144,6 @@
         json_get_bool(content, "$.sortdesc", &sortdesc, NULL);
     }
 
-<<<<<<< HEAD
     // get max entries
     json_get_uint(content, "$.maxentries", 0, MPD_PLAYLIST_LENGTH_MAX, &max_entries, NULL);
 
@@ -152,12 +151,6 @@
     mpd_worker_smartpls_delete(mpd_worker_state, playlist);
 
     // recreate the playlist
-=======
-    // delete existing mpd playlist
-    mpd_worker_smartpls_delete(mpd_worker_state, playlist);
-
-    // recreate the mpd playlist
->>>>>>> 46a8df58
     if (strcmp(smartpltype, "sticker") == 0 &&
         mpd_worker_state->mpd_state->feat_stickers == true)
     {
@@ -333,11 +326,7 @@
 /**
  * Updates a search based smart playlist
  * @param mpd_worker_state pointer to the t_mpd_worker_state struct
-<<<<<<< HEAD
  * @param playlist playlist to update
-=======
- * @param playlist playlist to updaate
->>>>>>> 46a8df58
  * @param expression mpd search expression
  * @param sort sort by tag
  * @param sortdesc sort descending?
