--- conflicted
+++ resolved
@@ -467,19 +467,17 @@
  * @return true on success else false
  */
 static bool update_mympd_caches(struct t_mympd_state *mympd_state, time_t timeout) {
-<<<<<<< HEAD
-=======
     if (mympd_state->mpd_state->feat_tags == false) {
         MYMPD_LOG_DEBUG(NULL, "Caches are disabled");
         return true;
     }
     #ifdef MYMPD_NO_TIMERFD
+        // Workaround for plattforms without timerfd support
         (void)timeout;
         struct t_work_request *request = create_request(-1, 0, MYMPD_API_CACHES_CREATE, NULL, MPD_PARTITION_DEFAULT);
         request->data = sdscat(request->data, "\"force\":false}}"); //only update if database has changed
         return mympd_queue_push(mympd_api_queue, request, 0);
     #endif
->>>>>>> 22f51f04
     MYMPD_LOG_DEBUG(NULL, "Adding timer to update the caches");
     return mympd_api_timer_replace(&mympd_state->timer_list, timeout, TIMER_ONE_SHOT_REMOVE,
             timer_handler_by_id, TIMER_ID_CACHES_CREATE, NULL);
