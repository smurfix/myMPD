/*
 SPDX-License-Identifier: GPL-2.0-or-later
 myMPD (c) 2018-2020 Juergen Mang <mail@jcgames.de>
 https://github.com/jcorporation/mympd
*/

#include <stdio.h>
#include <string.h>
#include <stdlib.h>
#include <signal.h>
#include <assert.h>
#include <mpd/client.h>

#include "../../dist/src/sds/sds.h"
#include "../sds_extras.h"
#include "../../dist/src/frozen/frozen.h"
#include "../mpd_shared/mpd_shared_typedefs.h"
#include "../mpd_shared.h"
#include "../list.h"
#include "config_defs.h"
#include "../utility.h"
#include "../api.h"
#include "../log.h"
#include "../tiny_queue.h"
#include "../global.h"
#include "../mpd_shared/mpd_shared_search.h"
#include "../mpd_shared/mpd_shared_playlists.h"
#include "../mpd_shared.h"
#include "../mpd_shared/mpd_shared_sticker.h"
#include "../lua_mympd_state.h"
#include "mpd_client_utility.h"
#include "mpd_client_browse.h"
#include "mpd_client_cover.h" 
#include "mpd_client_features.h"
#include "mpd_client_jukebox.h"
#include "mpd_client_playlists.h"
#include "mpd_client_queue.h"
#include "mpd_client_state.h"
#include "mpd_client_stats.h"
#include "mpd_client_settings.h"
#include "mpd_client_sticker.h"
#include "mpd_client_timer.h"
#include "mpd_client_mounts.h"
#include "mpd_client_partitions.h"
#include "mpd_client_trigger.h"
#include "mpd_client_lyrics.h"
#include "mpd_client_api.h"

void mpd_client_api(t_config *config, t_mpd_client_state *mpd_client_state, void *arg_request) {
    t_work_request *request = (t_work_request*) arg_request;
    unsigned int uint_buf1;
    unsigned int uint_buf2;
    int je;
    int int_buf1;
    int int_buf2; 
    bool bool_buf1;
    bool bool_buf2;
    bool rc;
    float float_buf;
    char *p_charbuf1 = NULL;
    char *p_charbuf2 = NULL;
    char *p_charbuf3 = NULL;
    char *p_charbuf4 = NULL;
    char *p_charbuf5 = NULL;

    LOG_VERBOSE("MPD CLIENT API request (%d)(%ld) %s: %s", request->conn_id, request->id, request->method, request->data);
    //create response struct
    t_work_result *response = create_result(request);
    
    switch(request->cmd_id) {
<<<<<<< HEAD
        case MPD_API_LYRICS_GET:
            je = json_scanf(request->data, sdslen(request->data), "{params: {uri: %Q}}", &p_charbuf1);
            if (je == 1) {
                response->data = mpd_client_handle_lyrics(mpd_client_state, response->data, request->method, request->id, p_charbuf1);
=======
        case MPD_API_LYRICS_UNSYNCED_GET:
            je = json_scanf(request->data, sdslen(request->data), "{params: {uri: %Q}}", &p_charbuf1);
            if (je == 1) {
                if (p_charbuf1 == NULL || validate_uri(p_charbuf1) == false) {
                    LOG_ERROR("Invalid URI: %s", p_charbuf1);
                    response->data = jsonrpc_respond_message(response->data, request->method, request->id, "Invalid uri", true);
                }
                else {
                    response->data = mpd_client_lyrics_unsynced(config, mpd_client_state, response->data, request->method, request->id, p_charbuf1);
                }
            }
            break;
        case MPD_API_LYRICS_SYNCED_GET:
            je = json_scanf(request->data, sdslen(request->data), "{params: {uri: %Q}}", &p_charbuf1);
            if (je == 1) {
                if (p_charbuf1 == NULL || validate_uri(p_charbuf1) == false) {
                    LOG_ERROR("Invalid URI: %s", p_charbuf1);
                    response->data = jsonrpc_respond_message(response->data, request->method, request->id, "Invalid uri", true);
                }
                else {
                    response->data = mpd_client_lyrics_synced(config, mpd_client_state, response->data, request->method, request->id, p_charbuf1);
                }
>>>>>>> 0c547afc
            }
            break;
        case MPD_API_STATE_SAVE:
            mpd_client_last_played_list_save(config, mpd_client_state);
            triggerfile_save(config, mpd_client_state);
            response->data = jsonrpc_respond_ok(response->data, request->method, request->id);
            break;
        case MPD_API_JUKEBOX_RM:
            je = json_scanf(request->data, sdslen(request->data), "{params: {pos: %u}}", &uint_buf1);
            if (je == 1) {
                rc = mpd_client_rm_jukebox_entry(mpd_client_state, uint_buf1);
                if (rc == true) {
                    response->data = jsonrpc_respond_ok(response->data, request->method, request->id);
                }
                else {
                    response->data = jsonrpc_respond_message(response->data, request->method, request->id, "Could not remove song from jukebox queue", true);
                }
            }
            break;
        case MPD_API_JUKEBOX_LIST: {
            t_tags *tagcols = (t_tags *)malloc(sizeof(t_tags));
            assert(tagcols);
            je = json_scanf(request->data, sdslen(request->data), "{params: {offset: %u, cols: %M}}", &uint_buf1, json_to_tags, tagcols);
            if (je == 2) {
                response->data = mpd_client_put_jukebox_list(mpd_client_state, response->data, request->method, request->id, uint_buf1, tagcols);
            }
            free(tagcols);
            break;
        }
        case MPD_API_TRIGGER_LIST:
            response->data = trigger_list(mpd_client_state, response->data, request->method, request->id);
            break;
        case MPD_API_TRIGGER_GET:
            je = json_scanf(request->data, sdslen(request->data), "{params: {id: %d}}", &int_buf1);
            if (je == 1) {
                response->data = trigger_get(mpd_client_state, response->data, request->method, request->id, int_buf1);
            }
            break;
        case MPD_API_TRIGGER_SAVE:
            je = json_scanf(request->data, sdslen(request->data), "{params: {id: %d, name: %Q, event: %d, script: %Q}}", 
                &int_buf1, &p_charbuf1, &int_buf2, &p_charbuf2);
            if (je == 4 && validate_string_not_empty(p_charbuf2) == true) {
                struct list *arguments = (struct list *) malloc(sizeof(struct list));
                assert(arguments);
                list_init(arguments);
                void *h = NULL;
                struct json_token key;
                struct json_token val;
                while ((h = json_next_key(request->data, sdslen(request->data), h, ".params.arguments", &key, &val)) != NULL) {
                    list_push_len(arguments, key.ptr, key.len, 0, val.ptr, val.len, NULL);
                }
                //add new entry
                rc = list_push(&mpd_client_state->triggers, p_charbuf1, int_buf2, p_charbuf2, arguments);
                if (rc == true) {
                    if (int_buf1 >= 0) {
                        //delete old entry
                        rc = delete_trigger(mpd_client_state, int_buf1);
                    }
                    if (rc == true) {
                        response->data = jsonrpc_respond_ok(response->data, request->method, request->id);
                    }
                    else {
                        response->data = jsonrpc_respond_message(response->data, request->method, request->id, "Could not save trigger", true);
                    }
                }
                else {
                    response->data = jsonrpc_respond_message(response->data, request->method, request->id, "Could not save trigger", true);
                }
            }
            else {
                response->data = jsonrpc_respond_message(response->data, request->method, request->id, "Invalid trigger name", true);
            }
            break;
        case MPD_API_TRIGGER_DELETE:
            je = json_scanf(request->data, sdslen(request->data), "{params: {id: %u}}", &uint_buf1);
            if (je == 1) {
                rc = delete_trigger(mpd_client_state, uint_buf1);
                if (rc == true) {
                    response->data = jsonrpc_respond_ok(response->data, request->method, request->id);
                }
                else {
                    response->data = jsonrpc_respond_message(response->data, request->method, request->id, "Could not delete trigger", true);
                }
            }
            break;
        #ifdef ENABLE_LUA
        case MPD_API_SCRIPT_INIT:
            if (config->scripting == true) {
                struct list *lua_mympd_state = (struct list *) malloc(sizeof(struct list));
                assert(lua_mympd_state);
                list_init(lua_mympd_state);
                rc = mpd_client_get_lua_mympd_state(config, mpd_client_state, lua_mympd_state);
                if (rc == true) {
                    t_work_request *script_request = create_request(-2, request->id, MYMPD_API_SCRIPT_INIT, "MYMPD_API_SCRIPT_INIT", "");
                    script_request->data = sdscat(script_request->data, "{\"jsonrpc\":\"2.0\",\"id\":0,\"method\":\"MYMPD_API_SCRIPT_INIT\",\"params\":{}}");
                    script_request->extra = lua_mympd_state;
                    tiny_queue_push(mympd_api_queue, script_request, request->id);
                    response->data = jsonrpc_respond_ok(response->data, request->method, request->id);
                    request->conn_id = -1; //do not respond
                }
                else {
                    response->data = jsonrpc_respond_message(response->data, "MYMPD_API_SCRIPT_INIT", request->id, "Error getting mpd state for script execution", true);
                    free(lua_mympd_state);
                }
            }
            else {
                response->data = jsonrpc_respond_message(response->data, "MYMPD_API_SCRIPT_INIT", request->id, "Scripting is disabled", true);
            }
            break;
        #endif
        case MPD_API_PLAYER_OUTPUT_ATTRIBUTS_SET:
            je = json_scanf(request->data, sdslen(request->data), "{params: {outputId: %u}}", &uint_buf1);
            if (je == 1) {
                void *h = NULL;
                struct json_token key;
                struct json_token val;
                while ((h = json_next_key(request->data, sdslen(request->data), h, ".params.attributes", &key, &val)) != NULL) {
                    sds attribute = sdsnewlen(key.ptr, key.len);
                    sds value = sdsnewlen(val.ptr, val.len);
                    rc = mpd_run_output_set(mpd_client_state->mpd_state->conn, uint_buf1, attribute, value);
                    sdsfree(attribute);
                    sdsfree(value);
                    response->data = respond_with_mpd_error_or_ok(mpd_client_state->mpd_state, response->data, request->method, request->id, rc, "mpd_run_output_set");
                    if (rc == false) {
                        break;
                    }
                }
            }
            break;
        case MPD_API_STICKERCACHE_CREATED:
            sticker_cache_free(&mpd_client_state->sticker_cache);
            if (request->extra != NULL) {
                mpd_client_state->sticker_cache = (rax *) request->extra;
                response->data = jsonrpc_respond_ok(response->data, request->method, request->id);
                LOG_VERBOSE("Sticker cache was replaced");
            }
            else {
                LOG_ERROR("Sticker cache is NULL");
                response->data = jsonrpc_respond_message(response->data, request->method, request->id, "Sticker cache is NULL", true);
            }
            mpd_client_state->sticker_cache_building = false;
            break;
        case MPD_API_LOVE:
            if (mpd_run_send_message(mpd_client_state->mpd_state->conn, mpd_client_state->love_channel, mpd_client_state->love_message) == true) {
                response->data = jsonrpc_respond_message(response->data, request->method, request->id, "Scrobbled love", false);
            }
            else {
                response->data = jsonrpc_respond_message(response->data, request->method, request->id, "Failed to send love message to channel", true);
            }
            check_error_and_recover2(mpd_client_state->mpd_state, &response->data, request->method, request->id, false);
            break;
        case MPD_API_MESSAGE_SEND:
            je = json_scanf(request->data, sdslen(request->data), "{params: {channel: %Q, message: %Q}}", &p_charbuf1, &p_charbuf2);
            if (je == 2) {
                uint_buf1 = mpd_run_send_message(mpd_client_state->mpd_state->conn, p_charbuf1, p_charbuf2);
                response->data = respond_with_mpd_error_or_ok(mpd_client_state->mpd_state, response->data, request->method, request->id, (uint_buf1 == 0 ? false : true), "mpd_run_send_message");
            }
            break;
        case MPD_API_LIKE:
            if (mpd_client_state->feat_sticker == false) {
                response->data = jsonrpc_respond_message(response->data, request->method, request->id, "MPD stickers are disabled", true);
                LOG_ERROR("MPD stickers are disabled");
                break;
            }
            je = json_scanf(request->data, sdslen(request->data), "{params: {uri: %Q, like: %d}}", &p_charbuf1, &int_buf1);
            if (je == 2 && strlen(p_charbuf1) > 0) {
                if (int_buf1 < 0 || int_buf1 > 2) {
                    response->data = jsonrpc_respond_message(response->data, request->method, request->id, "Failed to set like, invalid like value", true);
                    break;
                }
                if (is_streamuri(p_charbuf1) == true) {
                    response->data = jsonrpc_respond_message(response->data, request->method, request->id, "Failed to set like, invalid song uri", true);
                    break;
                }
                rc = mpd_client_sticker_like(mpd_client_state, p_charbuf1, int_buf1);
                if (rc == true) {
                    response->data = jsonrpc_respond_ok(response->data, request->method, request->id);
                }
                else {
                    response->data = jsonrpc_respond_message(response->data, request->method, request->id, "Failed to set like, unknown error", true);
                }
            }
            break;
        case MPD_API_PLAYER_STATE:
            response->data = mpd_client_put_state(config, mpd_client_state, response->data, request->method, request->id);
            break;
        case MYMPD_API_SETTINGS_SET: {
            void *h = NULL;
            struct json_token key;
            struct json_token val;
            rc = true;
            bool mpd_host_changed = false;
            bool jukebox_changed = false;
            bool check_mpd_error = false;
            sds notify_buffer = sdsempty();
            while ((h = json_next_key(request->data, sdslen(request->data), h, ".params", &key, &val)) != NULL) {
                rc = mpd_api_settings_set(config, mpd_client_state, &key, &val, &mpd_host_changed, &jukebox_changed, &check_mpd_error);
                if ((check_mpd_error == true && check_error_and_recover2(mpd_client_state->mpd_state, &notify_buffer, request->method, request->id, true) == false)
                    || rc == false)
                {
                    if (sdslen(notify_buffer) > 0) {
                        ws_notify(notify_buffer);
                    }
                    break;
                }
            }
            sdsfree(notify_buffer);
            if (rc == true) {
                if (mpd_host_changed == true) {
                    //reconnect with new settings
                    mpd_client_state->mpd_state->conn_state = MPD_DISCONNECT;
                }
                if (mpd_client_state->mpd_state->conn_state == MPD_CONNECTED) {
                    //feature detection
                    mpd_client_mpd_features(config, mpd_client_state);
                    
                    if (jukebox_changed == true) {
                        LOG_DEBUG("Jukebox options changed, clearing jukebox queue");
                        list_free(&mpd_client_state->jukebox_queue);
                        mpd_client_state->jukebox_enforce_unique = true;
                    }
                    if (mpd_client_state->jukebox_mode != JUKEBOX_OFF) {
                        //enable jukebox
                        mpd_client_jukebox(config, mpd_client_state, 0);
                    }
                }
                response->data = jsonrpc_respond_ok(response->data, request->method, request->id);
            }
            else {
                response->data = jsonrpc_start_phrase(response->data, request->method, request->id, "Can't save setting %{setting}", true);
                response->data = tojson_char_len(response->data, "setting", val.ptr, val.len, false);
                response->data = jsonrpc_end_phrase(response->data);
            }
            break;
        }
        case MPD_API_DATABASE_UPDATE:
            je = json_scanf(request->data, sdslen(request->data), "{params: {uri: %Q}}", &p_charbuf1);
            if (je == 1) {
                if (strcmp(p_charbuf1, "") == 0) {
                    FREE_PTR(p_charbuf1);
                }
                uint_buf1 = mpd_run_update(mpd_client_state->mpd_state->conn, p_charbuf1);
                response->data = respond_with_mpd_error_or_ok(mpd_client_state->mpd_state, response->data, request->method, request->id, (uint_buf1 == 0 ? false : true), "mpd_run_update");
            }
            break;
        case MPD_API_DATABASE_RESCAN:
            je = json_scanf(request->data, sdslen(request->data), "{params: {uri: %Q}}", &p_charbuf1);
            if (je == 1) {
                if (strcmp(p_charbuf1, "") == 0) {
                    FREE_PTR(p_charbuf1);
                }
                uint_buf1 = mpd_run_rescan(mpd_client_state->mpd_state->conn, p_charbuf1);
                response->data = respond_with_mpd_error_or_ok(mpd_client_state->mpd_state, response->data, request->method, request->id, (uint_buf1 == 0 ? false : true), "mpd_run_rescan");
            }
            break;
        case MPD_API_SMARTPLS_SAVE:
            if (mpd_client_state->feat_smartpls == false) {
                response->data = jsonrpc_respond_message(response->data, request->method, request->id, "Smart playlists are disabled", true);
                break;
            }
            je = json_scanf(request->data, sdslen(request->data), "{params: {type: %Q}}", &p_charbuf1);
            rc = false;
            if (je == 1) {
                if (strcmp(p_charbuf1, "sticker") == 0) {
                    je = json_scanf(request->data, sdslen(request->data), "{params: {playlist: %Q, sticker: %Q, maxentries: %d, minvalue: %d, sort: %Q}}", &p_charbuf2, &p_charbuf3, &int_buf1, &int_buf2, &p_charbuf5);
                    if (je == 5) {
                        rc = mpd_shared_smartpls_save(config, p_charbuf1, p_charbuf2, p_charbuf3, NULL, int_buf1, int_buf2, p_charbuf5);
                    }
                }
                else if (strcmp(p_charbuf1, "newest") == 0) {
                    je = json_scanf(request->data, sdslen(request->data), "{params: {playlist: %Q, timerange: %d, sort: %Q}}", &p_charbuf2, &int_buf1, &p_charbuf5);
                    if (je == 3) {
                        rc = mpd_shared_smartpls_save(config, p_charbuf1, p_charbuf2, NULL, NULL, 0, int_buf1, p_charbuf5);
                    }
                }            
                else if (strcmp(p_charbuf1, "search") == 0) {
                    je = json_scanf(request->data, sdslen(request->data), "{params: {playlist: %Q, tag: %Q, searchstr: %Q, sort: %Q}}", &p_charbuf2, &p_charbuf3, &p_charbuf4, &p_charbuf5);
                    if (je == 4) {
                        rc = mpd_shared_smartpls_save(config, p_charbuf1, p_charbuf2, p_charbuf3, p_charbuf4, 0, 0, p_charbuf5);
                    }
                }
            }
            if (rc == true) {
                response->data = jsonrpc_respond_ok(response->data, request->method, request->id);
                mpd_client_smartpls_update(p_charbuf2);
            }
            else {
                response->data = jsonrpc_respond_message(response->data, request->method, request->id, "Failed to save playlist", true);
            }
            break;
        case MPD_API_SMARTPLS_GET:
            je = json_scanf(request->data, sdslen(request->data), "{params: {playlist: %Q}}", &p_charbuf1);
            if (je == 1) {
                response->data = mpd_client_smartpls_put(config, response->data, request->method, request->id, p_charbuf1);
            }
            break;
        case MPD_API_PLAYER_PAUSE:
            rc = mpd_run_toggle_pause(mpd_client_state->mpd_state->conn);
            response->data = respond_with_mpd_error_or_ok(mpd_client_state->mpd_state, response->data, request->method, request->id, rc, "mpd_run_toggle_pause");
            break;
        case MPD_API_PLAYER_PREV:
            rc = mpd_run_previous(mpd_client_state->mpd_state->conn);
            response->data = respond_with_mpd_error_or_ok(mpd_client_state->mpd_state, response->data, request->method, request->id, rc, "mpd_run_previous");
            break;
        case MPD_API_PLAYER_NEXT:
            rc = mpd_run_next(mpd_client_state->mpd_state->conn);
            response->data = respond_with_mpd_error_or_ok(mpd_client_state->mpd_state, response->data, request->method, request->id, rc, "mpd_run_next");
            break;
        case MPD_API_PLAYER_PLAY:
            rc = mpd_run_play(mpd_client_state->mpd_state->conn);
            response->data = respond_with_mpd_error_or_ok(mpd_client_state->mpd_state, response->data, request->method, request->id, rc, "mpd_run_play");
            break;
        case MPD_API_PLAYER_STOP:
            rc = mpd_run_stop(mpd_client_state->mpd_state->conn);
            response->data = respond_with_mpd_error_or_ok(mpd_client_state->mpd_state, response->data, request->method, request->id, rc, "mpd_run_stop");
            break;
        case MPD_API_QUEUE_CLEAR:
            rc = mpd_run_clear(mpd_client_state->mpd_state->conn);
            response->data = respond_with_mpd_error_or_ok(mpd_client_state->mpd_state, response->data, request->method, request->id, rc, "mpd_run_clear");
            break;
        case MPD_API_QUEUE_CROP:
            response->data = mpd_client_crop_queue(mpd_client_state, response->data, request->method, request->id, false);
            break;
        case MPD_API_QUEUE_CROP_OR_CLEAR:
            response->data = mpd_client_crop_queue(mpd_client_state, response->data, request->method, request->id, true);
            break;
        case MPD_API_QUEUE_RM_TRACK:
            je = json_scanf(request->data, sdslen(request->data), "{params: {track:%u}}", &uint_buf1);
            if (je == 1) {
                rc = mpd_run_delete_id(mpd_client_state->mpd_state->conn, uint_buf1);
                response->data = respond_with_mpd_error_or_ok(mpd_client_state->mpd_state, response->data, request->method, request->id, rc, "mpd_run_delete_id");
            }
            break;
        case MPD_API_QUEUE_RM_RANGE:
            je = json_scanf(request->data, sdslen(request->data), "{params: {start: %u, end: %u}}", &uint_buf1, &uint_buf2);
            if (je == 2) {
                rc = mpd_run_delete_range(mpd_client_state->mpd_state->conn, uint_buf1, uint_buf2);
                response->data = respond_with_mpd_error_or_ok(mpd_client_state->mpd_state, response->data, request->method, request->id, rc, "mpd_run_delete_range");
            }
            break;
        case MPD_API_QUEUE_MOVE_TRACK:
            je = json_scanf(request->data, sdslen(request->data), "{params: {from: %u, to: %u}}", &uint_buf1, &uint_buf2);
            if (je == 2) {
                uint_buf1--;
                uint_buf2--;
                if (uint_buf1 < uint_buf2) {
                    uint_buf2--;
                }
                rc = mpd_run_move(mpd_client_state->mpd_state->conn, uint_buf1, uint_buf2);
                response->data = respond_with_mpd_error_or_ok(mpd_client_state->mpd_state, response->data, request->method, request->id, rc, "mpd_run_move");
            }
            break;
        case MPD_API_PLAYLIST_MOVE_TRACK:
            je = json_scanf(request->data, sdslen(request->data), "{params: {plist: %Q, from: %u, to: %u }}", &p_charbuf1, &uint_buf1, &uint_buf2);
            if (je == 3) {
                uint_buf1--;
                uint_buf2--;
                if (uint_buf1 < uint_buf2) {
                    uint_buf2--;
                }
                rc = mpd_run_playlist_move(mpd_client_state->mpd_state->conn, p_charbuf1, uint_buf1, uint_buf2);
                response->data = respond_with_mpd_error_or_ok(mpd_client_state->mpd_state, response->data, request->method, request->id, rc, "mpd_run_playlist_move");
            }
            break;
        case MPD_API_PLAYER_PLAY_TRACK:
            je = json_scanf(request->data, sdslen(request->data), "{params: { track:%u}}", &uint_buf1);
            if (je == 1) {
                rc = mpd_run_play_id(mpd_client_state->mpd_state->conn, uint_buf1);
                response->data = respond_with_mpd_error_or_ok(mpd_client_state->mpd_state, response->data, request->method, request->id, rc, "mpd_run_play_id");
            }
            break;
        case MPD_API_PLAYER_OUTPUT_LIST:
            je = json_scanf(request->data, sdslen(request->data), "{params: {partition: %Q}}", &p_charbuf1);
            if (je == 1) {
                response->data = mpd_client_put_partition_outputs(mpd_client_state, response->data, request->method, request->id, p_charbuf1);
            }
            else {
                response->data = mpd_client_put_outputs(mpd_client_state, response->data, request->method, request->id);
            }
            break;
        case MPD_API_PLAYER_TOGGLE_OUTPUT:
            je = json_scanf(request->data, sdslen(request->data), "{params: {output: %u, state: %u}}", &uint_buf1, &uint_buf2);
            if (je == 2) {
                if (uint_buf2 == 1) {
                    rc = mpd_run_enable_output(mpd_client_state->mpd_state->conn, uint_buf1);
                    response->data = respond_with_mpd_error_or_ok(mpd_client_state->mpd_state, response->data, request->method, request->id, rc, "mpd_run_enable_output");
                }
                else {
                    rc = mpd_run_disable_output(mpd_client_state->mpd_state->conn, uint_buf1);
                    response->data = respond_with_mpd_error_or_ok(mpd_client_state->mpd_state, response->data, request->method, request->id, rc, "mpd_run_disable_output");
                }
            }
            break;
        case MPD_API_PLAYER_VOLUME_SET:
            je = json_scanf(request->data, sdslen(request->data), "{params: {volume:%u}}", &uint_buf1);
            if (je == 1) {
                if (uint_buf1 > config->volume_max || uint_buf1 < config->volume_min) {
                    response->data = jsonrpc_respond_message(response->data, request->method, request->id, "Invalid volume level", true);
                }
                else {
                    rc = mpd_run_set_volume(mpd_client_state->mpd_state->conn, uint_buf1);
                    response->data = respond_with_mpd_error_or_ok(mpd_client_state->mpd_state, response->data, request->method, request->id, rc, "mpd_run_set_volume");
                }
            }
            break;
        case MPD_API_PLAYER_VOLUME_GET:
            response->data = mpd_client_put_volume(mpd_client_state, response->data, request->method, request->id);
            break;            
        case MPD_API_PLAYER_SEEK:
            je = json_scanf(request->data, sdslen(request->data), "{params: {songid: %u, seek: %u}}", &uint_buf1, &uint_buf2);
            if (je == 2) {
                rc = mpd_run_seek_id(mpd_client_state->mpd_state->conn, uint_buf1, uint_buf2);
                response->data = respond_with_mpd_error_or_ok(mpd_client_state->mpd_state, response->data, request->method, request->id, rc, "mpd_run_seek_id");
            }
            break;
        case MPD_API_PLAYER_SEEK_CURRENT:
            je = json_scanf(request->data, sdslen(request->data), "{params: {seek: %f, relative: %B}}", &float_buf, &bool_buf1);
            if (je == 2) {
                rc = mpd_run_seek_current(mpd_client_state->mpd_state->conn, float_buf, bool_buf1);
                response->data = respond_with_mpd_error_or_ok(mpd_client_state->mpd_state, response->data, request->method, request->id, rc, "mpd_run_seek_current");
            }
            break;
        case MPD_API_QUEUE_LIST: {
            t_tags *tagcols = (t_tags *)malloc(sizeof(t_tags));
            assert(tagcols);
            je = json_scanf(request->data, sdslen(request->data), "{params: {offset: %u, cols: %M}}", &uint_buf1, json_to_tags, tagcols);
            if (je == 2) {
                response->data = mpd_client_put_queue(mpd_client_state, response->data, request->method, request->id, uint_buf1, tagcols);
            }
            free(tagcols);
            break;
        }
        case MPD_API_QUEUE_LAST_PLAYED: {
            t_tags *tagcols = (t_tags *)malloc(sizeof(t_tags));
            assert(tagcols);
            je = json_scanf(request->data, sdslen(request->data), "{params: {offset: %u, cols: %M}}", &uint_buf1, json_to_tags, tagcols);
            if (je == 2) {
                response->data = mpd_client_put_last_played_songs(config, mpd_client_state, response->data, request->method, request->id, uint_buf1, tagcols);
            }
            free(tagcols);
            break;
        }
        case MPD_API_PLAYER_CURRENT_SONG: {
            response->data = mpd_client_put_current_song(mpd_client_state, response->data, request->method, request->id);
            break;
        }
        case MPD_API_DATABASE_SONGDETAILS:
            je = json_scanf(request->data, sdslen(request->data), "{params: { uri: %Q}}", &p_charbuf1);
            if (je == 1 && strlen(p_charbuf1) > 0) {
                response->data = mpd_client_put_songdetails(mpd_client_state, response->data, request->method, request->id, p_charbuf1);
            }
            else {
                response->data = jsonrpc_respond_message(response->data, request->method, request->id, "Invalid API request", true);
            }
            break;
        case MPD_API_DATABASE_FINGERPRINT:
            if (mpd_client_state->feat_fingerprint == true) {
                je = json_scanf(request->data, sdslen(request->data), "{params: { uri: %Q}}", &p_charbuf1);
                if (je == 1 && strlen(p_charbuf1) > 0) {
                    response->data = mpd_client_put_fingerprint(mpd_client_state, response->data, request->method, request->id, p_charbuf1);
                }
            }
            else {
                response->data = jsonrpc_respond_message(response->data, request->method, request->id, "Fingerprint command not supported", true);
            }
            break;

        case MPD_API_PLAYLIST_RENAME:
            je = json_scanf(request->data, sdslen(request->data), "{params: {from: %Q, to: %Q}}", &p_charbuf1, &p_charbuf2);
            if (je == 2) {
                response->data = mpd_client_playlist_rename(config, mpd_client_state, response->data, request->method, request->id, p_charbuf1, p_charbuf2);
            }
            break;            
        case MPD_API_PLAYLIST_LIST:
            je = json_scanf(request->data, sdslen(request->data), "{params: {offset: %u, searchstr: %Q}}", &uint_buf1, &p_charbuf1);
            if (je == 2) {
                response->data = mpd_client_put_playlists(config, mpd_client_state, response->data, request->method, request->id, uint_buf1, p_charbuf1, true);
            }
            break;
        case MPD_API_PLAYLIST_LIST_ALL:
            je = json_scanf(request->data, sdslen(request->data), "{params: {searchstr: %Q}}", &p_charbuf1);
            if (je == 1) {
                response->data = mpd_client_put_playlists(config, mpd_client_state, response->data, request->method, request->id, 0, p_charbuf1, false);
            }
            break;
        case MPD_API_PLAYLIST_CONTENT_LIST: {
            t_tags *tagcols = (t_tags *)malloc(sizeof(t_tags));
            assert(tagcols);
            je = json_scanf(request->data, sdslen(request->data), "{params: {uri: %Q, offset:%u, searchstr:%Q, cols: %M}}", 
                &p_charbuf1, &uint_buf1, &p_charbuf2, json_to_tags, tagcols);
            if (je == 4) {
                response->data = mpd_client_put_playlist_list(config, mpd_client_state, response->data, request->method, request->id, p_charbuf1, uint_buf1, p_charbuf2, tagcols);
            }
            free(tagcols);
            break;
        }
        case MPD_API_PLAYLIST_ADD_TRACK:
            je = json_scanf(request->data, sdslen(request->data), "{params: {plist: %Q, uri: %Q}}", &p_charbuf1, &p_charbuf2);
            if (je == 2) {
                rc = mpd_run_playlist_add(mpd_client_state->mpd_state->conn, p_charbuf1, p_charbuf2);
                if (check_error_and_recover2(mpd_client_state->mpd_state, &response->data, request->method, request->id, false) == true && rc == true) {
                    response->data = jsonrpc_start_phrase(response->data, request->method, request->id, "Added %{uri} to playlist %{playlist}", false);
                    response->data = tojson_char(response->data, "uri", p_charbuf2, true);
                    response->data = tojson_char(response->data, "playlist", p_charbuf1, false);
                    response->data = jsonrpc_end_phrase(response->data);
                }
                else if (rc == false) {
                    response->data = respond_with_mpd_error_or_ok(mpd_client_state->mpd_state, response->data, request->method, request->id, rc, "mpd_run_playlist_add");
                }
            }
            break;
        case MPD_API_PLAYLIST_CLEAR:
            je = json_scanf(request->data, sdslen(request->data), "{params: {uri: %Q}}", &p_charbuf1);
            if (je == 1) {
                rc = mpd_run_playlist_clear(mpd_client_state->mpd_state->conn, p_charbuf1);
                response->data = respond_with_mpd_error_or_ok(mpd_client_state->mpd_state, response->data, request->method, request->id, rc, "mpd_run_playlist_clear");
            }
            break;
        case MPD_API_PLAYLIST_RM_ALL:
            je = json_scanf(request->data, sdslen(request->data), "{params: {type: %Q}}", &p_charbuf1);
            if (je == 1) {
                response->data = mpd_client_playlist_delete_all(config, mpd_client_state, response->data, request->method, request->id, p_charbuf1);
            }
            break;
        case MPD_API_PLAYLIST_RM_TRACK:
            je = json_scanf(request->data, sdslen(request->data), "{params: {uri:%Q, track:%u}}", &p_charbuf1, &uint_buf1);
            if (je == 2) {
                rc = mpd_run_playlist_delete(mpd_client_state->mpd_state->conn, p_charbuf1, uint_buf1);
                response->data = respond_with_mpd_error_or_ok(mpd_client_state->mpd_state, response->data, request->method, request->id, rc, "mpd_run_playlist_delete");
            }
            break;
        case MPD_API_PLAYLIST_SHUFFLE:
            je = json_scanf(request->data, sdslen(request->data), "{params: {uri: %Q}}", &p_charbuf1);
            if (je == 1) {
                response->data = mpd_shared_playlist_shuffle_sort(mpd_client_state->mpd_state, response->data, request->method, request->id, p_charbuf1, "shuffle");
            }
            break;
        case MPD_API_PLAYLIST_SORT:
            je = json_scanf(request->data, sdslen(request->data), "{params: {uri: %Q, tag:%Q}}", &p_charbuf1, &p_charbuf2);
            if (je == 2) {
                response->data = mpd_shared_playlist_shuffle_sort(mpd_client_state->mpd_state, response->data, request->method, request->id, p_charbuf1, p_charbuf2);
            }
            break;
        case MPD_API_DATABASE_FILESYSTEM_LIST: {
            t_tags *tagcols = (t_tags *)malloc(sizeof(t_tags));
            assert(tagcols);
            je = json_scanf(request->data, sdslen(request->data), "{params: {offset:%u, searchstr:%Q, path:%Q, cols: %M}}", 
                &uint_buf1, &p_charbuf1, &p_charbuf2, json_to_tags, tagcols);
            if (je == 4) {
                response->data = mpd_client_put_filesystem(config, mpd_client_state, response->data, request->method, request->id, p_charbuf2, uint_buf1, p_charbuf1, tagcols);
            }
            free(tagcols);
            break;
        }
        case MPD_API_QUEUE_ADD_TRACK_AFTER:
            je = json_scanf(request->data, sdslen(request->data), "{params: {uri:%Q, to:%d}}", &p_charbuf1, &int_buf1);
            if (je == 2) {
                rc = mpd_run_add_id_to(mpd_client_state->mpd_state->conn, p_charbuf1, int_buf1);
                response->data = respond_with_mpd_error_or_ok(mpd_client_state->mpd_state, response->data, request->method, request->id, rc, "mpd_run_add_id_to");
            }
            break;
        case MPD_API_QUEUE_REPLACE_TRACK:
            je = json_scanf(request->data, sdslen(request->data), "{params: {uri:%Q }}", &p_charbuf1);
            if (je == 1 && strlen(p_charbuf1) > 0) {
                rc = mpd_client_queue_replace_with_song(mpd_client_state, p_charbuf1);
                response->data = respond_with_mpd_error_or_ok(mpd_client_state->mpd_state, response->data, request->method, request->id, rc, "mpd_client_queue_replace_with_song");
            }
            break;
        case MPD_API_QUEUE_ADD_TRACK:
            je = json_scanf(request->data, sdslen(request->data), "{params: {uri:%Q}}", &p_charbuf1);
            if (je == 1 && strlen(p_charbuf1) > 0) {
                rc = mpd_run_add(mpd_client_state->mpd_state->conn, p_charbuf1);
                response->data = respond_with_mpd_error_or_ok(mpd_client_state->mpd_state, response->data, request->method, request->id, rc, "mpd_run_add");
            }
            break;
        case MPD_API_QUEUE_ADD_PLAY_TRACK:
            je = json_scanf(request->data, sdslen(request->data), "{params: {uri:%Q}}", &p_charbuf1);
            if (je == 1) {
                int_buf1 = mpd_run_add_id(mpd_client_state->mpd_state->conn, p_charbuf1);
                if (int_buf1 != -1) {
                    rc = mpd_run_play_id(mpd_client_state->mpd_state->conn, int_buf1);
                }
                else {
                    rc = false;
                }
                response->data = respond_with_mpd_error_or_ok(mpd_client_state->mpd_state, response->data, request->method, request->id, rc, "mpd_run_add_id");
            }
            break;
        case MPD_API_QUEUE_REPLACE_PLAYLIST:
            je = json_scanf(request->data, sdslen(request->data), "{params: {plist:%Q}}", &p_charbuf1);
            if (je == 1) {
                rc = mpd_client_queue_replace_with_playlist(mpd_client_state, p_charbuf1);
                response->data = respond_with_mpd_error_or_ok(mpd_client_state->mpd_state, response->data, request->method, request->id, rc, "mpd_client_queue_replace_with_playlist");
            }
            break;
        case MPD_API_QUEUE_ADD_RANDOM:
            je = json_scanf(request->data, sdslen(request->data), "{params: {mode:%u, playlist:%Q, quantity:%d}}", &uint_buf1, &p_charbuf1, &int_buf1);
            if (je == 3) {
                rc = mpd_client_jukebox_add_to_queue(config, mpd_client_state, int_buf1, uint_buf1, p_charbuf1, true);
                if (rc == true) {
                    response->data = jsonrpc_respond_message(response->data, request->method, request->id, "Sucessfully added random songs to queue", false);
                }
                else {
                    response->data = jsonrpc_respond_message(response->data, request->method, request->id, "Adding random songs to queue failed", true);
                }
            }
            break;
        case MPD_API_QUEUE_ADD_PLAYLIST:
            je = json_scanf(request->data, sdslen(request->data), "{params: {plist:%Q}}", &p_charbuf1);
            if (je == 1) {
                rc = mpd_run_load(mpd_client_state->mpd_state->conn, p_charbuf1);
                response->data = respond_with_mpd_error_or_ok(mpd_client_state->mpd_state, response->data, request->method, request->id, rc, "mpd_run_load");
            }
            break;
        case MPD_API_QUEUE_SAVE:
            je = json_scanf(request->data, sdslen(request->data), "{ params: {plist:%Q}}", &p_charbuf1);
            if (je == 1) {
                rc = mpd_run_save(mpd_client_state->mpd_state->conn, p_charbuf1);
                response->data = respond_with_mpd_error_or_ok(mpd_client_state->mpd_state, response->data, request->method, request->id, rc, "mpd_run_save");
            }
            break;
        case MPD_API_QUEUE_SEARCH: {
            t_tags *tagcols = (t_tags *)malloc(sizeof(t_tags));
            assert(tagcols);
            je = json_scanf(request->data, sdslen(request->data), "{params: {offset:%u, filter:%Q, searchstr:%Q, cols: %M}}", 
                &uint_buf1, &p_charbuf1, &p_charbuf2, json_to_tags, tagcols);
            if (je == 4) {
                response->data = mpd_client_search_queue(mpd_client_state, response->data, request->method, request->id, p_charbuf1, uint_buf1, p_charbuf2, tagcols);
            }
            free(tagcols);
            break;
        }
        case MPD_API_DATABASE_SEARCH: {
            t_tags *tagcols = (t_tags *)malloc(sizeof(t_tags));
            assert(tagcols);
            je = json_scanf(request->data, sdslen(request->data), "{params: {searchstr:%Q, filter:%Q, plist:%Q, offset:%u, cols: %M, replace:%B}}", 
                &p_charbuf1, &p_charbuf2, &p_charbuf3, &uint_buf1, json_to_tags, tagcols, &bool_buf1);
            if (je == 6) {
                if (bool_buf1 == true) {
                    rc = mpd_run_clear(mpd_client_state->mpd_state->conn);
                    if (rc == false) {
                        LOG_ERROR("Clearing queue failed");
                    }
                    check_error_and_recover(mpd_client_state->mpd_state, NULL, NULL, 0);
                }
                response->data = mpd_shared_search(mpd_client_state->mpd_state, response->data, request->method, request->id, 
                    p_charbuf1, p_charbuf2, p_charbuf3, uint_buf1, tagcols, mpd_client_state->max_elements_per_page);
            }
            free(tagcols);
            break;
        }
        case MPD_API_DATABASE_SEARCH_ADV: {
            t_tags *tagcols = (t_tags *)malloc(sizeof(t_tags));
            assert(tagcols);
            je = json_scanf(request->data, sdslen(request->data), "{params: {expression:%Q, sort:%Q, sortdesc:%B, plist:%Q, offset:%u, cols: %M, replace:%B}}", 
                &p_charbuf1, &p_charbuf2, &bool_buf1, &p_charbuf3, &uint_buf1, json_to_tags, tagcols, &bool_buf2);
            if (je == 7) {
                if (bool_buf2 == true) {
                    rc = mpd_run_clear(mpd_client_state->mpd_state->conn);
                    if (rc == false) {
                        LOG_ERROR("Clearing queue failed");
                    }
                    check_error_and_recover(mpd_client_state->mpd_state, NULL, NULL, 0);
                }
                response->data = mpd_shared_search_adv(mpd_client_state->mpd_state, response->data, request->method, request->id, 
                    p_charbuf1, p_charbuf2, bool_buf1, NULL, p_charbuf3, uint_buf1, tagcols, mpd_client_state->max_elements_per_page);
            }
            free(tagcols);
            break;
        }
        case MPD_API_QUEUE_SHUFFLE:
            rc = mpd_run_shuffle(mpd_client_state->mpd_state->conn);
            response->data = respond_with_mpd_error_or_ok(mpd_client_state->mpd_state, response->data, request->method, request->id, rc, "mpd_run_shuffle");
            break;
        case MPD_API_PLAYLIST_RM:
            je = json_scanf(request->data, sdslen(request->data), "{params: {uri:%Q}}", &p_charbuf1);
            if (je == 1) {
                response->data = mpd_client_playlist_delete(config, mpd_client_state, response->data, request->method, request->id, p_charbuf1);
            }
            break;
        case MPD_API_SETTINGS_GET:
            response->data = mpd_client_put_settings(mpd_client_state, response->data, request->method, request->id);
            break;
        case MPD_API_DATABASE_STATS:
            response->data = mpd_client_put_stats(config, mpd_client_state, response->data, request->method, request->id);
            break;
        case MPD_API_ALBUMART:
            je = json_scanf(request->data, sdslen(request->data), "{params: {uri:%Q}}", &p_charbuf1);
            if (je == 1) {
                response->data = mpd_client_getcover(config, mpd_client_state, response->data, request->method, request->id, p_charbuf1, &response->binary);
            }
            break;
        case MPD_API_DATABASE_GET_ALBUMS:
            je = json_scanf(request->data, sdslen(request->data), "{params: {offset:%u, searchstr:%Q, filter:%Q, sort:%Q, sortdesc:%B}}", 
                &uint_buf1, &p_charbuf1, &p_charbuf2, &p_charbuf3, &bool_buf1);
            if (je == 5) {
                response->data = mpd_client_put_firstsong_in_albums(config, mpd_client_state, response->data, request->method, request->id, 
                    p_charbuf1, p_charbuf2, p_charbuf3, bool_buf1, uint_buf1);
            }
            break;
        case MPD_API_DATABASE_TAG_LIST:
            je = json_scanf(request->data, sdslen(request->data), "{params: {offset: %u, searchstr: %Q, filter: %Q, sort: %Q, sortdesc: %B, tag: %Q}}", 
                &uint_buf1, &p_charbuf1, &p_charbuf2, &p_charbuf3, &bool_buf1, &p_charbuf4);
            if (je == 6) {
                response->data = mpd_client_put_db_tag2(config, mpd_client_state, response->data, request->method, request->id,
                    p_charbuf1, p_charbuf2, p_charbuf3, bool_buf1, uint_buf1, p_charbuf4);
            }
            break;
        case MPD_API_DATABASE_TAG_ALBUM_TITLE_LIST: {
            t_tags *tagcols = (t_tags *)malloc(sizeof(t_tags));
            assert(tagcols);
            je = json_scanf(request->data, sdslen(request->data), "{params: {album: %Q, searchstr: %Q, tag: %Q, cols: %M}}", 
                &p_charbuf1, &p_charbuf2, &p_charbuf3, json_to_tags, tagcols);
            if (je == 4) {
                response->data = mpd_client_put_songs_in_album(mpd_client_state, response->data, request->method, request->id, p_charbuf1, p_charbuf2, p_charbuf3, tagcols);
            }
            free(tagcols);
            break;
        }
        case MPD_API_TIMER_STARTPLAY:
            je = json_scanf(request->data, sdslen(request->data), "{params: {volume:%u, playlist:%Q, jukeboxMode:%u}}", &uint_buf1, &p_charbuf1, &uint_buf2);
            if (je == 3) {
                response->data = mpd_client_timer_startplay(mpd_client_state, response->data, request->method, request->id, uint_buf1, p_charbuf1, uint_buf2);
            }
            break;
        case MPD_API_URLHANDLERS:
            response->data = mpd_client_put_urlhandlers(mpd_client_state, response->data, request->method, request->id);
            break;
        case MPD_API_PARTITION_LIST:
            response->data = mpd_client_put_partitions(mpd_client_state, response->data, request->method, request->id);
            break;
        case MPD_API_PARTITION_NEW:
            je = json_scanf(request->data, sdslen(request->data), "{params: {name: %Q}}", &p_charbuf1);
            if (je == 1) {
                rc = mpd_run_newpartition(mpd_client_state->mpd_state->conn, p_charbuf1);
                response->data = respond_with_mpd_error_or_ok(mpd_client_state->mpd_state, response->data, request->method, request->id, rc, "mpd_run_newpartition");
            }
            break;
        case MPD_API_PARTITION_SWITCH:
            je = json_scanf(request->data, sdslen(request->data), "{params: {name: %Q}}", &p_charbuf1);
            if (je == 1) {
                rc = mpd_run_switch_partition(mpd_client_state->mpd_state->conn, p_charbuf1);
                response->data = respond_with_mpd_error_or_ok(mpd_client_state->mpd_state, response->data, request->method, request->id, rc, "mpd_run_switch_partition");
            }
            break;
        case MPD_API_PARTITION_RM:
            je = json_scanf(request->data, sdslen(request->data), "{params: {name: %Q}}", &p_charbuf1);
            if (je == 1) {
                rc = mpd_run_delete_partition(mpd_client_state->mpd_state->conn, p_charbuf1);
                response->data = respond_with_mpd_error_or_ok(mpd_client_state->mpd_state, response->data, request->method, request->id, rc, "mpd_run_delete_partition");
            }
            break;
        case MPD_API_PARTITION_OUTPUT_MOVE:
            je = json_scanf(request->data, sdslen(request->data), "{params: {name: %Q}}", &p_charbuf1);
            if (je == 1) {
                rc = mpd_run_move_output(mpd_client_state->mpd_state->conn, p_charbuf1);
                response->data = respond_with_mpd_error_or_ok(mpd_client_state->mpd_state, response->data, request->method, request->id, rc, "mpd_run_move_output");
            }
            break;
        case MPD_API_MOUNT_LIST:
            response->data = mpd_client_put_mounts(mpd_client_state, response->data, request->method, request->id);
            break;
        case MPD_API_MOUNT_NEIGHBOR_LIST:
            response->data = mpd_client_put_neighbors(mpd_client_state, response->data, request->method, request->id);
            break;
        case MPD_API_MOUNT_MOUNT:
            je = json_scanf(request->data, sdslen(request->data), "{params: {mountUrl: %Q, mountPoint: %Q}}", &p_charbuf1, &p_charbuf2);
            if (je == 2) {
                rc = mpd_run_mount(mpd_client_state->mpd_state->conn, p_charbuf2, p_charbuf1);
                response->data = respond_with_mpd_error_or_ok(mpd_client_state->mpd_state, response->data, request->method, request->id, rc, "mpd_run_mount");
            }
            break;
        case MPD_API_MOUNT_UNMOUNT:
            je = json_scanf(request->data, sdslen(request->data), "{params: {mountPoint: %Q}}", &p_charbuf1);
            if (je == 1) {
                rc = mpd_run_unmount(mpd_client_state->mpd_state->conn, p_charbuf1);
                response->data = respond_with_mpd_error_or_ok(mpd_client_state->mpd_state, response->data, request->method, request->id, rc, "mpd_run_unmount");
            }
            break;
        default:
            response->data = jsonrpc_respond_message(response->data, request->method, request->id, "Unknown request", true);
            LOG_ERROR("Unknown API request: %.*s", sdslen(request->data), request->data);
    }
    FREE_PTR(p_charbuf1);
    FREE_PTR(p_charbuf2);
    FREE_PTR(p_charbuf3);                    
    FREE_PTR(p_charbuf4);
    FREE_PTR(p_charbuf5);

    if (sdslen(response->data) == 0) {
        response->data = jsonrpc_start_phrase(response->data, request->method, request->id, "No response for method %{method}", true);
        response->data = tojson_char(response->data, "method", request->method, false);
        response->data = jsonrpc_end_phrase(response->data);
        LOG_ERROR("No response for cmd_id %u", request->cmd_id);
    }
    if (request->conn_id == -2) {
        LOG_DEBUG("Push response to mympd_script_queue for thread %ld: %s", request->id, response->data);
        tiny_queue_push(mympd_script_queue, response, request->id);
    }
    else if (request->conn_id > -1) {
        LOG_DEBUG("Push response to web_server_queue for connection %lu: %s", request->conn_id, response->data);
        tiny_queue_push(web_server_queue, response, 0);
    }
    else {
        free_result(response);
    }
    free_request(request);
}<|MERGE_RESOLUTION|>--- conflicted
+++ resolved
@@ -68,12 +68,6 @@
     t_work_result *response = create_result(request);
     
     switch(request->cmd_id) {
-<<<<<<< HEAD
-        case MPD_API_LYRICS_GET:
-            je = json_scanf(request->data, sdslen(request->data), "{params: {uri: %Q}}", &p_charbuf1);
-            if (je == 1) {
-                response->data = mpd_client_handle_lyrics(mpd_client_state, response->data, request->method, request->id, p_charbuf1);
-=======
         case MPD_API_LYRICS_UNSYNCED_GET:
             je = json_scanf(request->data, sdslen(request->data), "{params: {uri: %Q}}", &p_charbuf1);
             if (je == 1) {
@@ -96,7 +90,6 @@
                 else {
                     response->data = mpd_client_lyrics_synced(config, mpd_client_state, response->data, request->method, request->id, p_charbuf1);
                 }
->>>>>>> 0c547afc
             }
             break;
         case MPD_API_STATE_SAVE:
