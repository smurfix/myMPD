--- conflicted
+++ resolved
@@ -1231,15 +1231,6 @@
                 }
             }
             break;
-<<<<<<< HEAD
-        case MYMPD_API_QUEUE_ADD_PLAYLIST:
-            if (json_get_string(request->data, "$.params.plist", 1, FILENAME_LEN_MAX, &sds_buf1, vcb_isfilepath, &error) == true) {
-                rc = mpd_run_load(mympd_state->mpd_state->conn, sds_buf1);
-                response->data = respond_with_mpd_error_or_ok(mympd_state->mpd_state, response->data, request->method, request->id, rc, "mpd_run_load");
-            }
-            break;
-=======
->>>>>>> 0d41e84d
         case MYMPD_API_QUEUE_SAVE:
             if (json_get_string(request->data, "$.params.plist", 1, FILENAME_LEN_MAX, &sds_buf1, vcb_isfilename, &error) == true) {
                 rc = mpd_run_save(mympd_state->mpd_state->conn, sds_buf1);
