/*
 SPDX-License-Identifier: GPL-3.0-or-later
 myMPD (c) 2018-2021 Juergen Mang <mail@jcgames.de>
 https://github.com/jcorporation/mympd
*/

#include "mympd_config_defs.h"
#include "validate.h"

#include "../../dist/utf8/utf8.h"
#include "log.h"
#include "sds_extras.h"

#include <ctype.h>
#include <limits.h>
#include <mpd/client.h>
#include <string.h>

//private

static const char *invalid_json_chars = "\a\b\f\v";
static const char *invalid_name_chars = "\a\b\f\n\r\t\v";
static const char *invalid_filename_chars = "\a\b\f\n\r\t\v/\\";
static const char *invalid_filepath_chars = "\a\b\f\n\r\t\v";

static const char *mympd_cols[]={"Pos", "Duration", "Type", "Priority", "LastPlayed", "Filename", "Filetype", "AudioFormat", "LastModified", 
    "Lyrics", "stickerPlayCount", "stickerSkipCount", "stickerLastPlayed", "stickerLastSkipped", "stickerLike", 0};

static bool _check_for_invalid_chars(sds data, const char *invalid_chars) {
    size_t len = sdslen(data);
    for (size_t i = 0; i < len; i++) {
        if (data[i] == '\0' ||
            strchr(invalid_chars, data[i]) != NULL)
        {
            return false;
        }
        if (i + 1 < len && data[i] == '\\' && data[i + 1] == 'u') {
            MYMPD_LOG_ERROR("Unicode escapes are not supported");
            return false;
        }
    }
    return true;
}

static bool _validate_json(sds data, char start, char end) {
    size_t len = sdslen(data);
    //check if it is valid utf8
    if (utf8valid(data) != 0) {
        MYMPD_LOG_ERROR("String is not valid utf8");
        return false;
    }
    //only some basic checks
    if (len < 2 ||
        data[0] != start ||
        data[len - 1] != end)
    {
        MYMPD_LOG_ERROR("String is not valid json");
        return false;
    }
    return _check_for_invalid_chars(data, invalid_json_chars);
}

static bool _is_mympd_col(sds token) {
    const char** ptr = mympd_cols;
    while (*ptr != 0) {
        if (strncmp(token, *ptr, sdslen(token)) == 0) {
            return true;
        }
        ++ptr;
    }
    return false;
}

//public

bool validate_json(sds data) {
    return _validate_json(data, '{', '}');
}

bool validate_json_array(sds data) {
    return _validate_json(data, '[', ']');
}

bool vcb_isalnum(sds data) {
    for (size_t i = 0; i < sdslen(data); i++) {
        if (isalnum(data[i]) == 0 && data[i] != '_') {
            MYMPD_LOG_WARN("Found none alphanumeric character in string");
            return false;
        }
    }
    return true;
}

bool vcb_isdigit(sds data) {
    for (size_t i = 0; i < sdslen(data); i++) {
        if (isdigit(data[i]) == 0) {
            MYMPD_LOG_WARN("Found none numeric character in string");
            return false;
        }
    }
    return true;
}

bool vcb_isprint(sds data) {
    for (size_t i = 0; i < sdslen(data); i++) {
        if (isprint(data[i]) == 0) {
            MYMPD_LOG_WARN("Found none printable character in string");
            return false;
        }
    }
    return true;
}

bool vcb_ishexcolor(sds data) {
    if (data[0] != '#') {
        return false;
    }
    for (size_t i = 1; i < sdslen(data); i++) {
        if (isxdigit(data[i]) == 0) {
            MYMPD_LOG_WARN("Found none hex character in string");
            return false;
        }
    }
    return true;
}

bool vcb_isname(sds data) {
    bool rc = _check_for_invalid_chars(data, invalid_name_chars);
    if (rc == false) {
        MYMPD_LOG_WARN("Found illegal name character");
    }
    return rc;
}

bool vcb_istext(sds data) {
    bool rc = _check_for_invalid_chars(data, invalid_json_chars);
    if (rc == false) {
        MYMPD_LOG_WARN("Found illegal text character");
    }
    return rc;
}

bool vcb_isuri(sds data) {
    if (sdslen(data) == 0) {
        return false;
    }
    if (strstr(data, "://") != NULL) {
        //uri notation
        return true;
    }
    return vcb_isfilepath(data);
}

bool vcb_isfilename(sds data) {
    if (sdslen(data) == 0) {
        return false;
    }
    bool rc = _check_for_invalid_chars(data, invalid_filename_chars);
    if (rc == false) {
        MYMPD_LOG_WARN("Found illegal filename character");
    }
    return rc;
}

bool vcb_isfilepath(sds data) {
    if (sdslen(data) == 0) {
        return false;
    }
    if (strstr(data, "://") != NULL) {
        MYMPD_LOG_WARN("Illegal file path, found URI notation");
        return false;
    }
    if (strncmp(data, "../", 3) == 0 ||
        strstr(data, "/../") != NULL ||
        strstr(data, "/./") != NULL ||
        strstr(data, "//") != NULL)
    {
        //prevent dir traversal
        MYMPD_LOG_WARN("Found dir traversal in path \"%s\"", data);
        return false;
    }
    bool rc = _check_for_invalid_chars(data, invalid_filepath_chars);
    if (rc == false) {
        MYMPD_LOG_WARN("Found illegal character in file path");
    }
    return rc;
}

bool vcb_iscolumn(sds data) {
    if (mpd_tag_name_iparse(data) != MPD_TAG_UNKNOWN ||
        _is_mympd_col(data) == true)
    {
        return true;
    }
    MYMPD_LOG_WARN("Unknown column: %s", data);
    return false;
}

bool vcb_istaglist(sds data) {
    int tokens_count = 0;
    sds *tokens = sdssplitlen(data, (ssize_t)sdslen(data), ",", 1, &tokens_count);
    for (int i = 0; i < tokens_count; i++) {
        sdstrim(tokens[i], " ");
        enum mpd_tag_type tag = mpd_tag_name_iparse(tokens[i]);
        if (tag == MPD_TAG_UNKNOWN) {
            MYMPD_LOG_WARN("Unknown tag %s", tokens[i]);
            sdsfreesplitres(tokens, tokens_count);
            return false;
        }
    }
    sdsfreesplitres(tokens, tokens_count);
    return true;
}

bool vcb_ismpdtag(sds data) {
    enum mpd_tag_type tag = mpd_tag_name_iparse(data);
    if (tag == MPD_TAG_UNKNOWN) {
        MYMPD_LOG_WARN("Unknown tag %s", data);
        return false;
    }
    return true;
}

bool vcb_ismpdtag_or_any(sds data) {
    if (strcmp(data, "any") == 0) {
        return true;
    }
    return vcb_ismpdtag(data);
}

bool vcb_ismpdsort(sds data) {
    enum mpd_tag_type tag = mpd_tag_name_iparse(data);
    if (tag == MPD_TAG_UNKNOWN &&
        strcmp(data, "filename") != 0 &&
        strcmp(data, "shuffle") != 0 &&
        strcmp(data, "LastModified") != 0 &&
<<<<<<< HEAD
        strcmp(data, "Last-Modified") != 0 &&
=======
>>>>>>> 0d41e84d
        strcmp(data, "Date") != 0)
    {
        MYMPD_LOG_WARN("Unknown tag \"%s\"", data);
        return false;
    }
    return true;
}<|MERGE_RESOLUTION|>--- conflicted
+++ resolved
@@ -234,10 +234,6 @@
         strcmp(data, "filename") != 0 &&
         strcmp(data, "shuffle") != 0 &&
         strcmp(data, "LastModified") != 0 &&
-<<<<<<< HEAD
-        strcmp(data, "Last-Modified") != 0 &&
-=======
->>>>>>> 0d41e84d
         strcmp(data, "Date") != 0)
     {
         MYMPD_LOG_WARN("Unknown tag \"%s\"", data);
