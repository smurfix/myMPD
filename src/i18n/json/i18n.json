--- conflicted
+++ resolved
@@ -2,22 +2,12 @@
     "default": {"desc":"Browser default", "missingPhrases": 0},
     "de-DE": {"desc":"Deutsch (de-DE)", "missingPhrases": 0},
     "en-US": {"desc":"English (en-US)", "missingPhrases": 0},
-<<<<<<< HEAD
     "es-AR": {"desc":"Español (es-AR)", "missingPhrases": 23},
     "fr-FR": {"desc":"Français (fr-FR)", "missingPhrases": 23},
+    "it-IT": {"desc":"Italiano (it-IT)", "missingPhrases": 23},
     "ja-JP": {"desc":"日本語 (ja-JP)", "missingPhrases": 23},
     "ko-KR": {"desc":"한국어 (ko-KR)", "missingPhrases": 23},
     "nl-NL": {"desc":"Nederlands (nl-NL)", "missingPhrases": 23},
     "ru-RU": {"desc":"Russian (ru-RU)", "missingPhrases": 23},
     "zh-Hans": {"desc":"简体中文 (zh-Hans)", "missingPhrases": 23}
-=======
-    "es-AR": {"desc":"Español (es-AR)", "missingPhrases": 3},
-    "fr-FR": {"desc":"Français (fr-FR)", "missingPhrases": 3},
-    "it-IT": {"desc":"Italiano (it-IT)", "missingPhrases": 2},
-    "ja-JP": {"desc":"日本語 (ja-JP)", "missingPhrases": 3},
-    "ko-KR": {"desc":"한국어 (ko-KR)", "missingPhrases": 3},
-    "nl-NL": {"desc":"Nederlands (nl-NL)", "missingPhrases": 3},
-    "ru-RU": {"desc":"Russian (ru-RU)", "missingPhrases": 3},
-    "zh-Hans": {"desc":"简体中文 (zh-Hans)", "missingPhrases": 3}
->>>>>>> 01a94dfd
 }