--- conflicted
+++ resolved
@@ -1,20 +1,10 @@
 {
     "default": {"desc":"Browser default", "missingPhrases": 0},
-<<<<<<< HEAD
     "de-DE": {"desc":"Deutsch (de-DE)", "missingPhrases": 0},
     "en-US": {"desc":"English (en-US)", "missingPhrases": 0},
     "fr-FR": {"desc":"Français (fr-FR)", "missingPhrases": 36},
     "it-IT": {"desc":"Italiano (it-IT)", "missingPhrases": 36},
+    "ja-JP": {"desc":"Japanese (ja-JP)", "missingPhrases": 38},
     "nl-NL": {"desc":"Nederlands (nl-NL)", "missingPhrases": 36},
     "zh-CN": {"desc":"简体中文 (zh-CN)", "missingPhrases": 36}
-=======
-    "de-DE": {"desc":"Deutsch", "missingPhrases": 0},
-    "en-US": {"desc":"English", "missingPhrases": 0},
-    "fr-FR": {"desc":"Français", "missingPhrases": 0},
-    "it-IT": {"desc":"Italiano", "missingPhrases": 0},
-    "ja-JP": {"desc":"Japanese", "missingPhrases": 0},
-    "ko-KR": {"desc":"한국어", "missingPhrases": 67},
-    "nl-NL": {"desc":"Nederlands", "missingPhrases": 0},
-    "zh-CN": {"desc":"简体中文", "missingPhrases": 0}
->>>>>>> 59cca4cc
 }