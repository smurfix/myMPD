{
    "default": {"desc":"Browser default", "missingPhrases": 0},
<<<<<<< HEAD
    "cn-CHS": {"desc":"简体中文", "missingPhrases": 11},
    "de-DE": {"desc":"Deutsch", "missingPhrases": 0},
    "en-US": {"desc":"English", "missingPhrases": 0},
    "ko-KR": {"desc":"한국어", "missingPhrases": 63},
    "nl-NL": {"desc":"Nederlands", "missingPhrases": 41}
=======
    "de-DE": {"desc":"Deutsch", "missingPhrases": 0},
    "en-US": {"desc":"English", "missingPhrases": 0},
    "ko-KR": {"desc":"한국어", "missingPhrases": 52},
    "nl-NL": {"desc":"Nederlands", "missingPhrases": 30},
    "zh-CN": {"desc":"简体中文", "missingPhrases": 0}
>>>>>>> 4f0ac9af
}<|MERGE_RESOLUTION|>--- conflicted
+++ resolved
@@ -1,16 +1,8 @@
 {
     "default": {"desc":"Browser default", "missingPhrases": 0},
-<<<<<<< HEAD
-    "cn-CHS": {"desc":"简体中文", "missingPhrases": 11},
     "de-DE": {"desc":"Deutsch", "missingPhrases": 0},
     "en-US": {"desc":"English", "missingPhrases": 0},
     "ko-KR": {"desc":"한국어", "missingPhrases": 63},
-    "nl-NL": {"desc":"Nederlands", "missingPhrases": 41}
-=======
-    "de-DE": {"desc":"Deutsch", "missingPhrases": 0},
-    "en-US": {"desc":"English", "missingPhrases": 0},
-    "ko-KR": {"desc":"한국어", "missingPhrases": 52},
-    "nl-NL": {"desc":"Nederlands", "missingPhrases": 30},
-    "zh-CN": {"desc":"简体中文", "missingPhrases": 0}
->>>>>>> 4f0ac9af
+    "nl-NL": {"desc":"Nederlands", "missingPhrases": 41},
+    "zh-CN": {"desc":"简体中文", "missingPhrases": 11}
 }