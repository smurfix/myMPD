--- conflicted
+++ resolved
@@ -2,17 +2,9 @@
     "default": {"desc":"Browser default", "missingPhrases": 0},
     "de-DE": {"desc":"Deutsch (de-DE)", "missingPhrases": 12},
     "en-US": {"desc":"English (en-US)", "missingPhrases": 0},
-<<<<<<< HEAD
     "fr-FR": {"desc":"Français (fr-FR)", "missingPhrases": 32},
     "it-IT": {"desc":"Italiano (it-IT)", "missingPhrases": 32},
     "ja-JP": {"desc":"日本語 (ja-JP)", "missingPhrases": 13},
     "nl-NL": {"desc":"Nederlands (nl-NL)", "missingPhrases": 32},
-    "zh-CN": {"desc":"简体中文 (zh-CN)", "missingPhrases": 83}
-=======
-    "fr-FR": {"desc":"Français (fr-FR)", "missingPhrases": 19},
-    "it-IT": {"desc":"Italiano (it-IT)", "missingPhrases": 19},
-    "ja-JP": {"desc":"日本語 (ja-JP)", "missingPhrases": 0},
-    "nl-NL": {"desc":"Nederlands (nl-NL)", "missingPhrases": 19},
-    "zh-CN": {"desc":"简体中文 (zh-CN)", "missingPhrases": 1}
->>>>>>> f2ee8131
+    "zh-CN": {"desc":"简体中文 (zh-CN)", "missingPhrases": 14}
 }