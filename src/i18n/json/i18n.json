{
    "default": {"desc":"Browser default", "missingPhrases": 0},
    "de-DE": {"desc":"Deutsch (de-DE)", "missingPhrases": 1},
    "en-US": {"desc":"English (en-US)", "missingPhrases": 0},
<<<<<<< HEAD
    "es-AR": {"desc":"Español (es-AR)", "missingPhrases": 7},
    "fr-FR": {"desc":"Français (fr-FR)", "missingPhrases": 7},
    "it-IT": {"desc":"Italiano (it-IT)", "missingPhrases": 7},
    "ja-JP": {"desc":"日本語 (ja-JP)", "missingPhrases": 7},
    "ko-KR": {"desc":"한국어 (ko-KR)", "missingPhrases": 7},
    "nl-NL": {"desc":"Nederlands (nl-NL)", "missingPhrases": 7},
    "pl-PL": {"desc":"Polish (pl-PL)", "missingPhrases": 82},
    "zh-Hans": {"desc":"简体中文 (zh-Hans)", "missingPhrases": 35},
    "zh-Hant": {"desc":"简体中文 (zh-Hant)", "missingPhrases": 82}
=======
    "es-AR": {"desc":"Español (es-AR)", "missingPhrases": 1},
    "fr-FR": {"desc":"Français (fr-FR)", "missingPhrases": 1},
    "it-IT": {"desc":"Italiano (it-IT)", "missingPhrases": 1},
    "ja-JP": {"desc":"日本語 (ja-JP)", "missingPhrases": 1},
    "ko-KR": {"desc":"한국어 (ko-KR)", "missingPhrases": 1},
    "nl-NL": {"desc":"Nederlands (nl-NL)", "missingPhrases": 1},
    "pl-PL": {"desc":"Polish (pl-PL)", "missingPhrases": 76},
    "zh-Hans": {"desc":"简体中文 (zh-Hans)", "missingPhrases": 1},
    "zh-Hant": {"desc":"简体中文 (zh-Hant)", "missingPhrases": 76}
>>>>>>> a08515f0
}<|MERGE_RESOLUTION|>--- conflicted
+++ resolved
@@ -2,25 +2,13 @@
     "default": {"desc":"Browser default", "missingPhrases": 0},
     "de-DE": {"desc":"Deutsch (de-DE)", "missingPhrases": 1},
     "en-US": {"desc":"English (en-US)", "missingPhrases": 0},
-<<<<<<< HEAD
-    "es-AR": {"desc":"Español (es-AR)", "missingPhrases": 7},
-    "fr-FR": {"desc":"Français (fr-FR)", "missingPhrases": 7},
-    "it-IT": {"desc":"Italiano (it-IT)", "missingPhrases": 7},
-    "ja-JP": {"desc":"日本語 (ja-JP)", "missingPhrases": 7},
-    "ko-KR": {"desc":"한국어 (ko-KR)", "missingPhrases": 7},
-    "nl-NL": {"desc":"Nederlands (nl-NL)", "missingPhrases": 7},
-    "pl-PL": {"desc":"Polish (pl-PL)", "missingPhrases": 82},
-    "zh-Hans": {"desc":"简体中文 (zh-Hans)", "missingPhrases": 35},
-    "zh-Hant": {"desc":"简体中文 (zh-Hant)", "missingPhrases": 82}
-=======
-    "es-AR": {"desc":"Español (es-AR)", "missingPhrases": 1},
-    "fr-FR": {"desc":"Français (fr-FR)", "missingPhrases": 1},
-    "it-IT": {"desc":"Italiano (it-IT)", "missingPhrases": 1},
-    "ja-JP": {"desc":"日本語 (ja-JP)", "missingPhrases": 1},
-    "ko-KR": {"desc":"한국어 (ko-KR)", "missingPhrases": 1},
-    "nl-NL": {"desc":"Nederlands (nl-NL)", "missingPhrases": 1},
-    "pl-PL": {"desc":"Polish (pl-PL)", "missingPhrases": 76},
-    "zh-Hans": {"desc":"简体中文 (zh-Hans)", "missingPhrases": 1},
-    "zh-Hant": {"desc":"简体中文 (zh-Hant)", "missingPhrases": 76}
->>>>>>> a08515f0
+    "es-AR": {"desc":"Español (es-AR)", "missingPhrases": 8},
+    "fr-FR": {"desc":"Français (fr-FR)", "missingPhrases": 8},
+    "it-IT": {"desc":"Italiano (it-IT)", "missingPhrases": 8},
+    "ja-JP": {"desc":"日本語 (ja-JP)", "missingPhrases": 8},
+    "ko-KR": {"desc":"한국어 (ko-KR)", "missingPhrases": 8},
+    "nl-NL": {"desc":"Nederlands (nl-NL)", "missingPhrases": 8},
+    "pl-PL": {"desc":"Polish (pl-PL)", "missingPhrases": 83},
+    "zh-Hans": {"desc":"简体中文 (zh-Hans)", "missingPhrases": 8},
+    "zh-Hant": {"desc":"简体中文 (zh-Hant)", "missingPhrases": 83}
 }