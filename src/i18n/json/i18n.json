{
    "default": {"desc":"Browser default", "missingPhrases": 0},
    "de-DE": {"desc":"Deutsch (de-DE)", "missingPhrases": 0},
    "en-US": {"desc":"English (en-US)", "missingPhrases": 0},
<<<<<<< HEAD
    "fr-FR": {"desc":"Français (fr-FR)", "missingPhrases": 52},
    "it-IT": {"desc":"Italiano (it-IT)", "missingPhrases": 52},
    "ja-JP": {"desc":"日本語 (ja-JP)", "missingPhrases": 33},
    "nl-NL": {"desc":"Nederlands (nl-NL)", "missingPhrases": 52},
    "zh-Hans": {"desc":"简体中文 (zh-Hans)", "missingPhrases": 34}
=======
    "fr-FR": {"desc":"Français (fr-FR)", "missingPhrases": 0},
    "it-IT": {"desc":"Italiano (it-IT)", "missingPhrases": 19},
    "ja-JP": {"desc":"日本語 (ja-JP)", "missingPhrases": 0},
    "nl-NL": {"desc":"Nederlands (nl-NL)", "missingPhrases": 0},
    "zh-CN": {"desc":"简体中文 (zh-CN)", "missingPhrases": 1}
>>>>>>> 910ae806
}<|MERGE_RESOLUTION|>--- conflicted
+++ resolved
@@ -2,17 +2,9 @@
     "default": {"desc":"Browser default", "missingPhrases": 0},
     "de-DE": {"desc":"Deutsch (de-DE)", "missingPhrases": 0},
     "en-US": {"desc":"English (en-US)", "missingPhrases": 0},
-<<<<<<< HEAD
-    "fr-FR": {"desc":"Français (fr-FR)", "missingPhrases": 52},
+    "fr-FR": {"desc":"Français (fr-FR)", "missingPhrases": 33},
     "it-IT": {"desc":"Italiano (it-IT)", "missingPhrases": 52},
     "ja-JP": {"desc":"日本語 (ja-JP)", "missingPhrases": 33},
-    "nl-NL": {"desc":"Nederlands (nl-NL)", "missingPhrases": 52},
+    "nl-NL": {"desc":"Nederlands (nl-NL)", "missingPhrases": 33},
     "zh-Hans": {"desc":"简体中文 (zh-Hans)", "missingPhrases": 34}
-=======
-    "fr-FR": {"desc":"Français (fr-FR)", "missingPhrases": 0},
-    "it-IT": {"desc":"Italiano (it-IT)", "missingPhrases": 19},
-    "ja-JP": {"desc":"日本語 (ja-JP)", "missingPhrases": 0},
-    "nl-NL": {"desc":"Nederlands (nl-NL)", "missingPhrases": 0},
-    "zh-CN": {"desc":"简体中文 (zh-CN)", "missingPhrases": 1}
->>>>>>> 910ae806
 }