--- conflicted
+++ resolved
@@ -2,8 +2,7 @@
     "default": {"desc":"Browser default", "missingPhrases": 0},
     "de-DE": {"desc":"Deutsch (de-DE)", "missingPhrases": 2},
     "en-US": {"desc":"English (en-US)", "missingPhrases": 0},
-<<<<<<< HEAD
-    "es-AR": {"desc":"Español (es-AR)", "missingPhrases": 7},
+    "es-AR": {"desc":"Español (es-AR)", "missingPhrases": 2},
     "fr-FR": {"desc":"Français (fr-FR)", "missingPhrases": 7},
     "it-IT": {"desc":"Italiano (it-IT)", "missingPhrases": 7},
     "ja-JP": {"desc":"日本語 (ja-JP)", "missingPhrases": 2},
@@ -11,18 +10,6 @@
     "nl-NL": {"desc":"Nederlands (nl-NL)", "missingPhrases": 7},
     "pl-PL": {"desc":"Polish (pl-PL)", "missingPhrases": 25},
     "ru-RU": {"desc":"Russian (ru-RU)", "missingPhrases": 99},
-    "zh-Hans": {"desc":"简体中文 (zh-Hans)", "missingPhrases": 25},
+    "zh-Hans": {"desc":"简体中文 (zh-Hans)", "missingPhrases": 2},
     "zh-Hant": {"desc":"简体中文 (zh-Hant)", "missingPhrases": 25}
-=======
-    "es-AR": {"desc":"Español (es-AR)", "missingPhrases": 0},
-    "fr-FR": {"desc":"Français (fr-FR)", "missingPhrases": 5},
-    "it-IT": {"desc":"Italiano (it-IT)", "missingPhrases": 5},
-    "ja-JP": {"desc":"日本語 (ja-JP)", "missingPhrases": 0},
-    "ko-KR": {"desc":"한국어 (ko-KR)", "missingPhrases": 0},
-    "nl-NL": {"desc":"Nederlands (nl-NL)", "missingPhrases": 5},
-    "pl-PL": {"desc":"Polish (pl-PL)", "missingPhrases": 23},
-    "ru-RU": {"desc":"Russian (ru-RU)", "missingPhrases": 97},
-    "zh-Hans": {"desc":"简体中文 (zh-Hans)", "missingPhrases": 0},
-    "zh-Hant": {"desc":"简体中文 (zh-Hant)", "missingPhrases": 23}
->>>>>>> 1e3a80d0
 }