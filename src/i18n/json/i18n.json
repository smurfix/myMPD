{
    "default": {"desc":"Browser default", "missingPhrases": 0},
    "de-DE": {"desc":"Deutsch (de-DE)", "missingPhrases": 0},
    "en-US": {"desc":"English (en-US)", "missingPhrases": 0},
<<<<<<< HEAD
    "es-AR": {"desc":"Español (es-AR)", "missingPhrases": 2},
    "fr-FR": {"desc":"Français (fr-FR)", "missingPhrases": 2},
    "it-IT": {"desc":"Italiano (it-IT)", "missingPhrases": 2},
    "ja-JP": {"desc":"日本語 (ja-JP)", "missingPhrases": 2},
    "nl-NL": {"desc":"Nederlands (nl-NL)", "missingPhrases": 2},
    "zh-Hans": {"desc":"简体中文 (zh-Hans)", "missingPhrases": 3}
=======
    "es-AR": {"desc":"Español (es-AR)", "missingPhrases": 1},
    "fr-FR": {"desc":"Français (fr-FR)", "missingPhrases": 1},
    "it-IT": {"desc":"Italiano (it-IT)", "missingPhrases": 0},
    "ja-JP": {"desc":"日本語 (ja-JP)", "missingPhrases": 1},
    "nl-NL": {"desc":"Nederlands (nl-NL)", "missingPhrases": 1},
    "zh-Hans": {"desc":"简体中文 (zh-Hans)", "missingPhrases": 0}
>>>>>>> 43b80bf3
}<|MERGE_RESOLUTION|>--- conflicted
+++ resolved
@@ -2,19 +2,10 @@
     "default": {"desc":"Browser default", "missingPhrases": 0},
     "de-DE": {"desc":"Deutsch (de-DE)", "missingPhrases": 0},
     "en-US": {"desc":"English (en-US)", "missingPhrases": 0},
-<<<<<<< HEAD
     "es-AR": {"desc":"Español (es-AR)", "missingPhrases": 2},
     "fr-FR": {"desc":"Français (fr-FR)", "missingPhrases": 2},
-    "it-IT": {"desc":"Italiano (it-IT)", "missingPhrases": 2},
+    "it-IT": {"desc":"Italiano (it-IT)", "missingPhrases": 1},
     "ja-JP": {"desc":"日本語 (ja-JP)", "missingPhrases": 2},
     "nl-NL": {"desc":"Nederlands (nl-NL)", "missingPhrases": 2},
-    "zh-Hans": {"desc":"简体中文 (zh-Hans)", "missingPhrases": 3}
-=======
-    "es-AR": {"desc":"Español (es-AR)", "missingPhrases": 1},
-    "fr-FR": {"desc":"Français (fr-FR)", "missingPhrases": 1},
-    "it-IT": {"desc":"Italiano (it-IT)", "missingPhrases": 0},
-    "ja-JP": {"desc":"日本語 (ja-JP)", "missingPhrases": 1},
-    "nl-NL": {"desc":"Nederlands (nl-NL)", "missingPhrases": 1},
-    "zh-Hans": {"desc":"简体中文 (zh-Hans)", "missingPhrases": 0}
->>>>>>> 43b80bf3
+    "zh-Hans": {"desc":"简体中文 (zh-Hans)", "missingPhrases": 1}
 }