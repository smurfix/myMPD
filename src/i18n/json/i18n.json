--- conflicted
+++ resolved
@@ -2,21 +2,11 @@
     "default": {"desc":"Browser default", "missingPhrases": 0},
     "de-DE": {"desc":"Deutsch (de-DE)", "missingPhrases": 0},
     "en-US": {"desc":"English (en-US)", "missingPhrases": 0},
-<<<<<<< HEAD
-    "es-AR": {"desc":"Español (es-AR)", "missingPhrases": 20},
-    "fr-FR": {"desc":"Français (fr-FR)", "missingPhrases": 20},
-    "ja-JP": {"desc":"日本語 (ja-JP)", "missingPhrases": 20},
-    "ko-KR": {"desc":"한국어 (ko-KR)", "missingPhrases": 20},
-    "nl-NL": {"desc":"Nederlands (nl-NL)", "missingPhrases": 20},
-    "ru-RU": {"desc":"Russian (ru-RU)", "missingPhrases": 20},
-    "zh-Hans": {"desc":"简体中文 (zh-Hans)", "missingPhrases": 20}
-=======
-    "es-AR": {"desc":"Español (es-AR)", "missingPhrases": 3},
-    "fr-FR": {"desc":"Français (fr-FR)", "missingPhrases": 3},
-    "ja-JP": {"desc":"日本語 (ja-JP)", "missingPhrases": 3},
-    "ko-KR": {"desc":"한국어 (ko-KR)", "missingPhrases": 3},
-    "nl-NL": {"desc":"Nederlands (nl-NL)", "missingPhrases": 3},
-    "ru-RU": {"desc":"Russian (ru-RU)", "missingPhrases": 3},
-    "zh-Hans": {"desc":"简体中文 (zh-Hans)", "missingPhrases": 3}
->>>>>>> 4a3d25bc
+    "es-AR": {"desc":"Español (es-AR)", "missingPhrases": 22},
+    "fr-FR": {"desc":"Français (fr-FR)", "missingPhrases": 22},
+    "ja-JP": {"desc":"日本語 (ja-JP)", "missingPhrases": 22},
+    "ko-KR": {"desc":"한국어 (ko-KR)", "missingPhrases": 22},
+    "nl-NL": {"desc":"Nederlands (nl-NL)", "missingPhrases": 22},
+    "ru-RU": {"desc":"Russian (ru-RU)", "missingPhrases": 22},
+    "zh-Hans": {"desc":"简体中文 (zh-Hans)", "missingPhrases": 22}
 }