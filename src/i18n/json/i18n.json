--- conflicted
+++ resolved
@@ -2,25 +2,13 @@
     "default": {"desc":"Browser default", "missingPhrases": 0},
     "de-DE": {"desc":"Deutsch (de-DE)", "missingPhrases": 5},
     "en-US": {"desc":"English (en-US)", "missingPhrases": 0},
-<<<<<<< HEAD
     "es-AR": {"desc":"Español (es-AR)", "missingPhrases": 5},
     "fr-FR": {"desc":"Français (fr-FR)", "missingPhrases": 5},
-    "it-IT": {"desc":"Italiano (it-IT)", "missingPhrases": 35},
+    "it-IT": {"desc":"Italiano (it-IT)", "missingPhrases": 5},
     "ja-JP": {"desc":"日本語 (ja-JP)", "missingPhrases": 5},
     "ko-KR": {"desc":"한국어 (ko-KR)", "missingPhrases": 5},
     "nl-NL": {"desc":"Nederlands (nl-NL)", "missingPhrases": 5},
     "pl-PL": {"desc":"Polish (pl-PL)", "missingPhrases": 80},
     "zh-Hans": {"desc":"简体中文 (zh-Hans)", "missingPhrases": 33},
     "zh-Hant": {"desc":"简体中文 (zh-Hant)", "missingPhrases": 80}
-=======
-    "es-AR": {"desc":"Español (es-AR)", "missingPhrases": 0},
-    "fr-FR": {"desc":"Français (fr-FR)", "missingPhrases": 0},
-    "it-IT": {"desc":"Italiano (it-IT)", "missingPhrases": 0},
-    "ja-JP": {"desc":"日本語 (ja-JP)", "missingPhrases": 0},
-    "ko-KR": {"desc":"한국어 (ko-KR)", "missingPhrases": 0},
-    "nl-NL": {"desc":"Nederlands (nl-NL)", "missingPhrases": 0},
-    "pl-PL": {"desc":"Polish (pl-PL)", "missingPhrases": 75},
-    "zh-Hans": {"desc":"简体中文 (zh-Hans)", "missingPhrases": 28},
-    "zh-Hant": {"desc":"简体中文 (zh-Hant)", "missingPhrases": 75}
->>>>>>> 3f257f81
 }